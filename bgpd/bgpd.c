/* BGP-4, BGP-4+ daemon program
 * Copyright (C) 1996, 97, 98, 99, 2000 Kunihiro Ishiguro
 *
 * This file is part of GNU Zebra.
 *
 * GNU Zebra is free software; you can redistribute it and/or modify it
 * under the terms of the GNU General Public License as published by the
 * Free Software Foundation; either version 2, or (at your option) any
 * later version.
 *
 * GNU Zebra is distributed in the hope that it will be useful, but
 * WITHOUT ANY WARRANTY; without even the implied warranty of
 * MERCHANTABILITY or FITNESS FOR A PARTICULAR PURPOSE.  See the GNU
 * General Public License for more details.
 *
 * You should have received a copy of the GNU General Public License along
 * with this program; see the file COPYING; if not, write to the Free Software
 * Foundation, Inc., 51 Franklin St, Fifth Floor, Boston, MA 02110-1301 USA
 */

#include <zebra.h>

#include "prefix.h"
#include "thread.h"
#include "buffer.h"
#include "stream.h"
#include "ringbuf.h"
#include "command.h"
#include "sockunion.h"
#include "sockopt.h"
#include "network.h"
#include "memory.h"
#include "filter.h"
#include "routemap.h"
#include "log.h"
#include "plist.h"
#include "linklist.h"
#include "workqueue.h"
#include "queue.h"
#include "zclient.h"
#include "bfd.h"
#include "hash.h"
#include "jhash.h"
#include "table.h"
#include "lib/json.h"
#include "frr_pthread.h"
#include "bitfield.h"

#include "bgpd/bgpd.h"
#include "bgpd/bgp_table.h"
#include "bgpd/bgp_aspath.h"
#include "bgpd/bgp_route.h"
#include "bgpd/bgp_dump.h"
#include "bgpd/bgp_debug.h"
#include "bgpd/bgp_errors.h"
#include "bgpd/bgp_community.h"
#include "bgpd/bgp_attr.h"
#include "bgpd/bgp_regex.h"
#include "bgpd/bgp_clist.h"
#include "bgpd/bgp_fsm.h"
#include "bgpd/bgp_packet.h"
#include "bgpd/bgp_zebra.h"
#include "bgpd/bgp_open.h"
#include "bgpd/bgp_filter.h"
#include "bgpd/bgp_nexthop.h"
#include "bgpd/bgp_damp.h"
#include "bgpd/bgp_mplsvpn.h"
#if ENABLE_BGP_VNC
#include "bgpd/rfapi/bgp_rfapi_cfg.h"
#include "bgpd/rfapi/rfapi_backend.h"
#endif
#include "bgpd/bgp_evpn.h"
#include "bgpd/bgp_advertise.h"
#include "bgpd/bgp_network.h"
#include "bgpd/bgp_vty.h"
#include "bgpd/bgp_mpath.h"
#include "bgpd/bgp_nht.h"
#include "bgpd/bgp_updgrp.h"
#include "bgpd/bgp_bfd.h"
#include "bgpd/bgp_memory.h"
#include "bgpd/bgp_evpn_vty.h"
#include "bgpd/bgp_keepalives.h"
#include "bgpd/bgp_io.h"
#include "bgpd/bgp_ecommunity.h"
#include "bgpd/bgp_flowspec.h"
#include "bgpd/bgp_labelpool.h"
#include "bgpd/bgp_pbr.h"
#include "bgpd/bgp_addpath.h"
#include "bgpd/bgp_evpn_private.h"
#include "bgpd/bgp_mac.h"

DEFINE_MTYPE_STATIC(BGPD, PEER_TX_SHUTDOWN_MSG, "Peer shutdown message (TX)");
DEFINE_MTYPE_STATIC(BGPD, BGP_EVPN_INFO, "BGP EVPN instance information");
DEFINE_QOBJ_TYPE(bgp_master)
DEFINE_QOBJ_TYPE(bgp)
DEFINE_QOBJ_TYPE(peer)
DEFINE_HOOK(bgp_inst_delete, (struct bgp *bgp), (bgp))

/* BGP process wide configuration.  */
static struct bgp_master bgp_master;

/* BGP process wide configuration pointer to export.  */
struct bgp_master *bm;

/* BGP community-list.  */
struct community_list_handler *bgp_clist;

unsigned int multipath_num = MULTIPATH_NUM;

static void bgp_if_finish(struct bgp *bgp);
static void peer_drop_dynamic_neighbor(struct peer *peer);

extern struct zclient *zclient;

/* handle main socket creation or deletion */
static int bgp_check_main_socket(bool create, struct bgp *bgp)
{
	static int bgp_server_main_created;

	if (create) {
		if (bgp_server_main_created)
			return 0;
		if (bgp_socket(bgp, bm->port, bm->address) < 0)
			return BGP_ERR_INVALID_VALUE;
		bgp_server_main_created = 1;
		return 0;
	}
	if (!bgp_server_main_created)
		return 0;
	bgp_close();
	bgp_server_main_created = 0;
	return 0;
}

void bgp_session_reset(struct peer *peer)
{
	if (peer->doppelganger && (peer->doppelganger->status != Deleted)
	    && !(CHECK_FLAG(peer->doppelganger->flags, PEER_FLAG_CONFIG_NODE)))
		peer_delete(peer->doppelganger);

	BGP_EVENT_ADD(peer, BGP_Stop);
}

/*
 * During session reset, we may delete the doppelganger peer, which would
 * be the next node to the current node. If the session reset was invoked
 * during walk of peer list, we would end up accessing the freed next
 * node. This function moves the next node along.
 */
static void bgp_session_reset_safe(struct peer *peer, struct listnode **nnode)
{
	struct listnode *n;
	struct peer *npeer;

	n = (nnode) ? *nnode : NULL;
	npeer = (n) ? listgetdata(n) : NULL;

	if (peer->doppelganger && (peer->doppelganger->status != Deleted)
	    && !(CHECK_FLAG(peer->doppelganger->flags,
			    PEER_FLAG_CONFIG_NODE))) {
		if (peer->doppelganger == npeer)
			/* nnode and *nnode are confirmed to be non-NULL here */
			*nnode = (*nnode)->next;
		peer_delete(peer->doppelganger);
	}

	BGP_EVENT_ADD(peer, BGP_Stop);
}

/* BGP global flag manipulation.  */
int bgp_option_set(int flag)
{
	switch (flag) {
	case BGP_OPT_NO_FIB:
	case BGP_OPT_NO_LISTEN:
	case BGP_OPT_NO_ZEBRA:
		SET_FLAG(bm->options, flag);
		break;
	default:
		return BGP_ERR_INVALID_FLAG;
	}
	return 0;
}

int bgp_option_unset(int flag)
{
	switch (flag) {
	/* Fall through.  */
	case BGP_OPT_NO_ZEBRA:
	case BGP_OPT_NO_FIB:
		UNSET_FLAG(bm->options, flag);
		break;
	default:
		return BGP_ERR_INVALID_FLAG;
	}
	return 0;
}

int bgp_option_check(int flag)
{
	return CHECK_FLAG(bm->options, flag);
}

/* BGP flag manipulation.  */
int bgp_flag_set(struct bgp *bgp, int flag)
{
	SET_FLAG(bgp->flags, flag);
	return 0;
}

int bgp_flag_unset(struct bgp *bgp, int flag)
{
	UNSET_FLAG(bgp->flags, flag);
	return 0;
}

int bgp_flag_check(struct bgp *bgp, int flag)
{
	return CHECK_FLAG(bgp->flags, flag);
}

/* Internal function to set BGP structure configureation flag.  */
static void bgp_config_set(struct bgp *bgp, int config)
{
	SET_FLAG(bgp->config, config);
}

static void bgp_config_unset(struct bgp *bgp, int config)
{
	UNSET_FLAG(bgp->config, config);
}

static int bgp_config_check(struct bgp *bgp, int config)
{
	return CHECK_FLAG(bgp->config, config);
}

/* Set BGP router identifier; distinguish between explicit config and other
 * cases.
 */
static int bgp_router_id_set(struct bgp *bgp, const struct in_addr *id,
			     bool is_config)
{
	struct peer *peer;
	struct listnode *node, *nnode;

	if (IPV4_ADDR_SAME(&bgp->router_id, id))
		return 0;

	/* EVPN uses router id in RD, withdraw them */
	if (is_evpn_enabled())
		bgp_evpn_handle_router_id_update(bgp, true);

	vpn_handle_router_id_update(bgp, true, is_config);

	IPV4_ADDR_COPY(&bgp->router_id, id);

	/* Set all peer's local identifier with this value. */
	for (ALL_LIST_ELEMENTS(bgp->peer, node, nnode, peer)) {
		IPV4_ADDR_COPY(&peer->local_id, id);

		if (BGP_IS_VALID_STATE_FOR_NOTIF(peer->status)) {
			peer->last_reset = PEER_DOWN_RID_CHANGE;
			bgp_notify_send(peer, BGP_NOTIFY_CEASE,
					BGP_NOTIFY_CEASE_CONFIG_CHANGE);
		}
	}

	/* EVPN uses router id in RD, update them */
	if (is_evpn_enabled())
		bgp_evpn_handle_router_id_update(bgp, false);

	vpn_handle_router_id_update(bgp, false, is_config);

	return 0;
}

void bgp_router_id_zebra_bump(vrf_id_t vrf_id, const struct prefix *router_id)
{
	struct listnode *node, *nnode;
	struct bgp *bgp;
	struct in_addr *addr = NULL;

	if (router_id != NULL)
		addr = (struct in_addr *)&(router_id->u.prefix4);

	if (vrf_id == VRF_DEFAULT) {
		/* Router-id change for default VRF has to also update all
		 * views. */
		for (ALL_LIST_ELEMENTS(bm->bgp, node, nnode, bgp)) {
			if (bgp->inst_type == BGP_INSTANCE_TYPE_VRF)
				continue;

			if (addr)
				bgp->router_id_zebra = *addr;
			else
				addr = &bgp->router_id_zebra;

			if (!bgp->router_id_static.s_addr) {
				/* Router ID is updated if there are no active
				 * peer sessions
				 */
				if (bgp->established_peers == 0) {
					if (BGP_DEBUG(zebra, ZEBRA))
						zlog_debug("RID change : vrf %u, RTR ID %s",
					bgp->vrf_id, inet_ntoa(*addr));
					bgp_router_id_set(bgp, addr, false);
				}
			}
		}
	} else {
		bgp = bgp_lookup_by_vrf_id(vrf_id);
		if (bgp) {
			if (addr)
				bgp->router_id_zebra = *addr;
			else
				addr = &bgp->router_id_zebra;

			if (!bgp->router_id_static.s_addr) {
				/* Router ID is updated if there are no active
				 * peer sessions
				 */
				if (bgp->established_peers == 0) {
					if (BGP_DEBUG(zebra, ZEBRA))
						zlog_debug("RID change : vrf %u, RTR ID %s",
					bgp->vrf_id, inet_ntoa(*addr));
					bgp_router_id_set(bgp, addr, false);
				}
			}

		}
	}
}

int bgp_router_id_static_set(struct bgp *bgp, struct in_addr id)
{
	bgp->router_id_static = id;
	bgp_router_id_set(bgp, id.s_addr ? &id : &bgp->router_id_zebra,
			  true /* is config */);
	return 0;
}

/* BGP's cluster-id control. */
int bgp_cluster_id_set(struct bgp *bgp, struct in_addr *cluster_id)
{
	struct peer *peer;
	struct listnode *node, *nnode;

	if (bgp_config_check(bgp, BGP_CONFIG_CLUSTER_ID)
	    && IPV4_ADDR_SAME(&bgp->cluster_id, cluster_id))
		return 0;

	IPV4_ADDR_COPY(&bgp->cluster_id, cluster_id);
	bgp_config_set(bgp, BGP_CONFIG_CLUSTER_ID);

	/* Clear all IBGP peer. */
	for (ALL_LIST_ELEMENTS(bgp->peer, node, nnode, peer)) {
		if (peer->sort != BGP_PEER_IBGP)
			continue;

		if (BGP_IS_VALID_STATE_FOR_NOTIF(peer->status)) {
			peer->last_reset = PEER_DOWN_CLID_CHANGE;
			bgp_notify_send(peer, BGP_NOTIFY_CEASE,
					BGP_NOTIFY_CEASE_CONFIG_CHANGE);
		}
	}
	return 0;
}

int bgp_cluster_id_unset(struct bgp *bgp)
{
	struct peer *peer;
	struct listnode *node, *nnode;

	if (!bgp_config_check(bgp, BGP_CONFIG_CLUSTER_ID))
		return 0;

	bgp->cluster_id.s_addr = 0;
	bgp_config_unset(bgp, BGP_CONFIG_CLUSTER_ID);

	/* Clear all IBGP peer. */
	for (ALL_LIST_ELEMENTS(bgp->peer, node, nnode, peer)) {
		if (peer->sort != BGP_PEER_IBGP)
			continue;

		if (BGP_IS_VALID_STATE_FOR_NOTIF(peer->status)) {
			peer->last_reset = PEER_DOWN_CLID_CHANGE;
			bgp_notify_send(peer, BGP_NOTIFY_CEASE,
					BGP_NOTIFY_CEASE_CONFIG_CHANGE);
		}
	}
	return 0;
}

/* time_t value that is monotonicly increasing
 * and uneffected by adjustments to system clock
 */
time_t bgp_clock(void)
{
	struct timeval tv;

	monotime(&tv);
	return tv.tv_sec;
}

/* BGP timer configuration.  */
int bgp_timers_set(struct bgp *bgp, uint32_t keepalive, uint32_t holdtime,
		   uint32_t connect_retry)
{
	bgp->default_keepalive =
		(keepalive < holdtime / 3 ? keepalive : holdtime / 3);
	bgp->default_holdtime = holdtime;
	bgp->default_connect_retry = connect_retry;

	return 0;
}

/* mostly for completeness - CLI uses its own defaults */
int bgp_timers_unset(struct bgp *bgp)
{
	bgp->default_keepalive = BGP_DEFAULT_KEEPALIVE;
	bgp->default_holdtime = BGP_DEFAULT_HOLDTIME;
	bgp->default_connect_retry = BGP_DEFAULT_CONNECT_RETRY;

	return 0;
}

/* BGP confederation configuration.  */
int bgp_confederation_id_set(struct bgp *bgp, as_t as)
{
	struct peer *peer;
	struct listnode *node, *nnode;
	int already_confed;

	if (as == 0)
		return BGP_ERR_INVALID_AS;

	/* Remember - were we doing confederation before? */
	already_confed = bgp_config_check(bgp, BGP_CONFIG_CONFEDERATION);
	bgp->confed_id = as;
	bgp_config_set(bgp, BGP_CONFIG_CONFEDERATION);

	/* If we were doing confederation already, this is just an external
	   AS change.  Just Reset EBGP sessions, not CONFED sessions.  If we
	   were not doing confederation before, reset all EBGP sessions.  */
	for (ALL_LIST_ELEMENTS(bgp->peer, node, nnode, peer)) {
		/* We're looking for peers who's AS is not local or part of our
		   confederation.  */
		if (already_confed) {
			if (peer_sort(peer) == BGP_PEER_EBGP) {
				peer->local_as = as;
				if (BGP_IS_VALID_STATE_FOR_NOTIF(
					    peer->status)) {
					peer->last_reset =
						PEER_DOWN_CONFED_ID_CHANGE;
					bgp_notify_send(
						peer, BGP_NOTIFY_CEASE,
						BGP_NOTIFY_CEASE_CONFIG_CHANGE);
				} else
					bgp_session_reset_safe(peer, &nnode);
			}
		} else {
			/* Not doign confederation before, so reset every
			   non-local
			   session */
			if (peer_sort(peer) != BGP_PEER_IBGP) {
				/* Reset the local_as to be our EBGP one */
				if (peer_sort(peer) == BGP_PEER_EBGP)
					peer->local_as = as;
				if (BGP_IS_VALID_STATE_FOR_NOTIF(
					    peer->status)) {
					peer->last_reset =
						PEER_DOWN_CONFED_ID_CHANGE;
					bgp_notify_send(
						peer, BGP_NOTIFY_CEASE,
						BGP_NOTIFY_CEASE_CONFIG_CHANGE);
				} else
					bgp_session_reset_safe(peer, &nnode);
			}
		}
	}
	return 0;
}

int bgp_confederation_id_unset(struct bgp *bgp)
{
	struct peer *peer;
	struct listnode *node, *nnode;

	bgp->confed_id = 0;
	bgp_config_unset(bgp, BGP_CONFIG_CONFEDERATION);

	for (ALL_LIST_ELEMENTS(bgp->peer, node, nnode, peer)) {
		/* We're looking for peers who's AS is not local */
		if (peer_sort(peer) != BGP_PEER_IBGP) {
			peer->local_as = bgp->as;
			if (BGP_IS_VALID_STATE_FOR_NOTIF(peer->status)) {
				peer->last_reset = PEER_DOWN_CONFED_ID_CHANGE;
				bgp_notify_send(peer, BGP_NOTIFY_CEASE,
						BGP_NOTIFY_CEASE_CONFIG_CHANGE);
			}

			else
				bgp_session_reset_safe(peer, &nnode);
		}
	}
	return 0;
}

/* Is an AS part of the confed or not? */
int bgp_confederation_peers_check(struct bgp *bgp, as_t as)
{
	int i;

	if (!bgp)
		return 0;

	for (i = 0; i < bgp->confed_peers_cnt; i++)
		if (bgp->confed_peers[i] == as)
			return 1;

	return 0;
}

/* Add an AS to the confederation set.  */
int bgp_confederation_peers_add(struct bgp *bgp, as_t as)
{
	struct peer *peer;
	struct listnode *node, *nnode;

	if (!bgp)
		return BGP_ERR_INVALID_BGP;

	if (bgp->as == as)
		return BGP_ERR_INVALID_AS;

	if (bgp_confederation_peers_check(bgp, as))
		return -1;

	if (bgp->confed_peers)
		bgp->confed_peers =
			XREALLOC(MTYPE_BGP_CONFED_LIST, bgp->confed_peers,
				 (bgp->confed_peers_cnt + 1) * sizeof(as_t));
	else
		bgp->confed_peers =
			XMALLOC(MTYPE_BGP_CONFED_LIST,
				(bgp->confed_peers_cnt + 1) * sizeof(as_t));

	bgp->confed_peers[bgp->confed_peers_cnt] = as;
	bgp->confed_peers_cnt++;

	if (bgp_config_check(bgp, BGP_CONFIG_CONFEDERATION)) {
		for (ALL_LIST_ELEMENTS(bgp->peer, node, nnode, peer)) {
			if (peer->as == as) {
				peer->local_as = bgp->as;
				if (BGP_IS_VALID_STATE_FOR_NOTIF(
					    peer->status)) {
					peer->last_reset =
						PEER_DOWN_CONFED_PEER_CHANGE;
					bgp_notify_send(
						peer, BGP_NOTIFY_CEASE,
						BGP_NOTIFY_CEASE_CONFIG_CHANGE);
				} else
					bgp_session_reset_safe(peer, &nnode);
			}
		}
	}
	return 0;
}

/* Delete an AS from the confederation set.  */
int bgp_confederation_peers_remove(struct bgp *bgp, as_t as)
{
	int i;
	int j;
	struct peer *peer;
	struct listnode *node, *nnode;

	if (!bgp)
		return -1;

	if (!bgp_confederation_peers_check(bgp, as))
		return -1;

	for (i = 0; i < bgp->confed_peers_cnt; i++)
		if (bgp->confed_peers[i] == as)
			for (j = i + 1; j < bgp->confed_peers_cnt; j++)
				bgp->confed_peers[j - 1] = bgp->confed_peers[j];

	bgp->confed_peers_cnt--;

	if (bgp->confed_peers_cnt == 0) {
		if (bgp->confed_peers)
			XFREE(MTYPE_BGP_CONFED_LIST, bgp->confed_peers);
		bgp->confed_peers = NULL;
	} else
		bgp->confed_peers =
			XREALLOC(MTYPE_BGP_CONFED_LIST, bgp->confed_peers,
				 bgp->confed_peers_cnt * sizeof(as_t));

	/* Now reset any peer who's remote AS has just been removed from the
	   CONFED */
	if (bgp_config_check(bgp, BGP_CONFIG_CONFEDERATION)) {
		for (ALL_LIST_ELEMENTS(bgp->peer, node, nnode, peer)) {
			if (peer->as == as) {
				peer->local_as = bgp->confed_id;
				if (BGP_IS_VALID_STATE_FOR_NOTIF(
					    peer->status)) {
					peer->last_reset =
						PEER_DOWN_CONFED_PEER_CHANGE;
					bgp_notify_send(
						peer, BGP_NOTIFY_CEASE,
						BGP_NOTIFY_CEASE_CONFIG_CHANGE);
				} else
					bgp_session_reset_safe(peer, &nnode);
			}
		}
	}

	return 0;
}

/* Local preference configuration.  */
int bgp_default_local_preference_set(struct bgp *bgp, uint32_t local_pref)
{
	if (!bgp)
		return -1;

	bgp->default_local_pref = local_pref;

	return 0;
}

int bgp_default_local_preference_unset(struct bgp *bgp)
{
	if (!bgp)
		return -1;

	bgp->default_local_pref = BGP_DEFAULT_LOCAL_PREF;

	return 0;
}

/* Local preference configuration.  */
int bgp_default_subgroup_pkt_queue_max_set(struct bgp *bgp, uint32_t queue_size)
{
	if (!bgp)
		return -1;

	bgp->default_subgroup_pkt_queue_max = queue_size;

	return 0;
}

int bgp_default_subgroup_pkt_queue_max_unset(struct bgp *bgp)
{
	if (!bgp)
		return -1;
	bgp->default_subgroup_pkt_queue_max =
		BGP_DEFAULT_SUBGROUP_PKT_QUEUE_MAX;

	return 0;
}

/* Listen limit configuration.  */
int bgp_listen_limit_set(struct bgp *bgp, int listen_limit)
{
	if (!bgp)
		return -1;

	bgp->dynamic_neighbors_limit = listen_limit;

	return 0;
}

int bgp_listen_limit_unset(struct bgp *bgp)
{
	if (!bgp)
		return -1;

	bgp->dynamic_neighbors_limit = BGP_DYNAMIC_NEIGHBORS_LIMIT_DEFAULT;

	return 0;
}

int bgp_map_afi_safi_iana2int(iana_afi_t pkt_afi, iana_safi_t pkt_safi,
			      afi_t *afi, safi_t *safi)
{
	/* Map from IANA values to internal values, return error if
	 * values are unrecognized.
	 */
	*afi = afi_iana2int(pkt_afi);
	*safi = safi_iana2int(pkt_safi);
	if (*afi == AFI_MAX || *safi == SAFI_MAX)
		return -1;

	return 0;
}

int bgp_map_afi_safi_int2iana(afi_t afi, safi_t safi, iana_afi_t *pkt_afi,
			      iana_safi_t *pkt_safi)
{
	/* Map from internal values to IANA values, return error if
	 * internal values are bad (unexpected).
	 */
	if (afi == AFI_MAX || safi == SAFI_MAX)
		return -1;
	*pkt_afi = afi_int2iana(afi);
	*pkt_safi = safi_int2iana(safi);
	return 0;
}

struct peer_af *peer_af_create(struct peer *peer, afi_t afi, safi_t safi)
{
	struct peer_af *af;
	int afid;
	struct bgp *bgp;

	if (!peer)
		return NULL;

	afid = afindex(afi, safi);
	if (afid >= BGP_AF_MAX)
		return NULL;

	bgp = peer->bgp;
	assert(peer->peer_af_array[afid] == NULL);

	/* Allocate new peer af */
	af = XCALLOC(MTYPE_BGP_PEER_AF, sizeof(struct peer_af));

	peer->peer_af_array[afid] = af;
	af->afi = afi;
	af->safi = safi;
	af->afid = afid;
	af->peer = peer;
	bgp->af_peer_count[afi][safi]++;

	return af;
}

struct peer_af *peer_af_find(struct peer *peer, afi_t afi, safi_t safi)
{
	int afid;

	if (!peer)
		return NULL;

	afid = afindex(afi, safi);
	if (afid >= BGP_AF_MAX)
		return NULL;

	return peer->peer_af_array[afid];
}

int peer_af_delete(struct peer *peer, afi_t afi, safi_t safi)
{
	struct peer_af *af;
	int afid;
	struct bgp *bgp;

	if (!peer)
		return -1;

	afid = afindex(afi, safi);
	if (afid >= BGP_AF_MAX)
		return -1;

	af = peer->peer_af_array[afid];
	if (!af)
		return -1;

	bgp = peer->bgp;
	bgp_stop_announce_route_timer(af);

	if (PAF_SUBGRP(af)) {
		if (BGP_DEBUG(update_groups, UPDATE_GROUPS))
			zlog_debug("u%" PRIu64 ":s%" PRIu64 " remove peer %s",
				   af->subgroup->update_group->id,
				   af->subgroup->id, peer->host);
	}


	update_subgroup_remove_peer(af->subgroup, af);

	if (bgp->af_peer_count[afi][safi])
		bgp->af_peer_count[afi][safi]--;

	peer->peer_af_array[afid] = NULL;
	XFREE(MTYPE_BGP_PEER_AF, af);
	return 0;
}

/* Peer comparison function for sorting.  */
int peer_cmp(struct peer *p1, struct peer *p2)
{
	if (p1->group && !p2->group)
		return -1;

	if (!p1->group && p2->group)
		return 1;

	if (p1->group == p2->group) {
		if (p1->conf_if && !p2->conf_if)
			return -1;

		if (!p1->conf_if && p2->conf_if)
			return 1;

		if (p1->conf_if && p2->conf_if)
			return if_cmp_name_func(p1->conf_if, p2->conf_if);
	} else
		return strcmp(p1->group->name, p2->group->name);

	return sockunion_cmp(&p1->su, &p2->su);
}

static unsigned int peer_hash_key_make(const void *p)
{
	const struct peer *peer = p;
	return sockunion_hash(&peer->su);
}

static bool peer_hash_same(const void *p1, const void *p2)
{
	const struct peer *peer1 = p1;
	const struct peer *peer2 = p2;
	return (sockunion_same(&peer1->su, &peer2->su)
		&& CHECK_FLAG(peer1->flags, PEER_FLAG_CONFIG_NODE)
			   == CHECK_FLAG(peer2->flags, PEER_FLAG_CONFIG_NODE));
}

void peer_flag_inherit(struct peer *peer, uint32_t flag)
{
	bool group_val;

	/* Skip if peer is not a peer-group member. */
	if (!peer_group_active(peer))
		return;

	/* Unset override flag to signal inheritance from peer-group. */
	UNSET_FLAG(peer->flags_override, flag);

	/*
	 * Inherit flag state from peer-group. If the flag of the peer-group is
	 * not being inverted, the peer must inherit the inverse of the current
	 * peer-group flag state.
	 */
	group_val = CHECK_FLAG(peer->group->conf->flags, flag);
	if (!CHECK_FLAG(peer->group->conf->flags_invert, flag)
	    && CHECK_FLAG(peer->flags_invert, flag))
		COND_FLAG(peer->flags, flag, !group_val);
	else
		COND_FLAG(peer->flags, flag, group_val);
}

int peer_af_flag_check(struct peer *peer, afi_t afi, safi_t safi, uint32_t flag)
{
	return CHECK_FLAG(peer->af_flags[afi][safi], flag);
}

void peer_af_flag_inherit(struct peer *peer, afi_t afi, safi_t safi,
			  uint32_t flag)
{
	bool group_val;

	/* Skip if peer is not a peer-group member. */
	if (!peer_group_active(peer))
		return;

	/* Unset override flag to signal inheritance from peer-group. */
	UNSET_FLAG(peer->af_flags_override[afi][safi], flag);

	/*
	 * Inherit flag state from peer-group. If the flag of the peer-group is
	 * not being inverted, the peer must inherit the inverse of the current
	 * peer-group flag state.
	 */
	group_val = CHECK_FLAG(peer->group->conf->af_flags[afi][safi], flag);
	if (!CHECK_FLAG(peer->group->conf->af_flags_invert[afi][safi], flag)
	    && CHECK_FLAG(peer->af_flags_invert[afi][safi], flag))
		COND_FLAG(peer->af_flags[afi][safi], flag, !group_val);
	else
		COND_FLAG(peer->af_flags[afi][safi], flag, group_val);
}

/* Check peer's AS number and determines if this peer is IBGP or EBGP */
static inline bgp_peer_sort_t peer_calc_sort(struct peer *peer)
{
	struct bgp *bgp;

	bgp = peer->bgp;

	/* Peer-group */
	if (CHECK_FLAG(peer->sflags, PEER_STATUS_GROUP)) {
		if (peer->as_type == AS_INTERNAL)
			return BGP_PEER_IBGP;

		else if (peer->as_type == AS_EXTERNAL)
			return BGP_PEER_EBGP;

		else if (peer->as_type == AS_SPECIFIED && peer->as) {
			assert(bgp);
			return (bgp->as == peer->as ? BGP_PEER_IBGP
						    : BGP_PEER_EBGP);
		}

		else {
			struct peer *peer1;

			assert(peer->group);
			peer1 = listnode_head(peer->group->peer);

			if (peer1)
				return peer1->sort;
		}
		return BGP_PEER_INTERNAL;
	}

	/* Normal peer */
	if (bgp && CHECK_FLAG(bgp->config, BGP_CONFIG_CONFEDERATION)) {
		if (peer->local_as == 0)
			return BGP_PEER_INTERNAL;

		if (peer->local_as == peer->as) {
			if (bgp->as == bgp->confed_id) {
				if (peer->local_as == bgp->as)
					return BGP_PEER_IBGP;
				else
					return BGP_PEER_EBGP;
			} else {
				if (peer->local_as == bgp->confed_id)
					return BGP_PEER_EBGP;
				else
					return BGP_PEER_IBGP;
			}
		}

		if (bgp_confederation_peers_check(bgp, peer->as))
			return BGP_PEER_CONFED;

		return BGP_PEER_EBGP;
	} else {
		if (peer->as_type == AS_UNSPECIFIED) {
			/* check if in peer-group with AS information */
			if (peer->group
			    && (peer->group->conf->as_type != AS_UNSPECIFIED)) {
				if (peer->group->conf->as_type
				    == AS_SPECIFIED) {
					if (peer->local_as
					    == peer->group->conf->as)
						return BGP_PEER_IBGP;
					else
						return BGP_PEER_EBGP;
				} else if (peer->group->conf->as_type
					   == AS_INTERNAL)
					return BGP_PEER_IBGP;
				else
					return BGP_PEER_EBGP;
			}
			/* no AS information anywhere, let caller know */
			return BGP_PEER_UNSPECIFIED;
		} else if (peer->as_type != AS_SPECIFIED)
			return (peer->as_type == AS_INTERNAL ? BGP_PEER_IBGP
							     : BGP_PEER_EBGP);

		return (peer->local_as == 0
				? BGP_PEER_INTERNAL
				: peer->local_as == peer->as ? BGP_PEER_IBGP
							     : BGP_PEER_EBGP);
	}
}

/* Calculate and cache the peer "sort" */
bgp_peer_sort_t peer_sort(struct peer *peer)
{
	peer->sort = peer_calc_sort(peer);
	return peer->sort;
}

static void peer_free(struct peer *peer)
{
	afi_t afi;
	safi_t safi;

	assert(peer->status == Deleted);

	QOBJ_UNREG(peer);

	/* this /ought/ to have been done already through bgp_stop earlier,
	 * but just to be sure..
	 */
	bgp_timer_set(peer);
	bgp_reads_off(peer);
	bgp_writes_off(peer);
	assert(!peer->t_write);
	assert(!peer->t_read);
	BGP_EVENT_FLUSH(peer);

	pthread_mutex_destroy(&peer->io_mtx);

	/* Free connected nexthop, if present */
	if (CHECK_FLAG(peer->flags, PEER_FLAG_CONFIG_NODE)
	    && !peer_dynamic_neighbor(peer))
		bgp_delete_connected_nexthop(family2afi(peer->su.sa.sa_family),
					     peer);

	XFREE(MTYPE_PEER_TX_SHUTDOWN_MSG, peer->tx_shutdown_message);

	if (peer->desc) {
		XFREE(MTYPE_PEER_DESC, peer->desc);
		peer->desc = NULL;
	}

	/* Free allocated host character. */
	if (peer->host) {
		XFREE(MTYPE_BGP_PEER_HOST, peer->host);
		peer->host = NULL;
	}

	if (peer->domainname) {
		XFREE(MTYPE_BGP_PEER_HOST, peer->domainname);
		peer->domainname = NULL;
	}

	if (peer->ifname) {
		XFREE(MTYPE_BGP_PEER_IFNAME, peer->ifname);
		peer->ifname = NULL;
	}

	/* Update source configuration.  */
	if (peer->update_source) {
		sockunion_free(peer->update_source);
		peer->update_source = NULL;
	}

	if (peer->update_if) {
		XFREE(MTYPE_PEER_UPDATE_SOURCE, peer->update_if);
		peer->update_if = NULL;
	}

	XFREE(MTYPE_TMP, peer->notify.data);
	memset(&peer->notify, 0, sizeof(struct bgp_notify));

	if (peer->clear_node_queue)
		work_queue_free_and_null(&peer->clear_node_queue);

	bgp_sync_delete(peer);

	if (peer->conf_if) {
		XFREE(MTYPE_PEER_CONF_IF, peer->conf_if);
		peer->conf_if = NULL;
	}

	bfd_info_free(&(peer->bfd_info));

	for (afi = AFI_IP; afi < AFI_MAX; afi++) {
		for (safi = SAFI_UNICAST; safi < SAFI_MAX; safi++) {
			bgp_addpath_set_peer_type(peer, afi, safi,
						 BGP_ADDPATH_NONE);
		}
	}

	bgp_unlock(peer->bgp);

	memset(peer, 0, sizeof(struct peer));

	XFREE(MTYPE_BGP_PEER, peer);
}

/* increase reference count on a struct peer */
struct peer *peer_lock_with_caller(const char *name, struct peer *peer)
{
	assert(peer && (peer->lock >= 0));

#if 0
    zlog_debug("%s peer_lock %p %d", name, peer, peer->lock);
#endif

	peer->lock++;

	return peer;
}

/* decrease reference count on a struct peer
 * struct peer is freed and NULL returned if last reference
 */
struct peer *peer_unlock_with_caller(const char *name, struct peer *peer)
{
	assert(peer && (peer->lock > 0));

#if 0
  zlog_debug("%s peer_unlock %p %d", name, peer, peer->lock);
#endif

	peer->lock--;

	if (peer->lock == 0) {
		peer_free(peer);
		return NULL;
	}

	return peer;
}

/* Allocate new peer object, implicitely locked.  */
struct peer *peer_new(struct bgp *bgp)
{
	afi_t afi;
	safi_t safi;
	struct peer *peer;
	struct servent *sp;

	/* bgp argument is absolutely required */
	assert(bgp);
	if (!bgp)
		return NULL;

	/* Allocate new peer. */
	peer = XCALLOC(MTYPE_BGP_PEER, sizeof(struct peer));

	/* Set default value. */
	peer->fd = -1;
	peer->v_start = BGP_INIT_START_TIMER;
	peer->v_connect = bgp->default_connect_retry;
	peer->status = Idle;
	peer->ostatus = Idle;
	peer->cur_event = peer->last_event = peer->last_major_event = 0;
	peer->bgp = bgp_lock(bgp);
	peer = peer_lock(peer); /* initial reference */
	peer->password = NULL;

	/* Set default flags. */
	FOREACH_AFI_SAFI (afi, safi) {
		SET_FLAG(peer->af_flags[afi][safi], PEER_FLAG_SEND_COMMUNITY);
		SET_FLAG(peer->af_flags[afi][safi],
			 PEER_FLAG_SEND_EXT_COMMUNITY);
		SET_FLAG(peer->af_flags[afi][safi],
			 PEER_FLAG_SEND_LARGE_COMMUNITY);

		SET_FLAG(peer->af_flags_invert[afi][safi],
			 PEER_FLAG_SEND_COMMUNITY);
		SET_FLAG(peer->af_flags_invert[afi][safi],
			 PEER_FLAG_SEND_EXT_COMMUNITY);
		SET_FLAG(peer->af_flags_invert[afi][safi],
			 PEER_FLAG_SEND_LARGE_COMMUNITY);
		peer->addpath_type[afi][safi] = BGP_ADDPATH_NONE;
	}

	/* set nexthop-unchanged for l2vpn evpn by default */
	SET_FLAG(peer->af_flags[AFI_L2VPN][SAFI_EVPN],
		 PEER_FLAG_NEXTHOP_UNCHANGED);

	SET_FLAG(peer->sflags, PEER_STATUS_CAPABILITY_OPEN);

	/* Create buffers.  */
	peer->ibuf = stream_fifo_new();
	peer->obuf = stream_fifo_new();
	pthread_mutex_init(&peer->io_mtx, NULL);

	/* We use a larger buffer for peer->obuf_work in the event that:
	 * - We RX a BGP_UPDATE where the attributes alone are just
	 *   under BGP_MAX_PACKET_SIZE
	 * - The user configures an outbound route-map that does many as-path
	 *   prepends or adds many communities. At most they can have
	 *   CMD_ARGC_MAX args in a route-map so there is a finite limit on how
	 *   large they can make the attributes.
	 *
	 * Having a buffer with BGP_MAX_PACKET_SIZE_OVERFLOW allows us to avoid
	 * bounds checking for every single attribute as we construct an
	 * UPDATE.
	 */
	peer->obuf_work =
		stream_new(BGP_MAX_PACKET_SIZE + BGP_MAX_PACKET_SIZE_OVERFLOW);
	peer->ibuf_work =
		ringbuf_new(BGP_MAX_PACKET_SIZE * BGP_READ_PACKET_MAX);

	peer->scratch = stream_new(BGP_MAX_PACKET_SIZE);

	bgp_sync_init(peer);

	/* Get service port number.  */
	sp = getservbyname("bgp", "tcp");
	peer->port = (sp == NULL) ? BGP_PORT_DEFAULT : ntohs(sp->s_port);

	QOBJ_REG(peer, peer);
	return peer;
}

/*
 * This function is invoked when a duplicate peer structure associated with
 * a neighbor is being deleted. If this about-to-be-deleted structure is
 * the one with all the config, then we have to copy over the info.
 */
void peer_xfer_config(struct peer *peer_dst, struct peer *peer_src)
{
	struct peer_af *paf;
	afi_t afi;
	safi_t safi;
	int afidx;

	assert(peer_src);
	assert(peer_dst);

	/* The following function is used by both peer group config copy to
	 * individual peer and when we transfer config
	 */
	if (peer_src->change_local_as)
		peer_dst->change_local_as = peer_src->change_local_as;

	/* peer flags apply */
	peer_dst->flags = peer_src->flags;
	peer_dst->cap = peer_src->cap;

	peer_dst->local_as = peer_src->local_as;
	peer_dst->port = peer_src->port;
	(void)peer_sort(peer_dst);
	peer_dst->rmap_type = peer_src->rmap_type;

	/* Timers */
	peer_dst->holdtime = peer_src->holdtime;
	peer_dst->keepalive = peer_src->keepalive;
	peer_dst->connect = peer_src->connect;
	peer_dst->v_holdtime = peer_src->v_holdtime;
	peer_dst->v_keepalive = peer_src->v_keepalive;
	peer_dst->routeadv = peer_src->routeadv;
	peer_dst->v_routeadv = peer_src->v_routeadv;

	/* password apply */
	if (peer_src->password && !peer_dst->password)
		peer_dst->password =
			XSTRDUP(MTYPE_PEER_PASSWORD, peer_src->password);

	FOREACH_AFI_SAFI (afi, safi) {
		peer_dst->afc[afi][safi] = peer_src->afc[afi][safi];
		peer_dst->af_flags[afi][safi] = peer_src->af_flags[afi][safi];
		peer_dst->allowas_in[afi][safi] =
			peer_src->allowas_in[afi][safi];
		peer_dst->weight[afi][safi] = peer_src->weight[afi][safi];
		peer_dst->addpath_type[afi][safi] =
			peer_src->addpath_type[afi][safi];
	}

	for (afidx = BGP_AF_START; afidx < BGP_AF_MAX; afidx++) {
		paf = peer_src->peer_af_array[afidx];
		if (paf != NULL)
			peer_af_create(peer_dst, paf->afi, paf->safi);
	}

	/* update-source apply */
	if (peer_src->update_source) {
		if (peer_dst->update_source)
			sockunion_free(peer_dst->update_source);
		if (peer_dst->update_if) {
			XFREE(MTYPE_PEER_UPDATE_SOURCE, peer_dst->update_if);
			peer_dst->update_if = NULL;
		}
		peer_dst->update_source =
			sockunion_dup(peer_src->update_source);
	} else if (peer_src->update_if) {
		XFREE(MTYPE_PEER_UPDATE_SOURCE, peer_dst->update_if);
		if (peer_dst->update_source) {
			sockunion_free(peer_dst->update_source);
			peer_dst->update_source = NULL;
		}
		peer_dst->update_if =
			XSTRDUP(MTYPE_PEER_UPDATE_SOURCE, peer_src->update_if);
	}

	if (peer_src->ifname) {
		XFREE(MTYPE_BGP_PEER_IFNAME, peer_dst->ifname);

		peer_dst->ifname =
			XSTRDUP(MTYPE_BGP_PEER_IFNAME, peer_src->ifname);
	}
}

static int bgp_peer_conf_if_to_su_update_v4(struct peer *peer,
					    struct interface *ifp)
{
	struct connected *ifc;
	struct prefix p;
	uint32_t addr;
	struct listnode *node;

	/* If our IPv4 address on the interface is /30 or /31, we can derive the
	 * IPv4 address of the other end.
	 */
	for (ALL_LIST_ELEMENTS_RO(ifp->connected, node, ifc)) {
		if (ifc->address && (ifc->address->family == AF_INET)) {
			PREFIX_COPY_IPV4(&p, CONNECTED_PREFIX(ifc));
			if (p.prefixlen == 30) {
				peer->su.sa.sa_family = AF_INET;
				addr = ntohl(p.u.prefix4.s_addr);
				if (addr % 4 == 1)
					peer->su.sin.sin_addr.s_addr =
						htonl(addr + 1);
				else if (addr % 4 == 2)
					peer->su.sin.sin_addr.s_addr =
						htonl(addr - 1);
#ifdef HAVE_STRUCT_SOCKADDR_IN_SIN_LEN
				peer->su.sin.sin_len =
					sizeof(struct sockaddr_in);
#endif /* HAVE_STRUCT_SOCKADDR_IN_SIN_LEN */
				return 1;
			} else if (p.prefixlen == 31) {
				peer->su.sa.sa_family = AF_INET;
				addr = ntohl(p.u.prefix4.s_addr);
				if (addr % 2 == 0)
					peer->su.sin.sin_addr.s_addr =
						htonl(addr + 1);
				else
					peer->su.sin.sin_addr.s_addr =
						htonl(addr - 1);
#ifdef HAVE_STRUCT_SOCKADDR_IN_SIN_LEN
				peer->su.sin.sin_len =
					sizeof(struct sockaddr_in);
#endif /* HAVE_STRUCT_SOCKADDR_IN_SIN_LEN */
				return 1;
			} else if (bgp_debug_neighbor_events(peer))
				zlog_debug(
					"%s: IPv4 interface address is not /30 or /31, v4 session not started",
					peer->conf_if);
		}
	}

	return 0;
}

static int bgp_peer_conf_if_to_su_update_v6(struct peer *peer,
					    struct interface *ifp)
{
	struct nbr_connected *ifc_nbr;

	/* Have we learnt the peer's IPv6 link-local address? */
	if (ifp->nbr_connected
	    && (ifc_nbr = listnode_head(ifp->nbr_connected))) {
		peer->su.sa.sa_family = AF_INET6;
		memcpy(&peer->su.sin6.sin6_addr, &ifc_nbr->address->u.prefix,
		       sizeof(struct in6_addr));
#ifdef SIN6_LEN
		peer->su.sin6.sin6_len = sizeof(struct sockaddr_in6);
#endif
		peer->su.sin6.sin6_scope_id = ifp->ifindex;
		return 1;
	}

	return 0;
}

/*
 * Set or reset the peer address socketunion structure based on the
 * learnt/derived peer address. If the address has changed, update the
 * password on the listen socket, if needed.
 */
void bgp_peer_conf_if_to_su_update(struct peer *peer)
{
	struct interface *ifp;
	int prev_family;
	int peer_addr_updated = 0;

	if (!peer->conf_if)
		return;

	/*
	 * Our peer structure is stored in the bgp->peerhash
	 * release it before we modify anything.
	 */
	hash_release(peer->bgp->peerhash, peer);

	prev_family = peer->su.sa.sa_family;
	if ((ifp = if_lookup_by_name(peer->conf_if, peer->bgp->vrf_id))) {
		peer->ifp = ifp;
		/* If BGP unnumbered is not "v6only", we first see if we can
		 * derive the
		 * peer's IPv4 address.
		 */
		if (!CHECK_FLAG(peer->flags, PEER_FLAG_IFPEER_V6ONLY))
			peer_addr_updated =
				bgp_peer_conf_if_to_su_update_v4(peer, ifp);

		/* If "v6only" or we can't derive peer's IPv4 address, see if
		 * we've
		 * learnt the peer's IPv6 link-local address. This is from the
		 * source
		 * IPv6 address in router advertisement.
		 */
		if (!peer_addr_updated)
			peer_addr_updated =
				bgp_peer_conf_if_to_su_update_v6(peer, ifp);
	}
	/* If we could derive the peer address, we may need to install the
	 * password
	 * configured for the peer, if any, on the listen socket. Otherwise,
	 * mark
	 * that peer's address is not available and uninstall the password, if
	 * needed.
	 */
	if (peer_addr_updated) {
		if (CHECK_FLAG(peer->flags, PEER_FLAG_PASSWORD)
		    && prev_family == AF_UNSPEC)
			bgp_md5_set(peer);
	} else {
		if (CHECK_FLAG(peer->flags, PEER_FLAG_PASSWORD)
		    && prev_family != AF_UNSPEC)
			bgp_md5_unset(peer);
		peer->su.sa.sa_family = AF_UNSPEC;
		memset(&peer->su.sin6.sin6_addr, 0, sizeof(struct in6_addr));
	}

	/*
	 * Since our su changed we need to del/add peer to the peerhash
	 */
	hash_get(peer->bgp->peerhash, peer, hash_alloc_intern);
}

static void bgp_recalculate_afi_safi_bestpaths(struct bgp *bgp, afi_t afi,
					       safi_t safi)
{
	struct bgp_node *rn, *nrn;
	struct bgp_table *table;

	for (rn = bgp_table_top(bgp->rib[afi][safi]); rn;
	     rn = bgp_route_next(rn)) {
		table = bgp_node_get_bgp_table_info(rn);
		if (table != NULL) {
			/* Special handling for 2-level routing
			 * tables. */
			if (safi == SAFI_MPLS_VPN || safi == SAFI_ENCAP
			    || safi == SAFI_EVPN) {
				for (nrn = bgp_table_top(table);
				     nrn; nrn = bgp_route_next(nrn))
					bgp_process(bgp, nrn, afi, safi);
			} else
				bgp_process(bgp, rn, afi, safi);
		}
	}
}

/* Force a bestpath recalculation for all prefixes.  This is used
 * when 'bgp bestpath' commands are entered.
 */
void bgp_recalculate_all_bestpaths(struct bgp *bgp)
{
	afi_t afi;
	safi_t safi;

	FOREACH_AFI_SAFI (afi, safi) {
		bgp_recalculate_afi_safi_bestpaths(bgp, afi, safi);
	}
}

/*
 * Create new BGP peer.
 *
 * conf_if and su are mutually exclusive if configuring from the cli.
 * If we are handing a doppelganger, then we *must* pass in both
 * the original peer's su and conf_if, so that we can appropriately
 * track the bgp->peerhash( ie we don't want to remove the current
 * one from the config ).
 */
struct peer *peer_create(union sockunion *su, const char *conf_if,
			 struct bgp *bgp, as_t local_as, as_t remote_as,
			 int as_type, afi_t afi, safi_t safi,
			 struct peer_group *group)
{
	int active;
	struct peer *peer;
	char buf[SU_ADDRSTRLEN];

	peer = peer_new(bgp);
	if (conf_if) {
		peer->conf_if = XSTRDUP(MTYPE_PEER_CONF_IF, conf_if);
		if (su)
			peer->su = *su;
		else
			bgp_peer_conf_if_to_su_update(peer);
		XFREE(MTYPE_BGP_PEER_HOST, peer->host);
		peer->host = XSTRDUP(MTYPE_BGP_PEER_HOST, conf_if);
	} else if (su) {
		peer->su = *su;
		sockunion2str(su, buf, SU_ADDRSTRLEN);
		XFREE(MTYPE_BGP_PEER_HOST, peer->host);
		peer->host = XSTRDUP(MTYPE_BGP_PEER_HOST, buf);
	}
	peer->local_as = local_as;
	peer->as = remote_as;
	peer->as_type = as_type;
	peer->local_id = bgp->router_id;
	peer->v_holdtime = bgp->default_holdtime;
	peer->v_keepalive = bgp->default_keepalive;
	peer->v_routeadv = (peer_sort(peer) == BGP_PEER_IBGP)
				   ? BGP_DEFAULT_IBGP_ROUTEADV
				   : BGP_DEFAULT_EBGP_ROUTEADV;

	peer = peer_lock(peer); /* bgp peer list reference */
	peer->group = group;
	listnode_add_sort(bgp->peer, peer);
	hash_get(bgp->peerhash, peer, hash_alloc_intern);

	/* Adjust update-group coalesce timer heuristics for # peers. */
	if (bgp->heuristic_coalesce) {
		long ct = BGP_DEFAULT_SUBGROUP_COALESCE_TIME
			  + (bgp->peer->count
			     * BGP_PEER_ADJUST_SUBGROUP_COALESCE_TIME);
		bgp->coalesce_time = MIN(BGP_MAX_SUBGROUP_COALESCE_TIME, ct);
	}

	active = peer_active(peer);
	if (!active) {
		if (peer->su.sa.sa_family == AF_UNSPEC)
			peer->last_reset = PEER_DOWN_NBR_ADDR;
		else
			peer->last_reset = PEER_DOWN_NOAFI_ACTIVATED;
	}

	/* Last read and reset time set */
	peer->readtime = peer->resettime = bgp_clock();

	/* Default TTL set. */
	peer->ttl = (peer->sort == BGP_PEER_IBGP) ? MAXTTL : BGP_DEFAULT_TTL;

	SET_FLAG(peer->flags, PEER_FLAG_CONFIG_NODE);

	if (afi && safi) {
		peer->afc[afi][safi] = 1;
		peer_af_create(peer, afi, safi);
	}

	/* auto shutdown if configured */
	if (bgp->autoshutdown)
		peer_flag_set(peer, PEER_FLAG_SHUTDOWN);
	/* Set up peer's events and timers. */
	else if (!active && peer_active(peer))
		bgp_timer_set(peer);

	return peer;
}

/* Make accept BGP peer. This function is only called from the test code */
struct peer *peer_create_accept(struct bgp *bgp)
{
	struct peer *peer;

	peer = peer_new(bgp);

	peer = peer_lock(peer); /* bgp peer list reference */
	listnode_add_sort(bgp->peer, peer);

	return peer;
}

/*
 * Return true if we have a peer configured to use this afi/safi
 */
int bgp_afi_safi_peer_exists(struct bgp *bgp, afi_t afi, safi_t safi)
{
	struct listnode *node;
	struct peer *peer;

	for (ALL_LIST_ELEMENTS_RO(bgp->peer, node, peer)) {
		if (!CHECK_FLAG(peer->flags, PEER_FLAG_CONFIG_NODE))
			continue;

		if (peer->afc[afi][safi])
			return 1;
	}

	return 0;
}

/* Change peer's AS number.  */
void peer_as_change(struct peer *peer, as_t as, int as_specified)
{
	bgp_peer_sort_t type;

	/* Stop peer. */
	if (!CHECK_FLAG(peer->sflags, PEER_STATUS_GROUP)) {
		if (BGP_IS_VALID_STATE_FOR_NOTIF(peer->status)) {
			peer->last_reset = PEER_DOWN_REMOTE_AS_CHANGE;
			bgp_notify_send(peer, BGP_NOTIFY_CEASE,
					BGP_NOTIFY_CEASE_CONFIG_CHANGE);
		} else
			bgp_session_reset(peer);
	}
	type = peer_sort(peer);
	peer->as = as;
	peer->as_type = as_specified;

	if (bgp_config_check(peer->bgp, BGP_CONFIG_CONFEDERATION)
	    && !bgp_confederation_peers_check(peer->bgp, as)
	    && peer->bgp->as != as)
		peer->local_as = peer->bgp->confed_id;
	else
		peer->local_as = peer->bgp->as;

	/* Advertisement-interval reset */
	if (!CHECK_FLAG(peer->flags, PEER_FLAG_ROUTEADV)) {
		peer->v_routeadv = (peer_sort(peer) == BGP_PEER_IBGP)
					   ? BGP_DEFAULT_IBGP_ROUTEADV
					   : BGP_DEFAULT_EBGP_ROUTEADV;
	}

	/* TTL reset */
	if (peer_sort(peer) == BGP_PEER_IBGP)
		peer->ttl = MAXTTL;
	else if (type == BGP_PEER_IBGP)
		peer->ttl = BGP_DEFAULT_TTL;

	/* reflector-client reset */
	if (peer_sort(peer) != BGP_PEER_IBGP) {
		UNSET_FLAG(peer->af_flags[AFI_IP][SAFI_UNICAST],
			   PEER_FLAG_REFLECTOR_CLIENT);
		UNSET_FLAG(peer->af_flags[AFI_IP][SAFI_MULTICAST],
			   PEER_FLAG_REFLECTOR_CLIENT);
		UNSET_FLAG(peer->af_flags[AFI_IP][SAFI_LABELED_UNICAST],
			   PEER_FLAG_REFLECTOR_CLIENT);
		UNSET_FLAG(peer->af_flags[AFI_IP][SAFI_MPLS_VPN],
			   PEER_FLAG_REFLECTOR_CLIENT);
		UNSET_FLAG(peer->af_flags[AFI_IP][SAFI_ENCAP],
			   PEER_FLAG_REFLECTOR_CLIENT);
		UNSET_FLAG(peer->af_flags[AFI_IP][SAFI_FLOWSPEC],
			   PEER_FLAG_REFLECTOR_CLIENT);
		UNSET_FLAG(peer->af_flags[AFI_IP6][SAFI_UNICAST],
			   PEER_FLAG_REFLECTOR_CLIENT);
		UNSET_FLAG(peer->af_flags[AFI_IP6][SAFI_MULTICAST],
			   PEER_FLAG_REFLECTOR_CLIENT);
		UNSET_FLAG(peer->af_flags[AFI_IP6][SAFI_LABELED_UNICAST],
			   PEER_FLAG_REFLECTOR_CLIENT);
		UNSET_FLAG(peer->af_flags[AFI_IP6][SAFI_MPLS_VPN],
			   PEER_FLAG_REFLECTOR_CLIENT);
		UNSET_FLAG(peer->af_flags[AFI_IP6][SAFI_ENCAP],
			   PEER_FLAG_REFLECTOR_CLIENT);
		UNSET_FLAG(peer->af_flags[AFI_IP6][SAFI_FLOWSPEC],
			   PEER_FLAG_REFLECTOR_CLIENT);
		UNSET_FLAG(peer->af_flags[AFI_L2VPN][SAFI_EVPN],
			   PEER_FLAG_REFLECTOR_CLIENT);
	}

	/* local-as reset */
	if (peer_sort(peer) != BGP_PEER_EBGP) {
		peer->change_local_as = 0;
		peer_flag_unset(peer, PEER_FLAG_LOCAL_AS);
		peer_flag_unset(peer, PEER_FLAG_LOCAL_AS_NO_PREPEND);
		peer_flag_unset(peer, PEER_FLAG_LOCAL_AS_REPLACE_AS);
	}
}

/* If peer does not exist, create new one.  If peer already exists,
   set AS number to the peer.  */
int peer_remote_as(struct bgp *bgp, union sockunion *su, const char *conf_if,
		   as_t *as, int as_type, afi_t afi, safi_t safi)
{
	struct peer *peer;
	as_t local_as;

	if (conf_if)
		peer = peer_lookup_by_conf_if(bgp, conf_if);
	else
		peer = peer_lookup(bgp, su);

	if (peer) {
		/* Not allowed for a dynamic peer. */
		if (peer_dynamic_neighbor(peer)) {
			*as = peer->as;
			return BGP_ERR_INVALID_FOR_DYNAMIC_PEER;
		}

		/* When this peer is a member of peer-group.  */
		if (peer->group) {
			/* peer-group already has AS number/internal/external */
			if (peer->group->conf->as
			    || peer->group->conf->as_type) {
				/* Return peer group's AS number.  */
				*as = peer->group->conf->as;
				return BGP_ERR_PEER_GROUP_MEMBER;
			}

			bgp_peer_sort_t peer_sort_type =
						peer_sort(peer->group->conf);

			/* Explicit AS numbers used, compare AS numbers */
			if (as_type == AS_SPECIFIED) {
				if (((peer_sort_type == BGP_PEER_IBGP)
				    && (bgp->as != *as))
				    || ((peer_sort_type == BGP_PEER_EBGP)
				    && (bgp->as == *as))) {
					*as = peer->as;
					return BGP_ERR_PEER_GROUP_PEER_TYPE_DIFFERENT;
				}
			} else {
				/* internal/external used, compare as-types */
				if (((peer_sort_type == BGP_PEER_IBGP)
				    && (as_type != AS_INTERNAL))
				    || ((peer_sort_type == BGP_PEER_EBGP)
				    && (as_type != AS_EXTERNAL)))  {
					*as = peer->as;
					return BGP_ERR_PEER_GROUP_PEER_TYPE_DIFFERENT;
				}
			}
		}

		/* Existing peer's AS number change. */
		if (((peer->as_type == AS_SPECIFIED) && peer->as != *as)
		    || (peer->as_type != as_type))
			peer_as_change(peer, *as, as_type);
	} else {
		if (conf_if)
			return BGP_ERR_NO_INTERFACE_CONFIG;

		/* If the peer is not part of our confederation, and its not an
		   iBGP peer then spoof the source AS */
		if (bgp_config_check(bgp, BGP_CONFIG_CONFEDERATION)
		    && !bgp_confederation_peers_check(bgp, *as)
		    && bgp->as != *as)
			local_as = bgp->confed_id;
		else
			local_as = bgp->as;

		/* If this is IPv4 unicast configuration and "no bgp default
		   ipv4-unicast" is specified. */

		if (bgp_flag_check(bgp, BGP_FLAG_NO_DEFAULT_IPV4)
		    && afi == AFI_IP && safi == SAFI_UNICAST)
			peer_create(su, conf_if, bgp, local_as, *as, as_type, 0,
				    0, NULL);
		else
			peer_create(su, conf_if, bgp, local_as, *as, as_type,
				    afi, safi, NULL);
	}

	return 0;
}

static void peer_group2peer_config_copy_af(struct peer_group *group,
					   struct peer *peer, afi_t afi,
					   safi_t safi)
{
	int in = FILTER_IN;
	int out = FILTER_OUT;
	uint32_t flags_tmp;
	uint32_t pflags_ovrd;
	uint8_t *pfilter_ovrd;
	struct peer *conf;

	conf = group->conf;
	pflags_ovrd = peer->af_flags_override[afi][safi];
	pfilter_ovrd = &peer->filter_override[afi][safi][in];

	/* peer af_flags apply */
	flags_tmp = conf->af_flags[afi][safi] & ~pflags_ovrd;
	flags_tmp ^= conf->af_flags_invert[afi][safi]
		     ^ peer->af_flags_invert[afi][safi];
	flags_tmp &= ~pflags_ovrd;

	UNSET_FLAG(peer->af_flags[afi][safi], ~pflags_ovrd);
	SET_FLAG(peer->af_flags[afi][safi], flags_tmp);
	SET_FLAG(peer->af_flags_invert[afi][safi],
		 conf->af_flags_invert[afi][safi]);

	/* maximum-prefix */
	if (!CHECK_FLAG(pflags_ovrd, PEER_FLAG_MAX_PREFIX)) {
		PEER_ATTR_INHERIT(peer, group, pmax[afi][safi]);
		PEER_ATTR_INHERIT(peer, group, pmax_threshold[afi][safi]);
		PEER_ATTR_INHERIT(peer, group, pmax_restart[afi][safi]);
	}

	/* allowas-in */
	if (!CHECK_FLAG(pflags_ovrd, PEER_FLAG_ALLOWAS_IN))
		PEER_ATTR_INHERIT(peer, group, allowas_in[afi][safi]);

	/* weight */
	if (!CHECK_FLAG(pflags_ovrd, PEER_FLAG_WEIGHT))
		PEER_ATTR_INHERIT(peer, group, weight[afi][safi]);

	/* default-originate route-map */
	if (!CHECK_FLAG(pflags_ovrd, PEER_FLAG_DEFAULT_ORIGINATE)) {
		PEER_STR_ATTR_INHERIT(peer, group, default_rmap[afi][safi].name,
				      MTYPE_ROUTE_MAP_NAME);
		PEER_ATTR_INHERIT(peer, group, default_rmap[afi][safi].map);
	}

	/* inbound filter apply */
	if (!CHECK_FLAG(pfilter_ovrd[in], PEER_FT_DISTRIBUTE_LIST)) {
		PEER_STR_ATTR_INHERIT(peer, group,
				      filter[afi][safi].dlist[in].name,
				      MTYPE_BGP_FILTER_NAME);
		PEER_ATTR_INHERIT(peer, group,
				  filter[afi][safi].dlist[in].alist);
	}

	if (!CHECK_FLAG(pfilter_ovrd[in], PEER_FT_PREFIX_LIST)) {
		PEER_STR_ATTR_INHERIT(peer, group,
				      filter[afi][safi].plist[in].name,
				      MTYPE_BGP_FILTER_NAME);
		PEER_ATTR_INHERIT(peer, group,
				  filter[afi][safi].plist[in].plist);
	}

	if (!CHECK_FLAG(pfilter_ovrd[in], PEER_FT_FILTER_LIST)) {
		PEER_STR_ATTR_INHERIT(peer, group,
				      filter[afi][safi].aslist[in].name,
				      MTYPE_BGP_FILTER_NAME);
		PEER_ATTR_INHERIT(peer, group,
				  filter[afi][safi].aslist[in].aslist);
	}

	if (!CHECK_FLAG(pfilter_ovrd[RMAP_IN], PEER_FT_ROUTE_MAP)) {
		PEER_STR_ATTR_INHERIT(peer, group,
				      filter[afi][safi].map[in].name,
				      MTYPE_BGP_FILTER_NAME);
		PEER_ATTR_INHERIT(peer, group,
				  filter[afi][safi].map[RMAP_IN].map);
	}

	/* outbound filter apply */
	if (!CHECK_FLAG(pfilter_ovrd[out], PEER_FT_DISTRIBUTE_LIST)) {
		PEER_STR_ATTR_INHERIT(peer, group,
				      filter[afi][safi].dlist[out].name,
				      MTYPE_BGP_FILTER_NAME);
		PEER_ATTR_INHERIT(peer, group,
				  filter[afi][safi].dlist[out].alist);
	}

	if (!CHECK_FLAG(pfilter_ovrd[out], PEER_FT_PREFIX_LIST)) {
		PEER_STR_ATTR_INHERIT(peer, group,
				      filter[afi][safi].plist[out].name,
				      MTYPE_BGP_FILTER_NAME);
		PEER_ATTR_INHERIT(peer, group,
				  filter[afi][safi].plist[out].plist);
	}

	if (!CHECK_FLAG(pfilter_ovrd[out], PEER_FT_FILTER_LIST)) {
		PEER_STR_ATTR_INHERIT(peer, group,
				      filter[afi][safi].aslist[out].name,
				      MTYPE_BGP_FILTER_NAME);
		PEER_ATTR_INHERIT(peer, group,
				  filter[afi][safi].aslist[out].aslist);
	}

	if (!CHECK_FLAG(pfilter_ovrd[RMAP_OUT], PEER_FT_ROUTE_MAP)) {
		PEER_STR_ATTR_INHERIT(peer, group,
				      filter[afi][safi].map[RMAP_OUT].name,
				      MTYPE_BGP_FILTER_NAME);
		PEER_ATTR_INHERIT(peer, group,
				  filter[afi][safi].map[RMAP_OUT].map);
	}

	/* nondirectional filter apply */
	if (!CHECK_FLAG(pfilter_ovrd[0], PEER_FT_UNSUPPRESS_MAP)) {
		PEER_STR_ATTR_INHERIT(peer, group, filter[afi][safi].usmap.name,
				      MTYPE_BGP_FILTER_NAME);
		PEER_ATTR_INHERIT(peer, group, filter[afi][safi].usmap.map);
	}

	if (peer->addpath_type[afi][safi] == BGP_ADDPATH_NONE) {
		peer->addpath_type[afi][safi] = conf->addpath_type[afi][safi];
		bgp_addpath_type_changed(conf->bgp);
	}
}

static int peer_activate_af(struct peer *peer, afi_t afi, safi_t safi)
{
	int active;
	struct peer *other;

	if (CHECK_FLAG(peer->sflags, PEER_STATUS_GROUP)) {
		flog_err(EC_BGP_PEER_GROUP, "%s was called for peer-group %s",
			 __func__, peer->host);
		return 1;
	}

	/* Do not activate a peer for both SAFI_UNICAST and SAFI_LABELED_UNICAST
	 */
	if ((safi == SAFI_UNICAST && peer->afc[afi][SAFI_LABELED_UNICAST])
	    || (safi == SAFI_LABELED_UNICAST && peer->afc[afi][SAFI_UNICAST]))
		return BGP_ERR_PEER_SAFI_CONFLICT;

	/* Nothing to do if we've already activated this peer */
	if (peer->afc[afi][safi])
		return 0;

	if (peer_af_create(peer, afi, safi) == NULL)
		return 1;

	active = peer_active(peer);
	peer->afc[afi][safi] = 1;

	if (peer->group)
		peer_group2peer_config_copy_af(peer->group, peer, afi, safi);

	if (!active && peer_active(peer)) {
		bgp_timer_set(peer);
	} else {
		if (peer->status == Established) {
			if (CHECK_FLAG(peer->cap, PEER_CAP_DYNAMIC_RCV)) {
				peer->afc_adv[afi][safi] = 1;
				bgp_capability_send(peer, afi, safi,
						    CAPABILITY_CODE_MP,
						    CAPABILITY_ACTION_SET);
				if (peer->afc_recv[afi][safi]) {
					peer->afc_nego[afi][safi] = 1;
					bgp_announce_route(peer, afi, safi);
				}
			} else {
				peer->last_reset = PEER_DOWN_AF_ACTIVATE;
				bgp_notify_send(peer, BGP_NOTIFY_CEASE,
						BGP_NOTIFY_CEASE_CONFIG_CHANGE);
			}
		}
		if (peer->status == OpenSent || peer->status == OpenConfirm) {
			peer->last_reset = PEER_DOWN_AF_ACTIVATE;
			bgp_notify_send(peer, BGP_NOTIFY_CEASE,
					BGP_NOTIFY_CEASE_CONFIG_CHANGE);
		}
		/*
		 * If we are turning on a AFI/SAFI locally and we've
		 * started bringing a peer up, we need to tell
		 * the other peer to restart because we might loose
		 * configuration here because when the doppelganger
		 * gets to a established state due to how
		 * we resolve we could just overwrite the afi/safi
		 * activation.
		 */
		other = peer->doppelganger;
		if (other
		    && (other->status == OpenSent
			|| other->status == OpenConfirm)) {
			other->last_reset = PEER_DOWN_AF_ACTIVATE;
			bgp_notify_send(other, BGP_NOTIFY_CEASE,
					BGP_NOTIFY_CEASE_CONFIG_CHANGE);
		}
	}

	return 0;
}

/* Activate the peer or peer group for specified AFI and SAFI.  */
int peer_activate(struct peer *peer, afi_t afi, safi_t safi)
{
	int ret = 0;
	struct peer_group *group;
	struct listnode *node, *nnode;
	struct peer *tmp_peer;
	struct bgp *bgp;

	/* Nothing to do if we've already activated this peer */
	if (peer->afc[afi][safi])
		return ret;

	bgp = peer->bgp;

	/* This is a peer-group so activate all of the members of the
	 * peer-group as well */
	if (CHECK_FLAG(peer->sflags, PEER_STATUS_GROUP)) {

		/* Do not activate a peer for both SAFI_UNICAST and
		 * SAFI_LABELED_UNICAST */
		if ((safi == SAFI_UNICAST
		     && peer->afc[afi][SAFI_LABELED_UNICAST])
		    || (safi == SAFI_LABELED_UNICAST
			&& peer->afc[afi][SAFI_UNICAST]))
			return BGP_ERR_PEER_SAFI_CONFLICT;

		peer->afc[afi][safi] = 1;
		group = peer->group;

		for (ALL_LIST_ELEMENTS(group->peer, node, nnode, tmp_peer)) {
			ret |= peer_activate_af(tmp_peer, afi, safi);
		}
	} else {
		ret |= peer_activate_af(peer, afi, safi);
	}

	/* If this is the first peer to be activated for this
	 * afi/labeled-unicast recalc bestpaths to trigger label allocation */
	if (safi == SAFI_LABELED_UNICAST
	    && !bgp->allocate_mpls_labels[afi][SAFI_UNICAST]) {

		if (BGP_DEBUG(zebra, ZEBRA))
			zlog_debug(
				"peer(s) are now active for labeled-unicast, allocate MPLS labels");

		bgp->allocate_mpls_labels[afi][SAFI_UNICAST] = 1;
		bgp_recalculate_afi_safi_bestpaths(bgp, afi, SAFI_UNICAST);
	}

	if (safi == SAFI_FLOWSPEC) {
		/* connect to table manager */
		bgp_zebra_init_tm_connect(bgp);
	}
	return ret;
}

static int non_peergroup_deactivate_af(struct peer *peer, afi_t afi,
				       safi_t safi)
{
	if (CHECK_FLAG(peer->sflags, PEER_STATUS_GROUP)) {
		flog_err(EC_BGP_PEER_GROUP, "%s was called for peer-group %s",
			 __func__, peer->host);
		return 1;
	}

	/* Nothing to do if we've already deactivated this peer */
	if (!peer->afc[afi][safi])
		return 0;

	/* De-activate the address family configuration. */
	peer->afc[afi][safi] = 0;

	if (peer_af_delete(peer, afi, safi) != 0) {
		flog_err(EC_BGP_PEER_DELETE,
			 "couldn't delete af structure for peer %s",
			 peer->host);
		return 1;
	}

	if (peer->status == Established) {
		if (CHECK_FLAG(peer->cap, PEER_CAP_DYNAMIC_RCV)) {
			peer->afc_adv[afi][safi] = 0;
			peer->afc_nego[afi][safi] = 0;

			if (peer_active_nego(peer)) {
				bgp_capability_send(peer, afi, safi,
						    CAPABILITY_CODE_MP,
						    CAPABILITY_ACTION_UNSET);
				bgp_clear_route(peer, afi, safi);
				peer->pcount[afi][safi] = 0;
			} else {
				peer->last_reset = PEER_DOWN_NEIGHBOR_DELETE;
				bgp_notify_send(peer, BGP_NOTIFY_CEASE,
						BGP_NOTIFY_CEASE_CONFIG_CHANGE);
			}
		} else {
			peer->last_reset = PEER_DOWN_NEIGHBOR_DELETE;
			bgp_notify_send(peer, BGP_NOTIFY_CEASE,
					BGP_NOTIFY_CEASE_CONFIG_CHANGE);
		}
	}

	return 0;
}

int peer_deactivate(struct peer *peer, afi_t afi, safi_t safi)
{
	int ret = 0;
	struct peer_group *group;
	struct peer *tmp_peer;
	struct listnode *node, *nnode;
	struct bgp *bgp;

	/* Nothing to do if we've already de-activated this peer */
	if (!peer->afc[afi][safi])
		return ret;

	/* This is a peer-group so de-activate all of the members of the
	 * peer-group as well */
	if (CHECK_FLAG(peer->sflags, PEER_STATUS_GROUP)) {
		peer->afc[afi][safi] = 0;
		group = peer->group;

		if (peer_af_delete(peer, afi, safi) != 0) {
			flog_err(EC_BGP_PEER_DELETE,
				 "couldn't delete af structure for peer %s",
				 peer->host);
		}

		for (ALL_LIST_ELEMENTS(group->peer, node, nnode, tmp_peer)) {
			ret |= non_peergroup_deactivate_af(tmp_peer, afi, safi);
		}
	} else {
		ret |= non_peergroup_deactivate_af(peer, afi, safi);
	}

	bgp = peer->bgp;

	/* If this is the last peer to be deactivated for this
	 * afi/labeled-unicast recalc bestpaths to trigger label deallocation */
	if (safi == SAFI_LABELED_UNICAST
	    && bgp->allocate_mpls_labels[afi][SAFI_UNICAST]
	    && !bgp_afi_safi_peer_exists(bgp, afi, safi)) {

		if (BGP_DEBUG(zebra, ZEBRA))
			zlog_debug(
				"peer(s) are no longer active for labeled-unicast, deallocate MPLS labels");

		bgp->allocate_mpls_labels[afi][SAFI_UNICAST] = 0;
		bgp_recalculate_afi_safi_bestpaths(bgp, afi, SAFI_UNICAST);
	}
	return ret;
}

int peer_afc_set(struct peer *peer, afi_t afi, safi_t safi, int enable)
{
	if (enable)
		return peer_activate(peer, afi, safi);
	else
		return peer_deactivate(peer, afi, safi);
}

static void peer_nsf_stop(struct peer *peer)
{
	afi_t afi;
	safi_t safi;

	UNSET_FLAG(peer->sflags, PEER_STATUS_NSF_WAIT);
	UNSET_FLAG(peer->sflags, PEER_STATUS_NSF_MODE);

	for (afi = AFI_IP; afi < AFI_MAX; afi++)
		for (safi = SAFI_UNICAST; safi <= SAFI_MPLS_VPN; safi++)
			peer->nsf[afi][safi] = 0;

	if (peer->t_gr_restart) {
		BGP_TIMER_OFF(peer->t_gr_restart);
		if (bgp_debug_neighbor_events(peer))
			zlog_debug("%s graceful restart timer stopped",
				   peer->host);
	}
	if (peer->t_gr_stale) {
		BGP_TIMER_OFF(peer->t_gr_stale);
		if (bgp_debug_neighbor_events(peer))
			zlog_debug(
				"%s graceful restart stalepath timer stopped",
				peer->host);
	}
	bgp_clear_route_all(peer);
}

/* Delete peer from confguration.
 *
 * The peer is moved to a dead-end "Deleted" neighbour-state, to allow
 * it to "cool off" and refcounts to hit 0, at which state it is freed.
 *
 * This function /should/ take care to be idempotent, to guard against
 * it being called multiple times through stray events that come in
 * that happen to result in this function being called again.  That
 * said, getting here for a "Deleted" peer is a bug in the neighbour
 * FSM.
 */
int peer_delete(struct peer *peer)
{
	int i;
	afi_t afi;
	safi_t safi;
	struct bgp *bgp;
	struct bgp_filter *filter;
	struct listnode *pn;
	int accept_peer;

	assert(peer->status != Deleted);

	bgp = peer->bgp;
	accept_peer = CHECK_FLAG(peer->sflags, PEER_STATUS_ACCEPT_PEER);

	bgp_keepalives_off(peer);
	bgp_reads_off(peer);
	bgp_writes_off(peer);
	assert(!CHECK_FLAG(peer->thread_flags, PEER_THREAD_WRITES_ON));
	assert(!CHECK_FLAG(peer->thread_flags, PEER_THREAD_READS_ON));
	assert(!CHECK_FLAG(peer->thread_flags, PEER_THREAD_KEEPALIVES_ON));

	if (CHECK_FLAG(peer->sflags, PEER_STATUS_NSF_WAIT))
		peer_nsf_stop(peer);

	SET_FLAG(peer->flags, PEER_FLAG_DELETE);

	bgp_bfd_deregister_peer(peer);

	/* If this peer belongs to peer group, clear up the
	   relationship.  */
	if (peer->group) {
		if (peer_dynamic_neighbor(peer))
			peer_drop_dynamic_neighbor(peer);

		if ((pn = listnode_lookup(peer->group->peer, peer))) {
			peer = peer_unlock(
				peer); /* group->peer list reference */
			list_delete_node(peer->group->peer, pn);
		}
		peer->group = NULL;
	}

	/* Withdraw all information from routing table.  We can not use
	 * BGP_EVENT_ADD (peer, BGP_Stop) at here.  Because the event is
	 * executed after peer structure is deleted.
	 */
	peer->last_reset = PEER_DOWN_NEIGHBOR_DELETE;
	bgp_stop(peer);
	UNSET_FLAG(peer->flags, PEER_FLAG_DELETE);

	if (peer->doppelganger) {
		peer->doppelganger->doppelganger = NULL;
		peer->doppelganger = NULL;
	}

	UNSET_FLAG(peer->sflags, PEER_STATUS_ACCEPT_PEER);
	bgp_fsm_change_status(peer, Deleted);

	/* Remove from NHT */
	if (CHECK_FLAG(peer->flags, PEER_FLAG_CONFIG_NODE))
		bgp_unlink_nexthop_by_peer(peer);

	/* Password configuration */
	if (CHECK_FLAG(peer->flags, PEER_FLAG_PASSWORD)) {
		XFREE(MTYPE_PEER_PASSWORD, peer->password);

		if (!accept_peer && !BGP_PEER_SU_UNSPEC(peer)
		    && !CHECK_FLAG(peer->sflags, PEER_STATUS_GROUP))
			bgp_md5_unset(peer);
	}

	bgp_timer_set(peer); /* stops all timers for Deleted */

	/* Delete from all peer list. */
	if (!CHECK_FLAG(peer->sflags, PEER_STATUS_GROUP)
	    && (pn = listnode_lookup(bgp->peer, peer))) {
		peer_unlock(peer); /* bgp peer list reference */
		list_delete_node(bgp->peer, pn);
		hash_release(bgp->peerhash, peer);
	}

	/* Buffers.  */
	if (peer->ibuf) {
		stream_fifo_free(peer->ibuf);
		peer->ibuf = NULL;
	}

	if (peer->obuf) {
		stream_fifo_free(peer->obuf);
		peer->obuf = NULL;
	}

	if (peer->ibuf_work) {
		ringbuf_del(peer->ibuf_work);
		peer->ibuf_work = NULL;
	}

	if (peer->obuf_work) {
		stream_free(peer->obuf_work);
		peer->obuf_work = NULL;
	}

	if (peer->scratch) {
		stream_free(peer->scratch);
		peer->scratch = NULL;
	}

	/* Local and remote addresses. */
	if (peer->su_local) {
		sockunion_free(peer->su_local);
		peer->su_local = NULL;
	}

	if (peer->su_remote) {
		sockunion_free(peer->su_remote);
		peer->su_remote = NULL;
	}

	/* Free filter related memory.  */
	FOREACH_AFI_SAFI (afi, safi) {
		filter = &peer->filter[afi][safi];

		for (i = FILTER_IN; i < FILTER_MAX; i++) {
			if (filter->dlist[i].name) {
				XFREE(MTYPE_BGP_FILTER_NAME,
				      filter->dlist[i].name);
				filter->dlist[i].name = NULL;
			}

			if (filter->plist[i].name) {
				XFREE(MTYPE_BGP_FILTER_NAME,
				      filter->plist[i].name);
				filter->plist[i].name = NULL;
			}

			if (filter->aslist[i].name) {
				XFREE(MTYPE_BGP_FILTER_NAME,
				      filter->aslist[i].name);
				filter->aslist[i].name = NULL;
			}
		}

		for (i = RMAP_IN; i < RMAP_MAX; i++) {
			if (filter->map[i].name) {
				XFREE(MTYPE_BGP_FILTER_NAME,
				      filter->map[i].name);
				filter->map[i].name = NULL;
			}
		}

		if (filter->usmap.name) {
			XFREE(MTYPE_BGP_FILTER_NAME, filter->usmap.name);
			filter->usmap.name = NULL;
		}

		if (peer->default_rmap[afi][safi].name) {
			XFREE(MTYPE_ROUTE_MAP_NAME,
			      peer->default_rmap[afi][safi].name);
			peer->default_rmap[afi][safi].name = NULL;
		}
	}

	FOREACH_AFI_SAFI (afi, safi)
		peer_af_delete(peer, afi, safi);

	if (peer->hostname) {
		XFREE(MTYPE_BGP_PEER_HOST, peer->hostname);
		peer->hostname = NULL;
	}

	if (peer->domainname) {
		XFREE(MTYPE_BGP_PEER_HOST, peer->domainname);
		peer->domainname = NULL;
	}

	peer_unlock(peer); /* initial reference */

	return 0;
}

static int peer_group_cmp(struct peer_group *g1, struct peer_group *g2)
{
	return strcmp(g1->name, g2->name);
}

/* Peer group cofiguration. */
static struct peer_group *peer_group_new(void)
{
	return XCALLOC(MTYPE_PEER_GROUP, sizeof(struct peer_group));
}

static void peer_group_free(struct peer_group *group)
{
	XFREE(MTYPE_PEER_GROUP, group);
}

struct peer_group *peer_group_lookup(struct bgp *bgp, const char *name)
{
	struct peer_group *group;
	struct listnode *node, *nnode;

	for (ALL_LIST_ELEMENTS(bgp->group, node, nnode, group)) {
		if (strcmp(group->name, name) == 0)
			return group;
	}
	return NULL;
}

struct peer_group *peer_group_get(struct bgp *bgp, const char *name)
{
	struct peer_group *group;
	afi_t afi;

	group = peer_group_lookup(bgp, name);
	if (group)
		return group;

	group = peer_group_new();
	group->bgp = bgp;
	XFREE(MTYPE_PEER_GROUP_HOST, group->name);
	group->name = XSTRDUP(MTYPE_PEER_GROUP_HOST, name);
	group->peer = list_new();
	for (afi = AFI_IP; afi < AFI_MAX; afi++)
		group->listen_range[afi] = list_new();
	group->conf = peer_new(bgp);
	if (!bgp_flag_check(bgp, BGP_FLAG_NO_DEFAULT_IPV4))
		group->conf->afc[AFI_IP][SAFI_UNICAST] = 1;
	XFREE(MTYPE_BGP_PEER_HOST, group->conf->host);
	group->conf->host = XSTRDUP(MTYPE_BGP_PEER_HOST, name);
	group->conf->group = group;
	group->conf->as = 0;
	group->conf->ttl = BGP_DEFAULT_TTL;
	group->conf->gtsm_hops = 0;
	group->conf->v_routeadv = BGP_DEFAULT_EBGP_ROUTEADV;
	SET_FLAG(group->conf->sflags, PEER_STATUS_GROUP);
	listnode_add_sort(bgp->group, group);

	return group;
}

static void peer_group2peer_config_copy(struct peer_group *group,
					struct peer *peer)
{
	uint32_t flags_tmp;
	struct peer *conf;

	conf = group->conf;

	/* remote-as */
	if (conf->as)
		peer->as = conf->as;

	/* local-as */
	if (!CHECK_FLAG(peer->flags_override, PEER_FLAG_LOCAL_AS))
		peer->change_local_as = conf->change_local_as;

	/* If peer-group has configured TTL then override it */
	if (conf->ttl != BGP_DEFAULT_TTL)
		peer->ttl = conf->ttl;

	/* GTSM hops */
	peer->gtsm_hops = conf->gtsm_hops;

	/* peer flags apply */
	flags_tmp = conf->flags & ~peer->flags_override;
	flags_tmp ^= conf->flags_invert ^ peer->flags_invert;
	flags_tmp &= ~peer->flags_override;

	UNSET_FLAG(peer->flags, ~peer->flags_override);
	SET_FLAG(peer->flags, flags_tmp);
	SET_FLAG(peer->flags_invert, conf->flags_invert);

	/* peer timers apply */
	if (!CHECK_FLAG(peer->flags_override, PEER_FLAG_TIMER)) {
		PEER_ATTR_INHERIT(peer, group, holdtime);
		PEER_ATTR_INHERIT(peer, group, keepalive);
	}

	if (!CHECK_FLAG(peer->flags_override, PEER_FLAG_TIMER_CONNECT)) {
		PEER_ATTR_INHERIT(peer, group, connect);
		if (CHECK_FLAG(conf->flags, PEER_FLAG_TIMER_CONNECT))
			peer->v_connect = conf->connect;
		else
			peer->v_connect = peer->bgp->default_connect_retry;
	}

	/* advertisement-interval apply */
	if (!CHECK_FLAG(peer->flags_override, PEER_FLAG_ROUTEADV)) {
		PEER_ATTR_INHERIT(peer, group, routeadv);
		if (CHECK_FLAG(conf->flags, PEER_FLAG_ROUTEADV))
			peer->v_routeadv = conf->routeadv;
		else
			peer->v_routeadv = (peer_sort(peer) == BGP_PEER_IBGP)
						   ? BGP_DEFAULT_IBGP_ROUTEADV
						   : BGP_DEFAULT_EBGP_ROUTEADV;
	}

	/* password apply */
	if (!CHECK_FLAG(peer->flags_override, PEER_FLAG_PASSWORD))
		PEER_STR_ATTR_INHERIT(peer, group, password,
				      MTYPE_PEER_PASSWORD);

	if (!BGP_PEER_SU_UNSPEC(peer))
		bgp_md5_set(peer);

	/* update-source apply */
	if (!CHECK_FLAG(peer->flags_override, PEER_FLAG_UPDATE_SOURCE)) {
		if (conf->update_source) {
			XFREE(MTYPE_PEER_UPDATE_SOURCE, peer->update_if);
			PEER_SU_ATTR_INHERIT(peer, group, update_source);
		} else if (conf->update_if) {
			sockunion_free(peer->update_source);
			PEER_STR_ATTR_INHERIT(peer, group, update_if,
					      MTYPE_PEER_UPDATE_SOURCE);
		}
	}

	bgp_bfd_peer_group2peer_copy(conf, peer);
}

/* Peer group's remote AS configuration.  */
int peer_group_remote_as(struct bgp *bgp, const char *group_name, as_t *as,
			 int as_type)
{
	struct peer_group *group;
	struct peer *peer;
	struct listnode *node, *nnode;

	group = peer_group_lookup(bgp, group_name);
	if (!group)
		return -1;

	if ((as_type == group->conf->as_type) && (group->conf->as == *as))
		return 0;


	/* When we setup peer-group AS number all peer group member's AS
	   number must be updated to same number.  */
	peer_as_change(group->conf, *as, as_type);

	for (ALL_LIST_ELEMENTS(group->peer, node, nnode, peer)) {
		if (((peer->as_type == AS_SPECIFIED) && peer->as != *as)
		    || (peer->as_type != as_type))
			peer_as_change(peer, *as, as_type);
	}

	return 0;
}

int peer_notify_unconfig(struct peer *peer)
{
	if (BGP_IS_VALID_STATE_FOR_NOTIF(peer->status))
		bgp_notify_send(peer, BGP_NOTIFY_CEASE,
				BGP_NOTIFY_CEASE_PEER_UNCONFIG);
	return 0;
}

int peer_group_notify_unconfig(struct peer_group *group)
{
	struct peer *peer, *other;
	struct listnode *node, *nnode;

	for (ALL_LIST_ELEMENTS(group->peer, node, nnode, peer)) {
		other = peer->doppelganger;
		if (other && other->status != Deleted) {
			other->group = NULL;
			peer_notify_unconfig(other);
		} else
			peer_notify_unconfig(peer);
	}
	return 0;
}

int peer_group_delete(struct peer_group *group)
{
	struct bgp *bgp;
	struct peer *peer;
	struct prefix *prefix;
	struct peer *other;
	struct listnode *node, *nnode;
	afi_t afi;

	bgp = group->bgp;

	for (ALL_LIST_ELEMENTS(group->peer, node, nnode, peer)) {
		other = peer->doppelganger;
		peer_delete(peer);
		if (other && other->status != Deleted) {
			other->group = NULL;
			peer_delete(other);
		}
	}
	list_delete(&group->peer);

	for (afi = AFI_IP; afi < AFI_MAX; afi++) {
		for (ALL_LIST_ELEMENTS(group->listen_range[afi], node, nnode,
				       prefix)) {
			prefix_free(&prefix);
		}
		list_delete(&group->listen_range[afi]);
	}

	XFREE(MTYPE_PEER_GROUP_HOST, group->name);
	group->name = NULL;

	bfd_info_free(&(group->conf->bfd_info));

	group->conf->group = NULL;
	peer_delete(group->conf);

	/* Delete from all peer_group list. */
	listnode_delete(bgp->group, group);

	peer_group_free(group);

	return 0;
}

int peer_group_remote_as_delete(struct peer_group *group)
{
	struct peer *peer, *other;
	struct listnode *node, *nnode;

	if ((group->conf->as_type == AS_UNSPECIFIED)
	    || ((!group->conf->as) && (group->conf->as_type == AS_SPECIFIED)))
		return 0;

	for (ALL_LIST_ELEMENTS(group->peer, node, nnode, peer)) {
		other = peer->doppelganger;

		peer_delete(peer);

		if (other && other->status != Deleted) {
			other->group = NULL;
			peer_delete(other);
		}
	}
	list_delete_all_node(group->peer);

	group->conf->as = 0;
	group->conf->as_type = AS_UNSPECIFIED;

	return 0;
}

int peer_group_listen_range_add(struct peer_group *group, struct prefix *range)
{
	struct prefix *prefix;
	struct listnode *node, *nnode;
	afi_t afi;

	afi = family2afi(range->family);

	/* Group needs remote AS configured. */
	if (group->conf->as_type == AS_UNSPECIFIED)
		return BGP_ERR_PEER_GROUP_NO_REMOTE_AS;

	/* Ensure no duplicates. Currently we don't care about overlaps. */
	for (ALL_LIST_ELEMENTS(group->listen_range[afi], node, nnode, prefix)) {
		if (prefix_same(range, prefix))
			return 0;
	}

	prefix = prefix_new();
	prefix_copy(prefix, range);
	listnode_add(group->listen_range[afi], prefix);

	/* Update passwords for new ranges */
	if (group->conf->password)
		bgp_md5_set_prefix(prefix, group->conf->password);

	return 0;
}

int peer_group_listen_range_del(struct peer_group *group, struct prefix *range)
{
	struct prefix *prefix, prefix2;
	struct listnode *node, *nnode;
	struct peer *peer;
	afi_t afi;
	char buf[PREFIX2STR_BUFFER];

	afi = family2afi(range->family);

	/* Identify the listen range. */
	for (ALL_LIST_ELEMENTS(group->listen_range[afi], node, nnode, prefix)) {
		if (prefix_same(range, prefix))
			break;
	}

	if (!prefix)
		return BGP_ERR_DYNAMIC_NEIGHBORS_RANGE_NOT_FOUND;

	prefix2str(prefix, buf, sizeof(buf));

	/* Dispose off any dynamic neighbors that exist due to this listen range
	 */
	for (ALL_LIST_ELEMENTS(group->peer, node, nnode, peer)) {
		if (!peer_dynamic_neighbor(peer))
			continue;

		sockunion2hostprefix(&peer->su, &prefix2);
		if (prefix_match(prefix, &prefix2)) {
			if (bgp_debug_neighbor_events(peer))
				zlog_debug(
					"Deleting dynamic neighbor %s group %s upon "
					"delete of listen range %s",
					peer->host, group->name, buf);
			peer_delete(peer);
		}
	}

	/* Get rid of the listen range */
	listnode_delete(group->listen_range[afi], prefix);

	/* Remove passwords for deleted ranges */
	if (group->conf->password)
		bgp_md5_unset_prefix(prefix);

	return 0;
}

/* Bind specified peer to peer group.  */
int peer_group_bind(struct bgp *bgp, union sockunion *su, struct peer *peer,
		    struct peer_group *group, as_t *as)
{
	int first_member = 0;
	afi_t afi;
	safi_t safi;

	/* Lookup the peer.  */
	if (!peer)
		peer = peer_lookup(bgp, su);

	/* The peer exist, bind it to the peer-group */
	if (peer) {
		/* When the peer already belongs to a peer-group, check the
		 * consistency.  */
		if (peer_group_active(peer)) {

			/* The peer is already bound to the peer-group,
			 * nothing to do
			 */
			if (strcmp(peer->group->name, group->name) == 0)
				return 0;
			else
				return BGP_ERR_PEER_GROUP_CANT_CHANGE;
		}

		/* The peer has not specified a remote-as, inherit it from the
		 * peer-group */
		if (peer->as_type == AS_UNSPECIFIED) {
			peer->as_type = group->conf->as_type;
			peer->as = group->conf->as;
			peer->sort = group->conf->sort;
		}

		if (!group->conf->as && peer_sort(peer)) {
			if (peer_sort(group->conf) != BGP_PEER_INTERNAL
			    && peer_sort(group->conf) != peer_sort(peer)) {
				if (as)
					*as = peer->as;
				return BGP_ERR_PEER_GROUP_PEER_TYPE_DIFFERENT;
			}

			if (peer_sort(group->conf) == BGP_PEER_INTERNAL)
				first_member = 1;
		}

		peer_group2peer_config_copy(group, peer);

		FOREACH_AFI_SAFI (afi, safi) {
			if (group->conf->afc[afi][safi]) {
				peer->afc[afi][safi] = 1;

				if (peer_af_find(peer, afi, safi)
				    || peer_af_create(peer, afi, safi)) {
					peer_group2peer_config_copy_af(
						group, peer, afi, safi);
				}
			} else if (peer->afc[afi][safi])
				peer_deactivate(peer, afi, safi);
		}

		if (peer->group) {
			assert(group && peer->group == group);
		} else {
			listnode_delete(bgp->peer, peer);

			peer->group = group;
			listnode_add_sort(bgp->peer, peer);

			peer = peer_lock(peer); /* group->peer list reference */
			listnode_add(group->peer, peer);
		}

		if (first_member) {
			/* Advertisement-interval reset */
			if (!CHECK_FLAG(group->conf->flags,
					PEER_FLAG_ROUTEADV)) {
				group->conf->v_routeadv =
					(peer_sort(group->conf)
					 == BGP_PEER_IBGP)
						? BGP_DEFAULT_IBGP_ROUTEADV
						: BGP_DEFAULT_EBGP_ROUTEADV;
			}

			/* ebgp-multihop reset */
			if (peer_sort(group->conf) == BGP_PEER_IBGP)
				group->conf->ttl = MAXTTL;

			/* local-as reset */
			if (peer_sort(group->conf) != BGP_PEER_EBGP) {
				group->conf->change_local_as = 0;
				peer_flag_unset(group->conf,
						PEER_FLAG_LOCAL_AS);
				peer_flag_unset(group->conf,
						PEER_FLAG_LOCAL_AS_NO_PREPEND);
				peer_flag_unset(group->conf,
						PEER_FLAG_LOCAL_AS_REPLACE_AS);
			}
		}

		SET_FLAG(peer->flags, PEER_FLAG_CONFIG_NODE);

		if (BGP_IS_VALID_STATE_FOR_NOTIF(peer->status)) {
			peer->last_reset = PEER_DOWN_RMAP_BIND;
			bgp_notify_send(peer, BGP_NOTIFY_CEASE,
					BGP_NOTIFY_CEASE_CONFIG_CHANGE);
		} else {
			bgp_session_reset(peer);
		}
	}

	/* Create a new peer. */
	else {
		if ((group->conf->as_type == AS_SPECIFIED)
		    && (!group->conf->as)) {
			return BGP_ERR_PEER_GROUP_NO_REMOTE_AS;
		}

		peer = peer_create(su, NULL, bgp, bgp->as, group->conf->as,
				   group->conf->as_type, 0, 0, group);

		peer = peer_lock(peer); /* group->peer list reference */
		listnode_add(group->peer, peer);

		peer_group2peer_config_copy(group, peer);

		/* If the peer-group is active for this afi/safi then activate
		 * for this peer */
		FOREACH_AFI_SAFI (afi, safi) {
			if (group->conf->afc[afi][safi]) {
				peer->afc[afi][safi] = 1;
				peer_af_create(peer, afi, safi);
				peer_group2peer_config_copy_af(group, peer, afi,
							       safi);
			} else if (peer->afc[afi][safi])
				peer_deactivate(peer, afi, safi);
		}

		SET_FLAG(peer->flags, PEER_FLAG_CONFIG_NODE);

		/* Set up peer's events and timers. */
		if (peer_active(peer))
			bgp_timer_set(peer);
	}

	return 0;
}

static int bgp_startup_timer_expire(struct thread *thread)
{
	struct bgp *bgp;

	bgp = THREAD_ARG(thread);
	bgp->t_startup = NULL;

	return 0;
}

/*
 * On shutdown we call the cleanup function which
 * does a free of the link list nodes,  free up
 * the data we are pointing at too.
 */
static void bgp_vrf_string_name_delete(void *data)
{
	char *vname = data;

	XFREE(MTYPE_TMP, vname);
}

/* BGP instance creation by `router bgp' commands. */
static struct bgp *bgp_create(as_t *as, const char *name,
			      enum bgp_instance_type inst_type)
{
	struct bgp *bgp;
	afi_t afi;
	safi_t safi;

	if ((bgp = XCALLOC(MTYPE_BGP, sizeof(struct bgp))) == NULL)
		return NULL;

	if (BGP_DEBUG(zebra, ZEBRA)) {
		if (inst_type == BGP_INSTANCE_TYPE_DEFAULT)
			zlog_debug("Creating Default VRF, AS %u", *as);
		else
			zlog_debug("Creating %s %s, AS %u",
				   (inst_type == BGP_INSTANCE_TYPE_VRF)
					   ? "VRF"
					   : "VIEW",
				   name, *as);
	}

	/* Default the EVPN VRF to the default one */
	if (inst_type == BGP_INSTANCE_TYPE_DEFAULT && !bgp_master.bgp_evpn) {
		bgp_lock(bgp);
		bm->bgp_evpn = bgp;
	}

	bgp_lock(bgp);
	bgp->heuristic_coalesce = true;
	bgp->inst_type = inst_type;
	bgp->vrf_id = (inst_type == BGP_INSTANCE_TYPE_DEFAULT) ? VRF_DEFAULT
							       : VRF_UNKNOWN;
	bgp->peer_self = peer_new(bgp);
	XFREE(MTYPE_BGP_PEER_HOST, bgp->peer_self->host);
	bgp->peer_self->host =
		XSTRDUP(MTYPE_BGP_PEER_HOST, "Static announcement");
	if (bgp->peer_self->hostname != NULL) {
		XFREE(MTYPE_BGP_PEER_HOST, bgp->peer_self->hostname);
		bgp->peer_self->hostname = NULL;
	}
	if (cmd_hostname_get())
		bgp->peer_self->hostname =
			XSTRDUP(MTYPE_BGP_PEER_HOST, cmd_hostname_get());

	if (bgp->peer_self->domainname != NULL) {
		XFREE(MTYPE_BGP_PEER_HOST, bgp->peer_self->domainname);
		bgp->peer_self->domainname = NULL;
	}
	if (cmd_domainname_get())
		bgp->peer_self->domainname =
			XSTRDUP(MTYPE_BGP_PEER_HOST, cmd_domainname_get());
	bgp->peer = list_new();
	bgp->peer->cmp = (int (*)(void *, void *))peer_cmp;
	bgp->peerhash = hash_create(peer_hash_key_make, peer_hash_same,
				    "BGP Peer Hash");
	bgp->peerhash->max_size = BGP_PEER_MAX_HASH_SIZE;

	bgp->group = list_new();
	bgp->group->cmp = (int (*)(void *, void *))peer_group_cmp;

	FOREACH_AFI_SAFI (afi, safi) {
		bgp->route[afi][safi] = bgp_table_init(bgp, afi, safi);
		bgp->aggregate[afi][safi] = bgp_table_init(bgp, afi, safi);
		bgp->rib[afi][safi] = bgp_table_init(bgp, afi, safi);

		/* Enable maximum-paths */
		bgp_maximum_paths_set(bgp, afi, safi, BGP_PEER_EBGP,
				      multipath_num, 0);
		bgp_maximum_paths_set(bgp, afi, safi, BGP_PEER_IBGP,
				      multipath_num, 0);
	}

	bgp->v_update_delay = BGP_UPDATE_DELAY_DEF;
	bgp->default_local_pref = BGP_DEFAULT_LOCAL_PREF;
	bgp->default_subgroup_pkt_queue_max =
		BGP_DEFAULT_SUBGROUP_PKT_QUEUE_MAX;
	bgp_timers_unset(bgp);
	bgp->restart_time = BGP_DEFAULT_RESTART_TIME;
	bgp->stalepath_time = BGP_DEFAULT_STALEPATH_TIME;
	bgp->dynamic_neighbors_limit = BGP_DYNAMIC_NEIGHBORS_LIMIT_DEFAULT;
	bgp->dynamic_neighbors_count = 0;
	bgp->ebgp_requires_policy = DEFAULT_EBGP_POLICY_DISABLED;
	bgp->reject_as_sets = BGP_REJECT_AS_SETS_DISABLED;
	bgp_addpath_init_bgp_data(&bgp->tx_addpath);

	bgp->as = *as;

#if ENABLE_BGP_VNC
	if (inst_type != BGP_INSTANCE_TYPE_VRF) {
		bgp->rfapi = bgp_rfapi_new(bgp);
		assert(bgp->rfapi);
		assert(bgp->rfapi_cfg);
	}
#endif /* ENABLE_BGP_VNC */

	for (afi = AFI_IP; afi < AFI_MAX; afi++) {
		bgp->vpn_policy[afi].bgp = bgp;
		bgp->vpn_policy[afi].afi = afi;
		bgp->vpn_policy[afi].tovpn_label = MPLS_LABEL_NONE;
		bgp->vpn_policy[afi].tovpn_zebra_vrf_label_last_sent =
			MPLS_LABEL_NONE;

		bgp->vpn_policy[afi].import_vrf = list_new();
		bgp->vpn_policy[afi].import_vrf->del =
			bgp_vrf_string_name_delete;
		bgp->vpn_policy[afi].export_vrf = list_new();
		bgp->vpn_policy[afi].export_vrf->del =
			bgp_vrf_string_name_delete;
	}
	if (name) {
		bgp->name = XSTRDUP(MTYPE_BGP, name);
	} else {
		/* TODO - The startup timer needs to be run for the whole of BGP
		 */
		thread_add_timer(bm->master, bgp_startup_timer_expire, bgp,
				 bgp->restart_time, &bgp->t_startup);
	}

	/* printable name we can use in debug messages */
	if (inst_type == BGP_INSTANCE_TYPE_DEFAULT) {
		bgp->name_pretty = XSTRDUP(MTYPE_BGP, "VRF default");
	} else {
		const char *n;
		int len;

		if (bgp->name)
			n = bgp->name;
		else
			n = "?";

		len = 4 + 1 + strlen(n) + 1;	/* "view foo\0" */

		bgp->name_pretty = XCALLOC(MTYPE_BGP, len);
		snprintf(bgp->name_pretty, len, "%s %s",
			(bgp->inst_type == BGP_INSTANCE_TYPE_VRF)
				? "VRF"
				: "VIEW",
			n);
	}

	atomic_store_explicit(&bgp->wpkt_quanta, BGP_WRITE_PACKET_MAX,
			      memory_order_relaxed);
	atomic_store_explicit(&bgp->rpkt_quanta, BGP_READ_PACKET_MAX,
			      memory_order_relaxed);
	bgp->coalesce_time = BGP_DEFAULT_SUBGROUP_COALESCE_TIME;

	QOBJ_REG(bgp, bgp);

	update_bgp_group_init(bgp);

	/* assign a unique rd id for auto derivation of vrf's RD */
	bf_assign_index(bm->rd_idspace, bgp->vrf_rd_id);

	bgp->evpn_info = XCALLOC(MTYPE_BGP_EVPN_INFO,
				 sizeof(struct bgp_evpn_info));

	bgp_evpn_init(bgp);
	bgp_pbr_init(bgp);
	return bgp;
}

/* Return the "default VRF" instance of BGP. */
struct bgp *bgp_get_default(void)
{
	struct bgp *bgp;
	struct listnode *node, *nnode;

	for (ALL_LIST_ELEMENTS(bm->bgp, node, nnode, bgp))
		if (bgp->inst_type == BGP_INSTANCE_TYPE_DEFAULT)
			return bgp;
	return NULL;
}

/* Lookup BGP entry. */
struct bgp *bgp_lookup(as_t as, const char *name)
{
	struct bgp *bgp;
	struct listnode *node, *nnode;

	for (ALL_LIST_ELEMENTS(bm->bgp, node, nnode, bgp))
		if (bgp->as == as
		    && ((bgp->name == NULL && name == NULL)
			|| (bgp->name && name && strcmp(bgp->name, name) == 0)))
			return bgp;
	return NULL;
}

/* Lookup BGP structure by view name. */
struct bgp *bgp_lookup_by_name(const char *name)
{
	struct bgp *bgp;
	struct listnode *node, *nnode;

	for (ALL_LIST_ELEMENTS(bm->bgp, node, nnode, bgp))
		if ((bgp->name == NULL && name == NULL)
		    || (bgp->name && name && strcmp(bgp->name, name) == 0))
			return bgp;
	return NULL;
}

/* Lookup BGP instance based on VRF id. */
/* Note: Only to be used for incoming messages from Zebra. */
struct bgp *bgp_lookup_by_vrf_id(vrf_id_t vrf_id)
{
	struct vrf *vrf;

	/* Lookup VRF (in tree) and follow link. */
	vrf = vrf_lookup_by_id(vrf_id);
	if (!vrf)
		return NULL;
	return (vrf->info) ? (struct bgp *)vrf->info : NULL;
}

/* Sets the BGP instance where EVPN is enabled */
void bgp_set_evpn(struct bgp *bgp)
{
	if (bm->bgp_evpn == bgp)
		return;

	/* First, release the reference count we hold on the instance */
	if (bm->bgp_evpn)
		bgp_unlock(bm->bgp_evpn);

	bm->bgp_evpn = bgp;

	/* Increase the reference count on this new VRF */
	if (bm->bgp_evpn)
		bgp_lock(bm->bgp_evpn);
}

/* Returns the BGP instance where EVPN is enabled, if any */
struct bgp *bgp_get_evpn(void)
{
	return bm->bgp_evpn;
}

/* handle socket creation or deletion, if necessary
 * this is called for all new BGP instances
 */
int bgp_handle_socket(struct bgp *bgp, struct vrf *vrf, vrf_id_t old_vrf_id,
		      bool create)
{
	int ret = 0;

	/* Create BGP server socket, if listen mode not disabled */
	if (!bgp || bgp_option_check(BGP_OPT_NO_LISTEN))
		return 0;
	if (bgp->inst_type == BGP_INSTANCE_TYPE_VRF) {
		/*
		 * suppress vrf socket
		 */
		if (create == false) {
			bgp_close_vrf_socket(bgp);
			return 0;
		}
		if (vrf == NULL)
			return BGP_ERR_INVALID_VALUE;
		/* do nothing
		 * if vrf_id did not change
		 */
		if (vrf->vrf_id == old_vrf_id)
			return 0;
		if (old_vrf_id != VRF_UNKNOWN) {
			/* look for old socket. close it. */
			bgp_close_vrf_socket(bgp);
		}
		/* if backend is not yet identified ( VRF_UNKNOWN) then
		 *   creation will be done later
		 */
		if (vrf->vrf_id == VRF_UNKNOWN)
			return 0;
		ret = bgp_socket(bgp, bm->port, bm->address);
		if (ret < 0)
			return BGP_ERR_INVALID_VALUE;
		return 0;
	} else
		return bgp_check_main_socket(create, bgp);
}

/* Called from VTY commands. */
int bgp_get(struct bgp **bgp_val, as_t *as, const char *name,
	    enum bgp_instance_type inst_type)
{
	struct bgp *bgp;
	struct vrf *vrf = NULL;

	/* Multiple instance check. */
	if (name)
		bgp = bgp_lookup_by_name(name);
	else
		bgp = bgp_get_default();

	/* Already exists. */
	if (bgp) {
		if (bgp->as != *as) {
			*as = bgp->as;
			return BGP_ERR_INSTANCE_MISMATCH;
		}
		if (bgp->inst_type != inst_type)
			return BGP_ERR_INSTANCE_MISMATCH;
		*bgp_val = bgp;
		return BGP_SUCCESS;
	}

	bgp = bgp_create(as, name, inst_type);
	if (bgp_option_check(BGP_OPT_NO_ZEBRA) && name)
		bgp->vrf_id = vrf_generate_id();
	bgp_router_id_set(bgp, &bgp->router_id_zebra, true);
	bgp_address_init(bgp);
	bgp_tip_hash_init(bgp);
	bgp_scan_init(bgp);
	*bgp_val = bgp;

	bgp->t_rmap_def_originate_eval = NULL;

	/* If Default instance or VRF, link to the VRF structure, if present. */
	if (bgp->inst_type == BGP_INSTANCE_TYPE_DEFAULT
	    || bgp->inst_type == BGP_INSTANCE_TYPE_VRF) {
		vrf = bgp_vrf_lookup_by_instance_type(bgp);
		if (vrf)
			bgp_vrf_link(bgp, vrf);
	}
	/* BGP server socket already processed if BGP instance
	 * already part of the list
	 */
	bgp_handle_socket(bgp, vrf, VRF_UNKNOWN, true);
	listnode_add(bm->bgp, bgp);

	if (IS_BGP_INST_KNOWN_TO_ZEBRA(bgp)) {
		if (BGP_DEBUG(zebra, ZEBRA))
			zlog_debug("%s: Registering BGP instance %s to zebra",
				   __PRETTY_FUNCTION__, name);
		bgp_zebra_instance_register(bgp);
	}

	return BGP_CREATED;
}

/*
 * Make BGP instance "up". Applies only to VRFs (non-default) and
 * implies the VRF has been learnt from Zebra.
 */
void bgp_instance_up(struct bgp *bgp)
{
	struct peer *peer;
	struct listnode *node, *next;

	/* Register with zebra. */
	bgp_zebra_instance_register(bgp);

	/* Kick off any peers that may have been configured. */
	for (ALL_LIST_ELEMENTS(bgp->peer, node, next, peer)) {
		if (!BGP_PEER_START_SUPPRESSED(peer))
			BGP_EVENT_ADD(peer, BGP_Start);
	}

	/* Process any networks that have been configured. */
	bgp_static_add(bgp);
}

/*
 * Make BGP instance "down". Applies only to VRFs (non-default) and
 * implies the VRF has been deleted by Zebra.
 */
void bgp_instance_down(struct bgp *bgp)
{
	struct peer *peer;
	struct listnode *node;
	struct listnode *next;

	/* Stop timers. */
	if (bgp->t_rmap_def_originate_eval) {
		BGP_TIMER_OFF(bgp->t_rmap_def_originate_eval);
		bgp_unlock(bgp); /* TODO - This timer is started with a lock -
				    why? */
	}

	/* Bring down peers, so corresponding routes are purged. */
	for (ALL_LIST_ELEMENTS(bgp->peer, node, next, peer)) {
		if (BGP_IS_VALID_STATE_FOR_NOTIF(peer->status))
			bgp_notify_send(peer, BGP_NOTIFY_CEASE,
					BGP_NOTIFY_CEASE_ADMIN_SHUTDOWN);
		else
			bgp_session_reset(peer);
	}

	/* Purge network and redistributed routes. */
	bgp_purge_static_redist_routes(bgp);

	/* Cleanup registered nexthops (flags) */
	bgp_cleanup_nexthops(bgp);
}

/* Delete BGP instance. */
int bgp_delete(struct bgp *bgp)
{
	struct peer *peer;
	struct peer_group *group;
	struct listnode *node, *next;
	struct vrf *vrf;
	afi_t afi;
	int i;

	assert(bgp);

	hook_call(bgp_inst_delete, bgp);

	THREAD_OFF(bgp->t_startup);
	THREAD_OFF(bgp->t_maxmed_onstartup);
	THREAD_OFF(bgp->t_update_delay);
	THREAD_OFF(bgp->t_establish_wait);

	/* Set flag indicating bgp instance delete in progress */
	bgp_flag_set(bgp, BGP_FLAG_DELETE_IN_PROGRESS);

	if (BGP_DEBUG(zebra, ZEBRA)) {
		if (bgp->inst_type == BGP_INSTANCE_TYPE_DEFAULT)
			zlog_debug("Deleting Default VRF");
		else
			zlog_debug("Deleting %s %s",
				   (bgp->inst_type == BGP_INSTANCE_TYPE_VRF)
					   ? "VRF"
					   : "VIEW",
				   bgp->name);
	}

	/* unmap from RT list */
	bgp_evpn_vrf_delete(bgp);

	/* unmap bgp vrf label */
	vpn_leak_zebra_vrf_label_withdraw(bgp, AFI_IP);
	vpn_leak_zebra_vrf_label_withdraw(bgp, AFI_IP6);

	/* Stop timers. */
	if (bgp->t_rmap_def_originate_eval) {
		BGP_TIMER_OFF(bgp->t_rmap_def_originate_eval);
		bgp_unlock(bgp); /* TODO - This timer is started with a lock -
				    why? */
	}

	/* Inform peers we're going down. */
	for (ALL_LIST_ELEMENTS(bgp->peer, node, next, peer)) {
		if (BGP_IS_VALID_STATE_FOR_NOTIF(peer->status))
			bgp_notify_send(peer, BGP_NOTIFY_CEASE,
					BGP_NOTIFY_CEASE_ADMIN_SHUTDOWN);
	}

	/* Delete static routes (networks). */
	bgp_static_delete(bgp);

	/* Unset redistribution. */
	for (afi = AFI_IP; afi < AFI_MAX; afi++)
		for (i = 0; i < ZEBRA_ROUTE_MAX; i++)
			if (i != ZEBRA_ROUTE_BGP)
				bgp_redistribute_unset(bgp, afi, i, 0);

	/* Free peers and peer-groups. */
	for (ALL_LIST_ELEMENTS(bgp->group, node, next, group))
		peer_group_delete(group);

	for (ALL_LIST_ELEMENTS(bgp->peer, node, next, peer))
		peer_delete(peer);

	if (bgp->peer_self) {
		peer_delete(bgp->peer_self);
		bgp->peer_self = NULL;
	}

	update_bgp_group_free(bgp);

/* TODO - Other memory may need to be freed - e.g., NHT */

#if ENABLE_BGP_VNC
	rfapi_delete(bgp);
#endif
	bgp_cleanup_routes(bgp);

	for (afi = 0; afi < AFI_MAX; ++afi) {
		if (!bgp->vpn_policy[afi].import_redirect_rtlist)
			continue;
		ecommunity_free(
				&bgp->vpn_policy[afi]
				.import_redirect_rtlist);
		bgp->vpn_policy[afi].import_redirect_rtlist = NULL;
	}

	/* Deregister from Zebra, if needed */
	if (IS_BGP_INST_KNOWN_TO_ZEBRA(bgp)) {
		if (BGP_DEBUG(zebra, ZEBRA))
			zlog_debug("%s: deregistering this bgp %s instance from zebra",
				   __PRETTY_FUNCTION__, bgp->name);
		bgp_zebra_instance_deregister(bgp);
	}

	/* Remove visibility via the master list - there may however still be
	 * routes to be processed still referencing the struct bgp.
	 */
	listnode_delete(bm->bgp, bgp);

	/* Free interfaces in this instance. */
	bgp_if_finish(bgp);

	vrf = bgp_vrf_lookup_by_instance_type(bgp);
	bgp_handle_socket(bgp, vrf, VRF_UNKNOWN, false);
	if (vrf)
		bgp_vrf_unlink(bgp, vrf);

	/* Update EVPN VRF pointer */
	if (bm->bgp_evpn == bgp) {
		if (bgp->inst_type == BGP_INSTANCE_TYPE_DEFAULT)
			bgp_set_evpn(NULL);
		else
			bgp_set_evpn(bgp_get_default());
	}

	thread_master_free_unused(bm->master);
	bgp_unlock(bgp); /* initial reference */

	return 0;
}

void bgp_free(struct bgp *bgp)
{
	afi_t afi;
	safi_t safi;
	struct bgp_table *table;
	struct bgp_node *rn;
	struct bgp_rmap *rmap;

	QOBJ_UNREG(bgp);

	list_delete(&bgp->group);
	list_delete(&bgp->peer);

	if (bgp->peerhash) {
		hash_free(bgp->peerhash);
		bgp->peerhash = NULL;
	}

	FOREACH_AFI_SAFI (afi, safi) {
		/* Special handling for 2-level routing tables. */
		if (safi == SAFI_MPLS_VPN || safi == SAFI_ENCAP
		    || safi == SAFI_EVPN) {
			for (rn = bgp_table_top(bgp->rib[afi][safi]); rn;
			     rn = bgp_route_next(rn)) {
				table = bgp_node_get_bgp_table_info(rn);
				bgp_table_finish(&table);
			}
		}
		if (bgp->route[afi][safi])
			bgp_table_finish(&bgp->route[afi][safi]);
		if (bgp->aggregate[afi][safi])
			bgp_table_finish(&bgp->aggregate[afi][safi]);
		if (bgp->rib[afi][safi])
			bgp_table_finish(&bgp->rib[afi][safi]);
		rmap = &bgp->table_map[afi][safi];
		XFREE(MTYPE_ROUTE_MAP_NAME, rmap->name);
	}

	bgp_scan_finish(bgp);
	bgp_address_destroy(bgp);
	bgp_tip_hash_destroy(bgp);

	/* release the auto RD id */
	bf_release_index(bm->rd_idspace, bgp->vrf_rd_id);

	bgp_evpn_cleanup(bgp);
	bgp_pbr_cleanup(bgp);
	XFREE(MTYPE_BGP_EVPN_INFO, bgp->evpn_info);

	for (afi = AFI_IP; afi < AFI_MAX; afi++) {
		vpn_policy_direction_t dir;

		if (bgp->vpn_policy[afi].import_vrf)
			list_delete(&bgp->vpn_policy[afi].import_vrf);
		if (bgp->vpn_policy[afi].export_vrf)
			list_delete(&bgp->vpn_policy[afi].export_vrf);

		dir = BGP_VPN_POLICY_DIR_FROMVPN;
		if (bgp->vpn_policy[afi].rtlist[dir])
			ecommunity_free(&bgp->vpn_policy[afi].rtlist[dir]);
		dir = BGP_VPN_POLICY_DIR_TOVPN;
		if (bgp->vpn_policy[afi].rtlist[dir])
			ecommunity_free(&bgp->vpn_policy[afi].rtlist[dir]);
	}

	XFREE(MTYPE_BGP, bgp->name);
	XFREE(MTYPE_BGP, bgp->name_pretty);

	XFREE(MTYPE_BGP, bgp);
}

struct peer *peer_lookup_by_conf_if(struct bgp *bgp, const char *conf_if)
{
	struct peer *peer;
	struct listnode *node, *nnode;

	if (!conf_if)
		return NULL;

	if (bgp != NULL) {
		for (ALL_LIST_ELEMENTS(bgp->peer, node, nnode, peer))
			if (peer->conf_if && !strcmp(peer->conf_if, conf_if)
			    && !CHECK_FLAG(peer->sflags,
					   PEER_STATUS_ACCEPT_PEER))
				return peer;
	} else if (bm->bgp != NULL) {
		struct listnode *bgpnode, *nbgpnode;

		for (ALL_LIST_ELEMENTS(bm->bgp, bgpnode, nbgpnode, bgp))
			for (ALL_LIST_ELEMENTS(bgp->peer, node, nnode, peer))
				if (peer->conf_if
				    && !strcmp(peer->conf_if, conf_if)
				    && !CHECK_FLAG(peer->sflags,
						   PEER_STATUS_ACCEPT_PEER))
					return peer;
	}
	return NULL;
}

struct peer *peer_lookup_by_hostname(struct bgp *bgp, const char *hostname)
{
	struct peer *peer;
	struct listnode *node, *nnode;

	if (!hostname)
		return NULL;

	if (bgp != NULL) {
		for (ALL_LIST_ELEMENTS(bgp->peer, node, nnode, peer))
			if (peer->hostname && !strcmp(peer->hostname, hostname)
			    && !CHECK_FLAG(peer->sflags,
					   PEER_STATUS_ACCEPT_PEER))
				return peer;
	} else if (bm->bgp != NULL) {
		struct listnode *bgpnode, *nbgpnode;

		for (ALL_LIST_ELEMENTS(bm->bgp, bgpnode, nbgpnode, bgp))
			for (ALL_LIST_ELEMENTS(bgp->peer, node, nnode, peer))
				if (peer->hostname
				    && !strcmp(peer->hostname, hostname)
				    && !CHECK_FLAG(peer->sflags,
						   PEER_STATUS_ACCEPT_PEER))
					return peer;
	}
	return NULL;
}

struct peer *peer_lookup(struct bgp *bgp, union sockunion *su)
{
	struct peer *peer = NULL;
	struct peer tmp_peer;

	memset(&tmp_peer, 0, sizeof(struct peer));

	/*
	 * We do not want to find the doppelganger peer so search for the peer
	 * in
	 * the hash that has PEER_FLAG_CONFIG_NODE
	 */
	SET_FLAG(tmp_peer.flags, PEER_FLAG_CONFIG_NODE);

	tmp_peer.su = *su;

	if (bgp != NULL) {
		peer = hash_lookup(bgp->peerhash, &tmp_peer);
	} else if (bm->bgp != NULL) {
		struct listnode *bgpnode, *nbgpnode;

		for (ALL_LIST_ELEMENTS(bm->bgp, bgpnode, nbgpnode, bgp)) {
			peer = hash_lookup(bgp->peerhash, &tmp_peer);
			if (peer)
				break;
		}
	}

	return peer;
}

struct peer *peer_create_bind_dynamic_neighbor(struct bgp *bgp,
					       union sockunion *su,
					       struct peer_group *group)
{
	struct peer *peer;
	afi_t afi;
	safi_t safi;

	/* Create peer first; we've already checked group config is valid. */
	peer = peer_create(su, NULL, bgp, bgp->as, group->conf->as,
			   group->conf->as_type, 0, 0, group);
	if (!peer)
		return NULL;

	/* Link to group */
	peer = peer_lock(peer);
	listnode_add(group->peer, peer);

	peer_group2peer_config_copy(group, peer);

	/*
	 * Bind peer for all AFs configured for the group. We don't call
	 * peer_group_bind as that is sub-optimal and does some stuff we don't
	 * want.
	 */
	FOREACH_AFI_SAFI (afi, safi) {
		if (!group->conf->afc[afi][safi])
			continue;
		peer->afc[afi][safi] = 1;

		if (!peer_af_find(peer, afi, safi))
			peer_af_create(peer, afi, safi);

		peer_group2peer_config_copy_af(group, peer, afi, safi);
	}

	/* Mark as dynamic, but also as a "config node" for other things to
	 * work. */
	SET_FLAG(peer->flags, PEER_FLAG_DYNAMIC_NEIGHBOR);
	SET_FLAG(peer->flags, PEER_FLAG_CONFIG_NODE);

	return peer;
}

struct prefix *
peer_group_lookup_dynamic_neighbor_range(struct peer_group *group,
					 struct prefix *prefix)
{
	struct listnode *node, *nnode;
	struct prefix *range;
	afi_t afi;

	afi = family2afi(prefix->family);

	if (group->listen_range[afi])
		for (ALL_LIST_ELEMENTS(group->listen_range[afi], node, nnode,
				       range))
			if (prefix_match(range, prefix))
				return range;

	return NULL;
}

struct peer_group *
peer_group_lookup_dynamic_neighbor(struct bgp *bgp, struct prefix *prefix,
				   struct prefix **listen_range)
{
	struct prefix *range = NULL;
	struct peer_group *group = NULL;
	struct listnode *node, *nnode;

	*listen_range = NULL;
	if (bgp != NULL) {
		for (ALL_LIST_ELEMENTS(bgp->group, node, nnode, group))
			if ((range = peer_group_lookup_dynamic_neighbor_range(
				     group, prefix)))
				break;
	} else if (bm->bgp != NULL) {
		struct listnode *bgpnode, *nbgpnode;

		for (ALL_LIST_ELEMENTS(bm->bgp, bgpnode, nbgpnode, bgp))
			for (ALL_LIST_ELEMENTS(bgp->group, node, nnode, group))
				if ((range = peer_group_lookup_dynamic_neighbor_range(
					     group, prefix)))
					goto found_range;
	}

found_range:
	*listen_range = range;
	return (group && range) ? group : NULL;
}

struct peer *peer_lookup_dynamic_neighbor(struct bgp *bgp, union sockunion *su)
{
	struct peer_group *group;
	struct bgp *gbgp;
	struct peer *peer;
	struct prefix prefix;
	struct prefix *listen_range;
	int dncount;
	char buf[PREFIX2STR_BUFFER];
	char buf1[PREFIX2STR_BUFFER];

	sockunion2hostprefix(su, &prefix);

	/* See if incoming connection matches a configured listen range. */
	group = peer_group_lookup_dynamic_neighbor(bgp, &prefix, &listen_range);

	if (!group)
		return NULL;


	gbgp = group->bgp;

	if (!gbgp)
		return NULL;

	prefix2str(&prefix, buf, sizeof(buf));
	prefix2str(listen_range, buf1, sizeof(buf1));

	if (bgp_debug_neighbor_events(NULL))
		zlog_debug(
			"Dynamic Neighbor %s matches group %s listen range %s",
			buf, group->name, buf1);

	/* Are we within the listen limit? */
	dncount = gbgp->dynamic_neighbors_count;

	if (dncount >= gbgp->dynamic_neighbors_limit) {
		if (bgp_debug_neighbor_events(NULL))
			zlog_debug("Dynamic Neighbor %s rejected - at limit %d",
				   inet_sutop(su, buf),
				   gbgp->dynamic_neighbors_limit);
		return NULL;
	}

	/* Ensure group is not disabled. */
	if (CHECK_FLAG(group->conf->flags, PEER_FLAG_SHUTDOWN)) {
		if (bgp_debug_neighbor_events(NULL))
			zlog_debug(
				"Dynamic Neighbor %s rejected - group %s disabled",
				buf, group->name);
		return NULL;
	}

	/* Check that at least one AF is activated for the group. */
	if (!peer_group_af_configured(group)) {
		if (bgp_debug_neighbor_events(NULL))
			zlog_debug(
				"Dynamic Neighbor %s rejected - no AF activated for group %s",
				buf, group->name);
		return NULL;
	}

	/* Create dynamic peer and bind to associated group. */
	peer = peer_create_bind_dynamic_neighbor(gbgp, su, group);
	assert(peer);

	gbgp->dynamic_neighbors_count = ++dncount;

	if (bgp_debug_neighbor_events(peer))
		zlog_debug("%s Dynamic Neighbor added, group %s count %d",
			   peer->host, group->name, dncount);

	return peer;
}

static void peer_drop_dynamic_neighbor(struct peer *peer)
{
	int dncount = -1;
	if (peer->group->bgp) {
		dncount = peer->group->bgp->dynamic_neighbors_count;
		if (dncount)
			peer->group->bgp->dynamic_neighbors_count = --dncount;
	}
	if (bgp_debug_neighbor_events(peer))
		zlog_debug("%s dropped from group %s, count %d", peer->host,
			   peer->group->name, dncount);
}

/* If peer is configured at least one address family return 1. */
int peer_active(struct peer *peer)
{
	if (BGP_PEER_SU_UNSPEC(peer))
		return 0;
	if (peer->afc[AFI_IP][SAFI_UNICAST] || peer->afc[AFI_IP][SAFI_MULTICAST]
	    || peer->afc[AFI_IP][SAFI_LABELED_UNICAST]
	    || peer->afc[AFI_IP][SAFI_MPLS_VPN] || peer->afc[AFI_IP][SAFI_ENCAP]
	    || peer->afc[AFI_IP][SAFI_FLOWSPEC]
	    || peer->afc[AFI_IP6][SAFI_UNICAST]
	    || peer->afc[AFI_IP6][SAFI_MULTICAST]
	    || peer->afc[AFI_IP6][SAFI_LABELED_UNICAST]
	    || peer->afc[AFI_IP6][SAFI_MPLS_VPN]
	    || peer->afc[AFI_IP6][SAFI_ENCAP]
	    || peer->afc[AFI_IP6][SAFI_FLOWSPEC]
	    || peer->afc[AFI_L2VPN][SAFI_EVPN])
		return 1;
	return 0;
}

/* If peer is negotiated at least one address family return 1. */
int peer_active_nego(struct peer *peer)
{
	if (peer->afc_nego[AFI_IP][SAFI_UNICAST]
	    || peer->afc_nego[AFI_IP][SAFI_MULTICAST]
	    || peer->afc_nego[AFI_IP][SAFI_LABELED_UNICAST]
	    || peer->afc_nego[AFI_IP][SAFI_MPLS_VPN]
	    || peer->afc_nego[AFI_IP][SAFI_ENCAP]
	    || peer->afc_nego[AFI_IP][SAFI_FLOWSPEC]
	    || peer->afc_nego[AFI_IP6][SAFI_UNICAST]
	    || peer->afc_nego[AFI_IP6][SAFI_MULTICAST]
	    || peer->afc_nego[AFI_IP6][SAFI_LABELED_UNICAST]
	    || peer->afc_nego[AFI_IP6][SAFI_MPLS_VPN]
	    || peer->afc_nego[AFI_IP6][SAFI_ENCAP]
	    || peer->afc_nego[AFI_IP6][SAFI_FLOWSPEC]
	    || peer->afc_nego[AFI_L2VPN][SAFI_EVPN])
		return 1;
	return 0;
}

void peer_change_action(struct peer *peer, afi_t afi, safi_t safi,
			       enum peer_change_type type)
{
	if (CHECK_FLAG(peer->sflags, PEER_STATUS_GROUP))
		return;

	if (peer->status != Established)
		return;

	if (type == peer_change_reset) {
		/* If we're resetting session, we've to delete both peer struct
		 */
		if ((peer->doppelganger)
		    && (peer->doppelganger->status != Deleted)
		    && (!CHECK_FLAG(peer->doppelganger->flags,
				    PEER_FLAG_CONFIG_NODE)))
			peer_delete(peer->doppelganger);

		bgp_notify_send(peer, BGP_NOTIFY_CEASE,
				BGP_NOTIFY_CEASE_CONFIG_CHANGE);
	} else if (type == peer_change_reset_in) {
		if (CHECK_FLAG(peer->cap, PEER_CAP_REFRESH_OLD_RCV)
		    || CHECK_FLAG(peer->cap, PEER_CAP_REFRESH_NEW_RCV))
			bgp_route_refresh_send(peer, afi, safi, 0, 0, 0);
		else {
			if ((peer->doppelganger)
			    && (peer->doppelganger->status != Deleted)
			    && (!CHECK_FLAG(peer->doppelganger->flags,
					    PEER_FLAG_CONFIG_NODE)))
				peer_delete(peer->doppelganger);

			bgp_notify_send(peer, BGP_NOTIFY_CEASE,
					BGP_NOTIFY_CEASE_CONFIG_CHANGE);
		}
	} else if (type == peer_change_reset_out) {
		update_group_adjust_peer(peer_af_find(peer, afi, safi));
		bgp_announce_route(peer, afi, safi);
	}
}

struct peer_flag_action {
	/* Peer's flag.  */
	uint32_t flag;

	/* This flag can be set for peer-group member.  */
	uint8_t not_for_member;

	/* Action when the flag is changed.  */
	enum peer_change_type type;
};

static const struct peer_flag_action peer_flag_action_list[] = {
	{PEER_FLAG_PASSIVE, 0, peer_change_reset},
	{PEER_FLAG_SHUTDOWN, 0, peer_change_reset},
	{PEER_FLAG_DONT_CAPABILITY, 0, peer_change_none},
	{PEER_FLAG_OVERRIDE_CAPABILITY, 0, peer_change_none},
	{PEER_FLAG_STRICT_CAP_MATCH, 0, peer_change_none},
	{PEER_FLAG_DYNAMIC_CAPABILITY, 0, peer_change_reset},
	{PEER_FLAG_DISABLE_CONNECTED_CHECK, 0, peer_change_reset},
	{PEER_FLAG_CAPABILITY_ENHE, 0, peer_change_reset},
	{PEER_FLAG_ENFORCE_FIRST_AS, 0, peer_change_reset_in},
	{PEER_FLAG_IFPEER_V6ONLY, 0, peer_change_reset},
	{PEER_FLAG_ROUTEADV, 0, peer_change_none},
	{PEER_FLAG_TIMER, 0, peer_change_none},
	{PEER_FLAG_TIMER_CONNECT, 0, peer_change_none},
	{PEER_FLAG_PASSWORD, 0, peer_change_none},
	{PEER_FLAG_LOCAL_AS, 0, peer_change_none},
	{PEER_FLAG_LOCAL_AS_NO_PREPEND, 0, peer_change_none},
	{PEER_FLAG_LOCAL_AS_REPLACE_AS, 0, peer_change_none},
	{PEER_FLAG_UPDATE_SOURCE, 0, peer_change_none},
	{0, 0, 0}};

static const struct peer_flag_action peer_af_flag_action_list[] = {
	{PEER_FLAG_SEND_COMMUNITY, 1, peer_change_reset_out},
	{PEER_FLAG_SEND_EXT_COMMUNITY, 1, peer_change_reset_out},
	{PEER_FLAG_SEND_LARGE_COMMUNITY, 1, peer_change_reset_out},
	{PEER_FLAG_NEXTHOP_SELF, 1, peer_change_reset_out},
	{PEER_FLAG_REFLECTOR_CLIENT, 1, peer_change_reset},
	{PEER_FLAG_RSERVER_CLIENT, 1, peer_change_reset},
	{PEER_FLAG_SOFT_RECONFIG, 0, peer_change_reset_in},
	{PEER_FLAG_AS_PATH_UNCHANGED, 1, peer_change_reset_out},
	{PEER_FLAG_NEXTHOP_UNCHANGED, 1, peer_change_reset_out},
	{PEER_FLAG_MED_UNCHANGED, 1, peer_change_reset_out},
	{PEER_FLAG_DEFAULT_ORIGINATE, 0, peer_change_none},
	{PEER_FLAG_REMOVE_PRIVATE_AS, 1, peer_change_reset_out},
	{PEER_FLAG_ALLOWAS_IN, 0, peer_change_reset_in},
	{PEER_FLAG_ALLOWAS_IN_ORIGIN, 0, peer_change_reset_in},
	{PEER_FLAG_ORF_PREFIX_SM, 1, peer_change_reset},
	{PEER_FLAG_ORF_PREFIX_RM, 1, peer_change_reset},
	{PEER_FLAG_MAX_PREFIX, 0, peer_change_none},
	{PEER_FLAG_MAX_PREFIX_WARNING, 0, peer_change_none},
	{PEER_FLAG_NEXTHOP_LOCAL_UNCHANGED, 0, peer_change_reset_out},
	{PEER_FLAG_FORCE_NEXTHOP_SELF, 1, peer_change_reset_out},
	{PEER_FLAG_REMOVE_PRIVATE_AS_ALL, 1, peer_change_reset_out},
	{PEER_FLAG_REMOVE_PRIVATE_AS_REPLACE, 1, peer_change_reset_out},
	{PEER_FLAG_AS_OVERRIDE, 1, peer_change_reset_out},
	{PEER_FLAG_REMOVE_PRIVATE_AS_ALL_REPLACE, 1, peer_change_reset_out},
	{PEER_FLAG_WEIGHT, 0, peer_change_reset_in},
	{0, 0, 0}};

/* Proper action set. */
static int peer_flag_action_set(const struct peer_flag_action *action_list,
				int size, struct peer_flag_action *action,
				uint32_t flag)
{
	int i;
	int found = 0;
	int reset_in = 0;
	int reset_out = 0;
	const struct peer_flag_action *match = NULL;

	/* Check peer's frag action.  */
	for (i = 0; i < size; i++) {
		match = &action_list[i];

		if (match->flag == 0)
			break;

		if (match->flag & flag) {
			found = 1;

			if (match->type == peer_change_reset_in)
				reset_in = 1;
			if (match->type == peer_change_reset_out)
				reset_out = 1;
			if (match->type == peer_change_reset) {
				reset_in = 1;
				reset_out = 1;
			}
			if (match->not_for_member)
				action->not_for_member = 1;
		}
	}

	/* Set peer clear type.  */
	if (reset_in && reset_out)
		action->type = peer_change_reset;
	else if (reset_in)
		action->type = peer_change_reset_in;
	else if (reset_out)
		action->type = peer_change_reset_out;
	else
		action->type = peer_change_none;

	return found;
}

static void peer_flag_modify_action(struct peer *peer, uint32_t flag)
{
	if (flag == PEER_FLAG_SHUTDOWN) {
		if (CHECK_FLAG(peer->flags, flag)) {
			if (CHECK_FLAG(peer->sflags, PEER_STATUS_NSF_WAIT))
				peer_nsf_stop(peer);

			UNSET_FLAG(peer->sflags, PEER_STATUS_PREFIX_OVERFLOW);
			if (peer->t_pmax_restart) {
				BGP_TIMER_OFF(peer->t_pmax_restart);
				if (bgp_debug_neighbor_events(peer))
					zlog_debug(
						"%s Maximum-prefix restart timer canceled",
						peer->host);
			}

			if (CHECK_FLAG(peer->sflags, PEER_STATUS_NSF_WAIT))
				peer_nsf_stop(peer);

			if (BGP_IS_VALID_STATE_FOR_NOTIF(peer->status)) {
				char *msg = peer->tx_shutdown_message;
				size_t msglen;

				if (!msg && peer_group_active(peer))
					msg = peer->group->conf
						      ->tx_shutdown_message;
				msglen = msg ? strlen(msg) : 0;
				if (msglen > 128)
					msglen = 128;

				if (msglen) {
					uint8_t msgbuf[129];

					msgbuf[0] = msglen;
					memcpy(msgbuf + 1, msg, msglen);

					bgp_notify_send_with_data(
						peer, BGP_NOTIFY_CEASE,
						BGP_NOTIFY_CEASE_ADMIN_SHUTDOWN,
						msgbuf, msglen + 1);
				} else
					bgp_notify_send(
						peer, BGP_NOTIFY_CEASE,
						BGP_NOTIFY_CEASE_ADMIN_SHUTDOWN);
			} else
				bgp_session_reset(peer);
		} else {
			peer->v_start = BGP_INIT_START_TIMER;
			BGP_EVENT_ADD(peer, BGP_Stop);
		}
	} else if (BGP_IS_VALID_STATE_FOR_NOTIF(peer->status)) {
		if (flag == PEER_FLAG_DYNAMIC_CAPABILITY)
			peer->last_reset = PEER_DOWN_CAPABILITY_CHANGE;
		else if (flag == PEER_FLAG_PASSIVE)
			peer->last_reset = PEER_DOWN_PASSIVE_CHANGE;
		else if (flag == PEER_FLAG_DISABLE_CONNECTED_CHECK)
			peer->last_reset = PEER_DOWN_MULTIHOP_CHANGE;

		bgp_notify_send(peer, BGP_NOTIFY_CEASE,
				BGP_NOTIFY_CEASE_CONFIG_CHANGE);
	} else
		bgp_session_reset(peer);
}

/* Change specified peer flag. */
static int peer_flag_modify(struct peer *peer, uint32_t flag, int set)
{
	int found;
	int size;
	bool invert, member_invert;
	struct peer *member;
	struct listnode *node, *nnode;
	struct peer_flag_action action;

	memset(&action, 0, sizeof(struct peer_flag_action));
	size = sizeof peer_flag_action_list / sizeof(struct peer_flag_action);

	invert = CHECK_FLAG(peer->flags_invert, flag);
	found = peer_flag_action_set(peer_flag_action_list, size, &action,
				     flag);

	/* Abort if no flag action exists. */
	if (!found)
		return BGP_ERR_INVALID_FLAG;

	/* Check for flag conflict: STRICT_CAP_MATCH && OVERRIDE_CAPABILITY */
	if (set && CHECK_FLAG(peer->flags | flag, PEER_FLAG_STRICT_CAP_MATCH)
	    && CHECK_FLAG(peer->flags | flag, PEER_FLAG_OVERRIDE_CAPABILITY))
		return BGP_ERR_PEER_FLAG_CONFLICT;

	/* Handle flag updates where desired state matches current state. */
	if (!CHECK_FLAG(peer->sflags, PEER_STATUS_GROUP)) {
		if (set && CHECK_FLAG(peer->flags, flag)) {
			COND_FLAG(peer->flags_override, flag, !invert);
			return 0;
		}

		if (!set && !CHECK_FLAG(peer->flags, flag)) {
			COND_FLAG(peer->flags_override, flag, invert);
			return 0;
		}
	}

	/* Inherit from peer-group or set/unset flags accordingly. */
	if (peer_group_active(peer) && set == invert)
		peer_flag_inherit(peer, flag);
	else
		COND_FLAG(peer->flags, flag, set);

	/* Check if handling a regular peer. */
	if (!CHECK_FLAG(peer->sflags, PEER_STATUS_GROUP)) {
		/* Update flag override state accordingly. */
		COND_FLAG(peer->flags_override, flag, set != invert);

		/* Execute flag action on peer. */
		if (action.type == peer_change_reset)
			peer_flag_modify_action(peer, flag);

		/* Skip peer-group mechanics for regular peers. */
		return 0;
	}

	if (set && flag == PEER_FLAG_CAPABILITY_ENHE)
		bgp_nht_register_enhe_capability_interfaces(peer);

	/*
	 * Update peer-group members, unless they are explicitely overriding
	 * peer-group configuration.
	 */
	for (ALL_LIST_ELEMENTS(peer->group->peer, node, nnode, member)) {
		/* Skip peers with overridden configuration. */
		if (CHECK_FLAG(member->flags_override, flag))
			continue;

		/* Check if only member without group is inverted. */
		member_invert =
			CHECK_FLAG(member->flags_invert, flag) && !invert;

		/* Skip peers with equivalent configuration. */
		if (set != member_invert && CHECK_FLAG(member->flags, flag))
			continue;

		if (set == member_invert && !CHECK_FLAG(member->flags, flag))
			continue;

		/* Update flag on peer-group member. */
		COND_FLAG(member->flags, flag, set != member_invert);

		if (set && flag == PEER_FLAG_CAPABILITY_ENHE)
			bgp_nht_register_enhe_capability_interfaces(member);

		/* Execute flag action on peer-group member. */
		if (action.type == peer_change_reset)
			peer_flag_modify_action(member, flag);
	}

	return 0;
}

int peer_flag_set(struct peer *peer, uint32_t flag)
{
	return peer_flag_modify(peer, flag, 1);
}

int peer_flag_unset(struct peer *peer, uint32_t flag)
{
	return peer_flag_modify(peer, flag, 0);
}

static int peer_af_flag_modify(struct peer *peer, afi_t afi, safi_t safi,
			       uint32_t flag, bool set)
{
	int found;
	int size;
	bool invert, member_invert;
	struct peer *member;
	struct listnode *node, *nnode;
	struct peer_flag_action action;

	memset(&action, 0, sizeof(struct peer_flag_action));
	size = sizeof peer_af_flag_action_list
	       / sizeof(struct peer_flag_action);

	invert = CHECK_FLAG(peer->af_flags_invert[afi][safi], flag);
	found = peer_flag_action_set(peer_af_flag_action_list, size, &action,
				     flag);

	/* Abort if flag action exists. */
	if (!found)
		return BGP_ERR_INVALID_FLAG;

	/* Special check for reflector client.  */
	if (flag & PEER_FLAG_REFLECTOR_CLIENT
	    && peer_sort(peer) != BGP_PEER_IBGP)
		return BGP_ERR_NOT_INTERNAL_PEER;

	/* Special check for remove-private-AS.  */
	if (flag & PEER_FLAG_REMOVE_PRIVATE_AS
	    && peer_sort(peer) == BGP_PEER_IBGP)
		return BGP_ERR_REMOVE_PRIVATE_AS;

	/* as-override is not allowed for IBGP peers */
	if (flag & PEER_FLAG_AS_OVERRIDE && peer_sort(peer) == BGP_PEER_IBGP)
		return BGP_ERR_AS_OVERRIDE;

	/* Handle flag updates where desired state matches current state. */
	if (!CHECK_FLAG(peer->sflags, PEER_STATUS_GROUP)) {
		if (set && CHECK_FLAG(peer->af_flags[afi][safi], flag)) {
			COND_FLAG(peer->af_flags_override[afi][safi], flag,
				  !invert);
			return 0;
		}

		if (!set && !CHECK_FLAG(peer->af_flags[afi][safi], flag)) {
			COND_FLAG(peer->af_flags_override[afi][safi], flag,
				  invert);
			return 0;
		}
	}

	/*
	 * For EVPN we implicitly set the NEXTHOP_UNCHANGED flag,
	 * if we are setting/unsetting flags which conflict with this flag
	 * handle accordingly
	 */
	if (afi == AFI_L2VPN && safi == SAFI_EVPN) {
		if (set) {

			/*
			 * if we are setting NEXTHOP_SELF, we need to unset the
			 * NEXTHOP_UNCHANGED flag
			 */
			if (CHECK_FLAG(flag, PEER_FLAG_NEXTHOP_SELF) ||
			    CHECK_FLAG(flag, PEER_FLAG_FORCE_NEXTHOP_SELF))
				UNSET_FLAG(peer->af_flags[afi][safi],
					   PEER_FLAG_NEXTHOP_UNCHANGED);
		} else {

			/*
			 * if we are unsetting NEXTHOP_SELF, we need to set the
			 * NEXTHOP_UNCHANGED flag to reset the defaults for EVPN
			 */
			if (CHECK_FLAG(flag, PEER_FLAG_NEXTHOP_SELF) ||
			    CHECK_FLAG(flag, PEER_FLAG_FORCE_NEXTHOP_SELF))
				SET_FLAG(peer->af_flags[afi][safi],
					 PEER_FLAG_NEXTHOP_UNCHANGED);
		}
	}

	/* Inherit from peer-group or set/unset flags accordingly. */
	if (peer_group_active(peer) && set == invert)
		peer_af_flag_inherit(peer, afi, safi, flag);
	else
		COND_FLAG(peer->af_flags[afi][safi], flag, set);

	/* Execute action when peer is established.  */
	if (!CHECK_FLAG(peer->sflags, PEER_STATUS_GROUP)
	    && peer->status == Established) {
		if (!set && flag == PEER_FLAG_SOFT_RECONFIG)
			bgp_clear_adj_in(peer, afi, safi);
		else {
			if (flag == PEER_FLAG_REFLECTOR_CLIENT)
				peer->last_reset = PEER_DOWN_RR_CLIENT_CHANGE;
			else if (flag == PEER_FLAG_RSERVER_CLIENT)
				peer->last_reset = PEER_DOWN_RS_CLIENT_CHANGE;
			else if (flag == PEER_FLAG_ORF_PREFIX_SM)
				peer->last_reset = PEER_DOWN_CAPABILITY_CHANGE;
			else if (flag == PEER_FLAG_ORF_PREFIX_RM)
				peer->last_reset = PEER_DOWN_CAPABILITY_CHANGE;

			peer_change_action(peer, afi, safi, action.type);
		}
	}

	/* Check if handling a regular peer. */
	if (!CHECK_FLAG(peer->sflags, PEER_STATUS_GROUP)) {
		COND_FLAG(peer->af_flags_override[afi][safi], flag,
			  set != invert);
	} else {
		/*
		 * Update peer-group members, unless they are explicitely
		 * overriding peer-group configuration.
		 */
		for (ALL_LIST_ELEMENTS(peer->group->peer, node, nnode,
				       member)) {
			/* Skip peers with overridden configuration. */
			if (CHECK_FLAG(member->af_flags_override[afi][safi],
				       flag))
				continue;

			/* Check if only member without group is inverted. */
			member_invert =
				CHECK_FLAG(member->af_flags_invert[afi][safi],
					   flag)
				&& !invert;

			/* Skip peers with equivalent configuration. */
			if (set != member_invert
			    && CHECK_FLAG(member->af_flags[afi][safi], flag))
				continue;

			if (set == member_invert
			    && !CHECK_FLAG(member->af_flags[afi][safi], flag))
				continue;

			/* Update flag on peer-group member. */
			COND_FLAG(member->af_flags[afi][safi], flag,
				  set != member_invert);

			/* Execute flag action on peer-group member. */
			if (member->status == Established) {
				if (!set && flag == PEER_FLAG_SOFT_RECONFIG)
					bgp_clear_adj_in(member, afi, safi);
				else {
					if (flag == PEER_FLAG_REFLECTOR_CLIENT)
						member->last_reset =
							PEER_DOWN_RR_CLIENT_CHANGE;
					else if (flag
						 == PEER_FLAG_RSERVER_CLIENT)
						member->last_reset =
							PEER_DOWN_RS_CLIENT_CHANGE;
					else if (flag
						 == PEER_FLAG_ORF_PREFIX_SM)
						member->last_reset =
							PEER_DOWN_CAPABILITY_CHANGE;
					else if (flag
						 == PEER_FLAG_ORF_PREFIX_RM)
						member->last_reset =
							PEER_DOWN_CAPABILITY_CHANGE;

					peer_change_action(member, afi, safi,
							   action.type);
				}
			}
		}
	}

	return 0;
}

int peer_af_flag_set(struct peer *peer, afi_t afi, safi_t safi, uint32_t flag)
{
	return peer_af_flag_modify(peer, afi, safi, flag, 1);
}

int peer_af_flag_unset(struct peer *peer, afi_t afi, safi_t safi, uint32_t flag)
{
	return peer_af_flag_modify(peer, afi, safi, flag, 0);
}


int peer_tx_shutdown_message_set(struct peer *peer, const char *msg)
{
	XFREE(MTYPE_PEER_TX_SHUTDOWN_MSG, peer->tx_shutdown_message);
	peer->tx_shutdown_message =
		msg ? XSTRDUP(MTYPE_PEER_TX_SHUTDOWN_MSG, msg) : NULL;
	return 0;
}

int peer_tx_shutdown_message_unset(struct peer *peer)
{
	XFREE(MTYPE_PEER_TX_SHUTDOWN_MSG, peer->tx_shutdown_message);
	return 0;
}


/* EBGP multihop configuration. */
int peer_ebgp_multihop_set(struct peer *peer, int ttl)
{
	struct peer_group *group;
	struct listnode *node, *nnode;
	struct peer *peer1;

	if (peer->sort == BGP_PEER_IBGP || peer->conf_if)
		return 0;

	/* see comment in peer_ttl_security_hops_set() */
	if (ttl != MAXTTL) {
		if (CHECK_FLAG(peer->sflags, PEER_STATUS_GROUP)) {
			group = peer->group;
			if (group->conf->gtsm_hops != 0)
				return BGP_ERR_NO_EBGP_MULTIHOP_WITH_TTLHACK;

			for (ALL_LIST_ELEMENTS(group->peer, node, nnode,
					       peer1)) {
				if (peer1->sort == BGP_PEER_IBGP)
					continue;

				if (peer1->gtsm_hops != 0)
					return BGP_ERR_NO_EBGP_MULTIHOP_WITH_TTLHACK;
			}
		} else {
			if (peer->gtsm_hops != 0)
				return BGP_ERR_NO_EBGP_MULTIHOP_WITH_TTLHACK;
		}
	}

	peer->ttl = ttl;

	if (!CHECK_FLAG(peer->sflags, PEER_STATUS_GROUP)) {
		if (peer->fd >= 0 && peer->sort != BGP_PEER_IBGP) {
			if (BGP_IS_VALID_STATE_FOR_NOTIF(peer->status))
				bgp_notify_send(peer, BGP_NOTIFY_CEASE,
						BGP_NOTIFY_CEASE_CONFIG_CHANGE);
			else
				bgp_session_reset(peer);
		}
	} else {
		group = peer->group;
		for (ALL_LIST_ELEMENTS(group->peer, node, nnode, peer)) {
			if (peer->sort == BGP_PEER_IBGP)
				continue;

			peer->ttl = group->conf->ttl;

			if (BGP_IS_VALID_STATE_FOR_NOTIF(peer->status))
				bgp_notify_send(peer, BGP_NOTIFY_CEASE,
						BGP_NOTIFY_CEASE_CONFIG_CHANGE);
			else
				bgp_session_reset(peer);
		}
	}
	return 0;
}

int peer_ebgp_multihop_unset(struct peer *peer)
{
	struct peer_group *group;
	struct listnode *node, *nnode;

	if (peer->sort == BGP_PEER_IBGP)
		return 0;

	if (peer->gtsm_hops != 0 && peer->ttl != MAXTTL)
		return BGP_ERR_NO_EBGP_MULTIHOP_WITH_TTLHACK;

	if (peer_group_active(peer))
		peer->ttl = peer->group->conf->ttl;
	else
		peer->ttl = BGP_DEFAULT_TTL;

	if (!CHECK_FLAG(peer->sflags, PEER_STATUS_GROUP)) {
		if (BGP_IS_VALID_STATE_FOR_NOTIF(peer->status))
			bgp_notify_send(peer, BGP_NOTIFY_CEASE,
					BGP_NOTIFY_CEASE_CONFIG_CHANGE);
		else
			bgp_session_reset(peer);
	} else {
		group = peer->group;
		for (ALL_LIST_ELEMENTS(group->peer, node, nnode, peer)) {
			if (peer->sort == BGP_PEER_IBGP)
				continue;

			peer->ttl = BGP_DEFAULT_TTL;

			if (peer->fd >= 0) {
				if (BGP_IS_VALID_STATE_FOR_NOTIF(peer->status))
					bgp_notify_send(
						peer, BGP_NOTIFY_CEASE,
						BGP_NOTIFY_CEASE_CONFIG_CHANGE);
				else
					bgp_session_reset(peer);
			}
		}
	}
	return 0;
}

/* Neighbor description. */
int peer_description_set(struct peer *peer, const char *desc)
{
	XFREE(MTYPE_PEER_DESC, peer->desc);

	peer->desc = XSTRDUP(MTYPE_PEER_DESC, desc);

	return 0;
}

int peer_description_unset(struct peer *peer)
{
	XFREE(MTYPE_PEER_DESC, peer->desc);

	peer->desc = NULL;

	return 0;
}

/* Neighbor update-source. */
int peer_update_source_if_set(struct peer *peer, const char *ifname)
{
	struct peer *member;
	struct listnode *node, *nnode;

	/* Set flag and configuration on peer. */
	peer_flag_set(peer, PEER_FLAG_UPDATE_SOURCE);
	if (peer->update_if) {
		if (strcmp(peer->update_if, ifname) == 0)
			return 0;
		XFREE(MTYPE_PEER_UPDATE_SOURCE, peer->update_if);
	}
	peer->update_if = XSTRDUP(MTYPE_PEER_UPDATE_SOURCE, ifname);
	sockunion_free(peer->update_source);
	peer->update_source = NULL;

	/* Check if handling a regular peer. */
	if (!CHECK_FLAG(peer->sflags, PEER_STATUS_GROUP)) {
		/* Send notification or reset peer depending on state. */
		if (BGP_IS_VALID_STATE_FOR_NOTIF(peer->status)) {
			peer->last_reset = PEER_DOWN_UPDATE_SOURCE_CHANGE;
			bgp_notify_send(peer, BGP_NOTIFY_CEASE,
					BGP_NOTIFY_CEASE_CONFIG_CHANGE);
		} else
			bgp_session_reset(peer);

		/* Skip peer-group mechanics for regular peers. */
		return 0;
	}

	/*
	 * Set flag and configuration on all peer-group members, unless they are
	 * explicitely overriding peer-group configuration.
	 */
	for (ALL_LIST_ELEMENTS(peer->group->peer, node, nnode, member)) {
		/* Skip peers with overridden configuration. */
		if (CHECK_FLAG(member->flags_override, PEER_FLAG_UPDATE_SOURCE))
			continue;

		/* Skip peers with the same configuration. */
		if (member->update_if) {
			if (strcmp(member->update_if, ifname) == 0)
				continue;
			XFREE(MTYPE_PEER_UPDATE_SOURCE, member->update_if);
		}

		/* Set flag and configuration on peer-group member. */
		SET_FLAG(member->flags, PEER_FLAG_UPDATE_SOURCE);
		member->update_if = XSTRDUP(MTYPE_PEER_UPDATE_SOURCE, ifname);
		sockunion_free(member->update_source);
		member->update_source = NULL;

		/* Send notification or reset peer depending on state. */
		if (BGP_IS_VALID_STATE_FOR_NOTIF(member->status)) {
			member->last_reset = PEER_DOWN_UPDATE_SOURCE_CHANGE;
			bgp_notify_send(member, BGP_NOTIFY_CEASE,
					BGP_NOTIFY_CEASE_CONFIG_CHANGE);
		} else
			bgp_session_reset(member);
	}

	return 0;
}

int peer_update_source_addr_set(struct peer *peer, const union sockunion *su)
{
	struct peer *member;
	struct listnode *node, *nnode;

	/* Set flag and configuration on peer. */
	peer_flag_set(peer, PEER_FLAG_UPDATE_SOURCE);
	if (peer->update_source) {
		if (sockunion_cmp(peer->update_source, su) == 0)
			return 0;
		sockunion_free(peer->update_source);
	}
	peer->update_source = sockunion_dup(su);
	XFREE(MTYPE_PEER_UPDATE_SOURCE, peer->update_if);

	/* Check if handling a regular peer. */
	if (!CHECK_FLAG(peer->sflags, PEER_STATUS_GROUP)) {
		/* Send notification or reset peer depending on state. */
		if (BGP_IS_VALID_STATE_FOR_NOTIF(peer->status)) {
			peer->last_reset = PEER_DOWN_UPDATE_SOURCE_CHANGE;
			bgp_notify_send(peer, BGP_NOTIFY_CEASE,
					BGP_NOTIFY_CEASE_CONFIG_CHANGE);
		} else
			bgp_session_reset(peer);

		/* Skip peer-group mechanics for regular peers. */
		return 0;
	}

	/*
	 * Set flag and configuration on all peer-group members, unless they are
	 * explicitely overriding peer-group configuration.
	 */
	for (ALL_LIST_ELEMENTS(peer->group->peer, node, nnode, member)) {
		/* Skip peers with overridden configuration. */
		if (CHECK_FLAG(member->flags_override, PEER_FLAG_UPDATE_SOURCE))
			continue;

		/* Skip peers with the same configuration. */
		if (member->update_source) {
			if (sockunion_cmp(member->update_source, su) == 0)
				continue;
			sockunion_free(member->update_source);
		}

		/* Set flag and configuration on peer-group member. */
		SET_FLAG(member->flags, PEER_FLAG_UPDATE_SOURCE);
		member->update_source = sockunion_dup(su);
		XFREE(MTYPE_PEER_UPDATE_SOURCE, member->update_if);

		/* Send notification or reset peer depending on state. */
		if (BGP_IS_VALID_STATE_FOR_NOTIF(member->status)) {
			member->last_reset = PEER_DOWN_UPDATE_SOURCE_CHANGE;
			bgp_notify_send(member, BGP_NOTIFY_CEASE,
					BGP_NOTIFY_CEASE_CONFIG_CHANGE);
		} else
			bgp_session_reset(member);
	}

	return 0;
}

int peer_update_source_unset(struct peer *peer)
{
	struct peer *member;
	struct listnode *node, *nnode;

	if (!CHECK_FLAG(peer->flags, PEER_FLAG_UPDATE_SOURCE))
		return 0;

	/* Inherit configuration from peer-group if peer is member. */
	if (peer_group_active(peer)) {
		peer_flag_inherit(peer, PEER_FLAG_UPDATE_SOURCE);
		PEER_SU_ATTR_INHERIT(peer, peer->group, update_source);
		PEER_STR_ATTR_INHERIT(peer, peer->group, update_if,
				      MTYPE_PEER_UPDATE_SOURCE);
	} else {
		/* Otherwise remove flag and configuration from peer. */
		peer_flag_unset(peer, PEER_FLAG_UPDATE_SOURCE);
		sockunion_free(peer->update_source);
		peer->update_source = NULL;
		XFREE(MTYPE_PEER_UPDATE_SOURCE, peer->update_if);
	}

	/* Check if handling a regular peer. */
	if (!CHECK_FLAG(peer->sflags, PEER_STATUS_GROUP)) {
		/* Send notification or reset peer depending on state. */
		if (BGP_IS_VALID_STATE_FOR_NOTIF(peer->status)) {
			peer->last_reset = PEER_DOWN_UPDATE_SOURCE_CHANGE;
			bgp_notify_send(peer, BGP_NOTIFY_CEASE,
					BGP_NOTIFY_CEASE_CONFIG_CHANGE);
		} else
			bgp_session_reset(peer);

		/* Skip peer-group mechanics for regular peers. */
		return 0;
	}

	/*
	 * Set flag and configuration on all peer-group members, unless they are
	 * explicitely overriding peer-group configuration.
	 */
	for (ALL_LIST_ELEMENTS(peer->group->peer, node, nnode, member)) {
		/* Skip peers with overridden configuration. */
		if (CHECK_FLAG(member->flags_override, PEER_FLAG_UPDATE_SOURCE))
			continue;

		/* Skip peers with the same configuration. */
		if (!CHECK_FLAG(member->flags, PEER_FLAG_UPDATE_SOURCE)
		    && !member->update_source && !member->update_if)
			continue;

		/* Remove flag and configuration on peer-group member. */
		UNSET_FLAG(member->flags, PEER_FLAG_UPDATE_SOURCE);
		sockunion_free(member->update_source);
		member->update_source = NULL;
		XFREE(MTYPE_PEER_UPDATE_SOURCE, member->update_if);

		/* Send notification or reset peer depending on state. */
		if (BGP_IS_VALID_STATE_FOR_NOTIF(member->status)) {
			member->last_reset = PEER_DOWN_UPDATE_SOURCE_CHANGE;
			bgp_notify_send(member, BGP_NOTIFY_CEASE,
					BGP_NOTIFY_CEASE_CONFIG_CHANGE);
		} else
			bgp_session_reset(member);
	}

	return 0;
}

int peer_default_originate_set(struct peer *peer, afi_t afi, safi_t safi,
			       const char *rmap, struct route_map *route_map)
{
	struct peer *member;
	struct listnode *node, *nnode;

	/* Set flag and configuration on peer. */
	peer_af_flag_set(peer, afi, safi, PEER_FLAG_DEFAULT_ORIGINATE);
	if (rmap) {
		if (!peer->default_rmap[afi][safi].name
		    || strcmp(rmap, peer->default_rmap[afi][safi].name) != 0) {
			if (peer->default_rmap[afi][safi].name)
				XFREE(MTYPE_ROUTE_MAP_NAME,
				      peer->default_rmap[afi][safi].name);

			route_map_counter_decrement(peer->default_rmap[afi][safi].map);
			peer->default_rmap[afi][safi].name =
				XSTRDUP(MTYPE_ROUTE_MAP_NAME, rmap);
			peer->default_rmap[afi][safi].map = route_map;
			route_map_counter_increment(route_map);
		}
	} else if (!rmap) {
		if (peer->default_rmap[afi][safi].name)
			XFREE(MTYPE_ROUTE_MAP_NAME,
			      peer->default_rmap[afi][safi].name);

		route_map_counter_decrement(peer->default_rmap[afi][safi].map);
		peer->default_rmap[afi][safi].name = NULL;
		peer->default_rmap[afi][safi].map = NULL;
	}

	/* Check if handling a regular peer. */
	if (!CHECK_FLAG(peer->sflags, PEER_STATUS_GROUP)) {
		/* Update peer route announcements. */
		if (peer->status == Established && peer->afc_nego[afi][safi]) {
			update_group_adjust_peer(peer_af_find(peer, afi, safi));
			bgp_default_originate(peer, afi, safi, 0);
			bgp_announce_route(peer, afi, safi);
		}

		/* Skip peer-group mechanics for regular peers. */
		return 0;
	}

	/*
	 * Set flag and configuration on all peer-group members, unless they are
	 * explicitely overriding peer-group configuration.
	 */
	for (ALL_LIST_ELEMENTS(peer->group->peer, node, nnode, member)) {
		/* Skip peers with overridden configuration. */
		if (CHECK_FLAG(member->af_flags_override[afi][safi],
			       PEER_FLAG_DEFAULT_ORIGINATE))
			continue;

		/* Set flag and configuration on peer-group member. */
		SET_FLAG(member->af_flags[afi][safi],
			 PEER_FLAG_DEFAULT_ORIGINATE);
		if (rmap) {
			if (member->default_rmap[afi][safi].name)
				XFREE(MTYPE_ROUTE_MAP_NAME,
				      member->default_rmap[afi][safi].name);
			route_map_counter_decrement(
					member->default_rmap[afi][safi].map);
			member->default_rmap[afi][safi].name =
				XSTRDUP(MTYPE_ROUTE_MAP_NAME, rmap);
			member->default_rmap[afi][safi].map = route_map;
			route_map_counter_increment(route_map);
		}

		/* Update peer route announcements. */
		if (member->status == Established
		    && member->afc_nego[afi][safi]) {
			update_group_adjust_peer(
				peer_af_find(member, afi, safi));
			bgp_default_originate(member, afi, safi, 0);
			bgp_announce_route(member, afi, safi);
		}
	}

	return 0;
}

int peer_default_originate_unset(struct peer *peer, afi_t afi, safi_t safi)
{
	struct peer *member;
	struct listnode *node, *nnode;

	/* Inherit configuration from peer-group if peer is member. */
	if (peer_group_active(peer)) {
		peer_af_flag_inherit(peer, afi, safi,
				     PEER_FLAG_DEFAULT_ORIGINATE);
		PEER_STR_ATTR_INHERIT(peer, peer->group,
				      default_rmap[afi][safi].name,
				      MTYPE_ROUTE_MAP_NAME);
		PEER_ATTR_INHERIT(peer, peer->group,
				  default_rmap[afi][safi].map);
	} else {
		/* Otherwise remove flag and configuration from peer. */
		peer_af_flag_unset(peer, afi, safi,
				   PEER_FLAG_DEFAULT_ORIGINATE);
		if (peer->default_rmap[afi][safi].name)
			XFREE(MTYPE_ROUTE_MAP_NAME,
			      peer->default_rmap[afi][safi].name);
		route_map_counter_decrement(peer->default_rmap[afi][safi].map);
		peer->default_rmap[afi][safi].name = NULL;
		peer->default_rmap[afi][safi].map = NULL;
	}

	/* Check if handling a regular peer. */
	if (!CHECK_FLAG(peer->sflags, PEER_STATUS_GROUP)) {
		/* Update peer route announcements. */
		if (peer->status == Established && peer->afc_nego[afi][safi]) {
			update_group_adjust_peer(peer_af_find(peer, afi, safi));
			bgp_default_originate(peer, afi, safi, 1);
			bgp_announce_route(peer, afi, safi);
		}

		/* Skip peer-group mechanics for regular peers. */
		return 0;
	}

	/*
	 * Remove flag and configuration from all peer-group members, unless
	 * they are explicitely overriding peer-group configuration.
	 */
	for (ALL_LIST_ELEMENTS(peer->group->peer, node, nnode, member)) {
		/* Skip peers with overridden configuration. */
		if (CHECK_FLAG(member->af_flags_override[afi][safi],
			       PEER_FLAG_DEFAULT_ORIGINATE))
			continue;

		/* Remove flag and configuration on peer-group member. */
		UNSET_FLAG(peer->af_flags[afi][safi],
			   PEER_FLAG_DEFAULT_ORIGINATE);
		if (peer->default_rmap[afi][safi].name)
			XFREE(MTYPE_ROUTE_MAP_NAME,
			      peer->default_rmap[afi][safi].name);
		route_map_counter_decrement(peer->default_rmap[afi][safi].map);
		peer->default_rmap[afi][safi].name = NULL;
		peer->default_rmap[afi][safi].map = NULL;

		/* Update peer route announcements. */
		if (peer->status == Established && peer->afc_nego[afi][safi]) {
			update_group_adjust_peer(peer_af_find(peer, afi, safi));
			bgp_default_originate(peer, afi, safi, 1);
			bgp_announce_route(peer, afi, safi);
		}
	}

	return 0;
}

int peer_port_set(struct peer *peer, uint16_t port)
{
	peer->port = port;
	return 0;
}

int peer_port_unset(struct peer *peer)
{
	peer->port = BGP_PORT_DEFAULT;
	return 0;
}

/*
 * Helper function that is called after the name of the policy
 * being used by a peer has changed (AF specific). Automatically
 * initiates inbound or outbound processing as needed.
 */
static void peer_on_policy_change(struct peer *peer, afi_t afi, safi_t safi,
				  int outbound)
{
	if (outbound) {
		update_group_adjust_peer(peer_af_find(peer, afi, safi));
		if (peer->status == Established)
			bgp_announce_route(peer, afi, safi);
	} else {
		if (peer->status != Established)
			return;

		if (CHECK_FLAG(peer->af_flags[afi][safi],
			       PEER_FLAG_SOFT_RECONFIG))
			bgp_soft_reconfig_in(peer, afi, safi);
		else if (CHECK_FLAG(peer->cap, PEER_CAP_REFRESH_OLD_RCV)
			 || CHECK_FLAG(peer->cap, PEER_CAP_REFRESH_NEW_RCV))
			bgp_route_refresh_send(peer, afi, safi, 0, 0, 0);
	}
}


/* neighbor weight. */
int peer_weight_set(struct peer *peer, afi_t afi, safi_t safi, uint16_t weight)
{
	struct peer *member;
	struct listnode *node, *nnode;

	/* Set flag and configuration on peer. */
	peer_af_flag_set(peer, afi, safi, PEER_FLAG_WEIGHT);
	if (peer->weight[afi][safi] != weight) {
		peer->weight[afi][safi] = weight;
		peer_on_policy_change(peer, afi, safi, 0);
	}

	/* Skip peer-group mechanics for regular peers. */
	if (!CHECK_FLAG(peer->sflags, PEER_STATUS_GROUP))
		return 0;

	/*
	 * Set flag and configuration on all peer-group members, unless they are
	 * explicitely overriding peer-group configuration.
	 */
	for (ALL_LIST_ELEMENTS(peer->group->peer, node, nnode, member)) {
		/* Skip peers with overridden configuration. */
		if (CHECK_FLAG(member->af_flags_override[afi][safi],
			       PEER_FLAG_WEIGHT))
			continue;

		/* Set flag and configuration on peer-group member. */
		SET_FLAG(member->af_flags[afi][safi], PEER_FLAG_WEIGHT);
		if (member->weight[afi][safi] != weight) {
			member->weight[afi][safi] = weight;
			peer_on_policy_change(member, afi, safi, 0);
		}
	}

	return 0;
}

int peer_weight_unset(struct peer *peer, afi_t afi, safi_t safi)
{
	struct peer *member;
	struct listnode *node, *nnode;

	if (!CHECK_FLAG(peer->af_flags[afi][safi], PEER_FLAG_WEIGHT))
		return 0;

	/* Inherit configuration from peer-group if peer is member. */
	if (peer_group_active(peer)) {
		peer_af_flag_inherit(peer, afi, safi, PEER_FLAG_WEIGHT);
		PEER_ATTR_INHERIT(peer, peer->group, weight[afi][safi]);

		peer_on_policy_change(peer, afi, safi, 0);
		return 0;
	}

	/* Remove flag and configuration from peer. */
	peer_af_flag_unset(peer, afi, safi, PEER_FLAG_WEIGHT);
	peer->weight[afi][safi] = 0;
	peer_on_policy_change(peer, afi, safi, 0);

	/* Skip peer-group mechanics for regular peers. */
	if (!CHECK_FLAG(peer->sflags, PEER_STATUS_GROUP))
		return 0;

	/*
	 * Remove flag and configuration from all peer-group members, unless
	 * they are explicitely overriding peer-group configuration.
	 */
	for (ALL_LIST_ELEMENTS(peer->group->peer, node, nnode, member)) {
		/* Skip peers with overridden configuration. */
		if (CHECK_FLAG(member->af_flags_override[afi][safi],
			       PEER_FLAG_WEIGHT))
			continue;

		/* Skip peers where flag is already disabled. */
		if (!CHECK_FLAG(member->af_flags[afi][safi], PEER_FLAG_WEIGHT))
			continue;

		/* Remove flag and configuration on peer-group member. */
		UNSET_FLAG(member->af_flags[afi][safi], PEER_FLAG_WEIGHT);
		member->weight[afi][safi] = 0;
		peer_on_policy_change(member, afi, safi, 0);
	}

	return 0;
}

int peer_timers_set(struct peer *peer, uint32_t keepalive, uint32_t holdtime)
{
	struct peer *member;
	struct listnode *node, *nnode;

	if (keepalive > 65535)
		return BGP_ERR_INVALID_VALUE;

	if (holdtime > 65535)
		return BGP_ERR_INVALID_VALUE;

	if (holdtime < 3 && holdtime != 0)
		return BGP_ERR_INVALID_VALUE;

	/* Set flag and configuration on peer. */
	peer_flag_set(peer, PEER_FLAG_TIMER);
	peer->holdtime = holdtime;
	peer->keepalive = (keepalive < holdtime / 3 ? keepalive : holdtime / 3);

	/* Skip peer-group mechanics for regular peers. */
	if (!CHECK_FLAG(peer->sflags, PEER_STATUS_GROUP))
		return 0;

	/*
	 * Set flag and configuration on all peer-group members, unless they are
	 * explicitely overriding peer-group configuration.
	 */
	for (ALL_LIST_ELEMENTS(peer->group->peer, node, nnode, member)) {
		/* Skip peers with overridden configuration. */
		if (CHECK_FLAG(member->flags_override, PEER_FLAG_TIMER))
			continue;

		/* Set flag and configuration on peer-group member. */
		SET_FLAG(member->flags, PEER_FLAG_TIMER);
		PEER_ATTR_INHERIT(peer, peer->group, holdtime);
		PEER_ATTR_INHERIT(peer, peer->group, keepalive);
	}

	return 0;
}

int peer_timers_unset(struct peer *peer)
{
	struct peer *member;
	struct listnode *node, *nnode;

	/* Inherit configuration from peer-group if peer is member. */
	if (peer_group_active(peer)) {
		peer_flag_inherit(peer, PEER_FLAG_TIMER);
		PEER_ATTR_INHERIT(peer, peer->group, holdtime);
		PEER_ATTR_INHERIT(peer, peer->group, keepalive);
	} else {
		/* Otherwise remove flag and configuration from peer. */
		peer_flag_unset(peer, PEER_FLAG_TIMER);
		peer->holdtime = 0;
		peer->keepalive = 0;
	}

	/* Skip peer-group mechanics for regular peers. */
	if (!CHECK_FLAG(peer->sflags, PEER_STATUS_GROUP))
		return 0;

	/*
	 * Remove flag and configuration from all peer-group members, unless
	 * they are explicitely overriding peer-group configuration.
	 */
	for (ALL_LIST_ELEMENTS(peer->group->peer, node, nnode, member)) {
		/* Skip peers with overridden configuration. */
		if (CHECK_FLAG(member->flags_override, PEER_FLAG_TIMER))
			continue;

		/* Remove flag and configuration on peer-group member. */
		UNSET_FLAG(member->flags, PEER_FLAG_TIMER);
		member->holdtime = 0;
		member->keepalive = 0;
	}

	return 0;
}

int peer_timers_connect_set(struct peer *peer, uint32_t connect)
{
	struct peer *member;
	struct listnode *node, *nnode;

	if (connect > 65535)
		return BGP_ERR_INVALID_VALUE;

	/* Set flag and configuration on peer. */
	peer_flag_set(peer, PEER_FLAG_TIMER_CONNECT);
	peer->connect = connect;
	peer->v_connect = connect;

	/* Skip peer-group mechanics for regular peers. */
	if (!CHECK_FLAG(peer->sflags, PEER_STATUS_GROUP))
		return 0;

	/*
	 * Set flag and configuration on all peer-group members, unless they are
	 * explicitely overriding peer-group configuration.
	 */
	for (ALL_LIST_ELEMENTS(peer->group->peer, node, nnode, member)) {
		/* Skip peers with overridden configuration. */
		if (CHECK_FLAG(member->flags_override, PEER_FLAG_TIMER_CONNECT))
			continue;

		/* Set flag and configuration on peer-group member. */
		SET_FLAG(member->flags, PEER_FLAG_TIMER_CONNECT);
		member->connect = connect;
		member->v_connect = connect;
	}

	return 0;
}

int peer_timers_connect_unset(struct peer *peer)
{
	struct peer *member;
	struct listnode *node, *nnode;

	/* Inherit configuration from peer-group if peer is member. */
	if (peer_group_active(peer)) {
		peer_flag_inherit(peer, PEER_FLAG_TIMER_CONNECT);
		PEER_ATTR_INHERIT(peer, peer->group, connect);
	} else {
		/* Otherwise remove flag and configuration from peer. */
		peer_flag_unset(peer, PEER_FLAG_TIMER_CONNECT);
		peer->connect = 0;
	}

	/* Set timer with fallback to default value. */
	if (peer->connect)
		peer->v_connect = peer->connect;
	else
		peer->v_connect = peer->bgp->default_connect_retry;

	/* Skip peer-group mechanics for regular peers. */
	if (!CHECK_FLAG(peer->sflags, PEER_STATUS_GROUP))
		return 0;

	/*
	 * Remove flag and configuration from all peer-group members, unless
	 * they are explicitely overriding peer-group configuration.
	 */
	for (ALL_LIST_ELEMENTS(peer->group->peer, node, nnode, member)) {
		/* Skip peers with overridden configuration. */
		if (CHECK_FLAG(member->flags_override, PEER_FLAG_TIMER_CONNECT))
			continue;

		/* Remove flag and configuration on peer-group member. */
		UNSET_FLAG(member->flags, PEER_FLAG_TIMER_CONNECT);
		member->connect = 0;
		member->v_connect = peer->bgp->default_connect_retry;
	}

	return 0;
}

int peer_advertise_interval_set(struct peer *peer, uint32_t routeadv)
{
	struct peer *member;
	struct listnode *node, *nnode;

	if (routeadv > 600)
		return BGP_ERR_INVALID_VALUE;

	/* Set flag and configuration on peer. */
	peer_flag_set(peer, PEER_FLAG_ROUTEADV);
	peer->routeadv = routeadv;
	peer->v_routeadv = routeadv;

	/* Check if handling a regular peer. */
	if (!CHECK_FLAG(peer->sflags, PEER_STATUS_GROUP)) {
		/* Update peer route announcements. */
		update_group_adjust_peer_afs(peer);
		if (peer->status == Established)
			bgp_announce_route_all(peer);

		/* Skip peer-group mechanics for regular peers. */
		return 0;
	}

	/*
	 * Set flag and configuration on all peer-group members, unless they are
	 * explicitely overriding peer-group configuration.
	 */
	for (ALL_LIST_ELEMENTS(peer->group->peer, node, nnode, member)) {
		/* Skip peers with overridden configuration. */
		if (CHECK_FLAG(member->flags_override, PEER_FLAG_ROUTEADV))
			continue;

		/* Set flag and configuration on peer-group member. */
		SET_FLAG(member->flags, PEER_FLAG_ROUTEADV);
		member->routeadv = routeadv;
		member->v_routeadv = routeadv;

		/* Update peer route announcements. */
		update_group_adjust_peer_afs(member);
		if (member->status == Established)
			bgp_announce_route_all(member);
	}

	return 0;
}

int peer_advertise_interval_unset(struct peer *peer)
{
	struct peer *member;
	struct listnode *node, *nnode;

	/* Inherit configuration from peer-group if peer is member. */
	if (peer_group_active(peer)) {
		peer_flag_inherit(peer, PEER_FLAG_ROUTEADV);
		PEER_ATTR_INHERIT(peer, peer->group, routeadv);
	} else {
		/* Otherwise remove flag and configuration from peer. */
		peer_flag_unset(peer, PEER_FLAG_ROUTEADV);
		peer->routeadv = 0;
	}

	/* Set timer with fallback to default value. */
	if (peer->routeadv)
		peer->v_routeadv = peer->routeadv;
	else
		peer->v_routeadv = (peer->sort == BGP_PEER_IBGP)
					   ? BGP_DEFAULT_IBGP_ROUTEADV
					   : BGP_DEFAULT_EBGP_ROUTEADV;

	/* Check if handling a regular peer. */
	if (!CHECK_FLAG(peer->sflags, PEER_STATUS_GROUP)) {
		/* Update peer route announcements. */
		update_group_adjust_peer_afs(peer);
		if (peer->status == Established)
			bgp_announce_route_all(peer);

		/* Skip peer-group mechanics for regular peers. */
		return 0;
	}

	/*
	 * Remove flag and configuration from all peer-group members, unless
	 * they are explicitely overriding peer-group configuration.
	 */
	for (ALL_LIST_ELEMENTS(peer->group->peer, node, nnode, member)) {
		/* Skip peers with overridden configuration. */
		if (CHECK_FLAG(member->flags_override, PEER_FLAG_ROUTEADV))
			continue;

		/* Remove flag and configuration on peer-group member. */
		UNSET_FLAG(member->flags, PEER_FLAG_ROUTEADV);
		member->routeadv = 0;
		member->v_routeadv = (member->sort == BGP_PEER_IBGP)
					     ? BGP_DEFAULT_IBGP_ROUTEADV
					     : BGP_DEFAULT_EBGP_ROUTEADV;

		/* Update peer route announcements. */
		update_group_adjust_peer_afs(member);
		if (member->status == Established)
			bgp_announce_route_all(member);
	}

	return 0;
}

/* neighbor interface */
void peer_interface_set(struct peer *peer, const char *str)
{
	XFREE(MTYPE_BGP_PEER_IFNAME, peer->ifname);
	peer->ifname = XSTRDUP(MTYPE_BGP_PEER_IFNAME, str);
}

void peer_interface_unset(struct peer *peer)
{
	XFREE(MTYPE_BGP_PEER_IFNAME, peer->ifname);
	peer->ifname = NULL;
}

/* Allow-as in.  */
int peer_allowas_in_set(struct peer *peer, afi_t afi, safi_t safi,
			int allow_num, int origin)
{
	struct peer *member;
	struct listnode *node, *nnode;

	if (!origin && (allow_num < 1 || allow_num > 10))
		return BGP_ERR_INVALID_VALUE;

	/* Set flag and configuration on peer. */
	peer_af_flag_set(peer, afi, safi, PEER_FLAG_ALLOWAS_IN);
	if (origin) {
		if (peer->allowas_in[afi][safi] != 0
		    || !CHECK_FLAG(peer->af_flags[afi][safi],
				   PEER_FLAG_ALLOWAS_IN_ORIGIN)) {
			peer_af_flag_set(peer, afi, safi,
					 PEER_FLAG_ALLOWAS_IN_ORIGIN);
			peer->allowas_in[afi][safi] = 0;
			peer_on_policy_change(peer, afi, safi, 0);
		}
	} else {
		if (peer->allowas_in[afi][safi] != allow_num
		    || CHECK_FLAG(peer->af_flags[afi][safi],
				  PEER_FLAG_ALLOWAS_IN_ORIGIN)) {

			peer_af_flag_unset(peer, afi, safi,
					   PEER_FLAG_ALLOWAS_IN_ORIGIN);
			peer->allowas_in[afi][safi] = allow_num;
			peer_on_policy_change(peer, afi, safi, 0);
		}
	}

	/* Skip peer-group mechanics for regular peers. */
	if (!CHECK_FLAG(peer->sflags, PEER_STATUS_GROUP))
		return 0;

	/*
	 * Set flag and configuration on all peer-group members, unless
	 * they are explicitely overriding peer-group configuration.
	 */
	for (ALL_LIST_ELEMENTS(peer->group->peer, node, nnode, member)) {
		/* Skip peers with overridden configuration. */
		if (CHECK_FLAG(member->af_flags_override[afi][safi],
			       PEER_FLAG_ALLOWAS_IN))
			continue;

		/* Set flag and configuration on peer-group member. */
		SET_FLAG(member->af_flags[afi][safi], PEER_FLAG_ALLOWAS_IN);
		if (origin) {
			if (member->allowas_in[afi][safi] != 0
			    || !CHECK_FLAG(member->af_flags[afi][safi],
					   PEER_FLAG_ALLOWAS_IN_ORIGIN)) {
				SET_FLAG(member->af_flags[afi][safi],
					 PEER_FLAG_ALLOWAS_IN_ORIGIN);
				member->allowas_in[afi][safi] = 0;
				peer_on_policy_change(peer, afi, safi, 0);
			}
		} else {
			if (member->allowas_in[afi][safi] != allow_num
			    || CHECK_FLAG(member->af_flags[afi][safi],
					  PEER_FLAG_ALLOWAS_IN_ORIGIN)) {
				UNSET_FLAG(member->af_flags[afi][safi],
					   PEER_FLAG_ALLOWAS_IN_ORIGIN);
				member->allowas_in[afi][safi] = allow_num;
				peer_on_policy_change(peer, afi, safi, 0);
			}
		}
	}

	return 0;
}

int peer_allowas_in_unset(struct peer *peer, afi_t afi, safi_t safi)
{
	struct peer *member;
	struct listnode *node, *nnode;

	/* Skip peer if flag is already disabled. */
	if (!CHECK_FLAG(peer->af_flags[afi][safi], PEER_FLAG_ALLOWAS_IN))
		return 0;

	/* Inherit configuration from peer-group if peer is member. */
	if (peer_group_active(peer)) {
		peer_af_flag_inherit(peer, afi, safi, PEER_FLAG_ALLOWAS_IN);
		peer_af_flag_inherit(peer, afi, safi,
				     PEER_FLAG_ALLOWAS_IN_ORIGIN);
		PEER_ATTR_INHERIT(peer, peer->group, allowas_in[afi][safi]);
		peer_on_policy_change(peer, afi, safi, 0);

		return 0;
	}

	/* Remove flag and configuration from peer. */
	peer_af_flag_unset(peer, afi, safi, PEER_FLAG_ALLOWAS_IN);
	peer_af_flag_unset(peer, afi, safi, PEER_FLAG_ALLOWAS_IN_ORIGIN);
	peer->allowas_in[afi][safi] = 0;
	peer_on_policy_change(peer, afi, safi, 0);

	/* Skip peer-group mechanics if handling a regular peer. */
	if (!CHECK_FLAG(peer->sflags, PEER_STATUS_GROUP))
		return 0;

	/*
	 * Remove flags and configuration from all peer-group members, unless
	 * they are explicitely overriding peer-group configuration.
	 */
	for (ALL_LIST_ELEMENTS(peer->group->peer, node, nnode, member)) {
		/* Skip peers with overridden configuration. */
		if (CHECK_FLAG(member->af_flags_override[afi][safi],
			       PEER_FLAG_ALLOWAS_IN))
			continue;

		/* Skip peers where flag is already disabled. */
		if (!CHECK_FLAG(member->af_flags[afi][safi],
				PEER_FLAG_ALLOWAS_IN))
			continue;

		/* Remove flags and configuration on peer-group member. */
		UNSET_FLAG(member->af_flags[afi][safi], PEER_FLAG_ALLOWAS_IN);
		UNSET_FLAG(member->af_flags[afi][safi],
			   PEER_FLAG_ALLOWAS_IN_ORIGIN);
		member->allowas_in[afi][safi] = 0;
		peer_on_policy_change(member, afi, safi, 0);
	}

	return 0;
}

int peer_local_as_set(struct peer *peer, as_t as, int no_prepend,
		      int replace_as)
{
	bool old_no_prepend, old_replace_as;
	struct bgp *bgp = peer->bgp;
	struct peer *member;
	struct listnode *node, *nnode;

	if (peer_sort(peer) != BGP_PEER_EBGP
	    && peer_sort(peer) != BGP_PEER_INTERNAL)
		return BGP_ERR_LOCAL_AS_ALLOWED_ONLY_FOR_EBGP;

	if (bgp->as == as)
		return BGP_ERR_CANNOT_HAVE_LOCAL_AS_SAME_AS;

	if (peer->as == as)
		return BGP_ERR_CANNOT_HAVE_LOCAL_AS_SAME_AS_REMOTE_AS;

	/* Save previous flag states. */
	old_no_prepend =
		!!CHECK_FLAG(peer->flags, PEER_FLAG_LOCAL_AS_NO_PREPEND);
	old_replace_as =
		!!CHECK_FLAG(peer->flags, PEER_FLAG_LOCAL_AS_REPLACE_AS);

	/* Set flag and configuration on peer. */
	peer_flag_set(peer, PEER_FLAG_LOCAL_AS);
	peer_flag_modify(peer, PEER_FLAG_LOCAL_AS_NO_PREPEND, no_prepend);
	peer_flag_modify(peer, PEER_FLAG_LOCAL_AS_REPLACE_AS, replace_as);

	if (peer->change_local_as == as && old_no_prepend == no_prepend
	    && old_replace_as == replace_as)
		return 0;
	peer->change_local_as = as;

	/* Check if handling a regular peer. */
	if (!CHECK_FLAG(peer->sflags, PEER_STATUS_GROUP)) {
		/* Send notification or reset peer depending on state. */
		if (BGP_IS_VALID_STATE_FOR_NOTIF(peer->status)) {
			peer->last_reset = PEER_DOWN_LOCAL_AS_CHANGE;
			bgp_notify_send(peer, BGP_NOTIFY_CEASE,
					BGP_NOTIFY_CEASE_CONFIG_CHANGE);
		} else
			bgp_session_reset(peer);

		/* Skip peer-group mechanics for regular peers. */
		return 0;
	}

	/*
	 * Set flag and configuration on all peer-group members, unless they are
	 * explicitely overriding peer-group configuration.
	 */
	for (ALL_LIST_ELEMENTS(peer->group->peer, node, nnode, member)) {
		/* Skip peers with overridden configuration. */
		if (CHECK_FLAG(member->flags_override, PEER_FLAG_LOCAL_AS))
			continue;

		/* Skip peers with the same configuration. */
		old_no_prepend = CHECK_FLAG(member->flags,
					    PEER_FLAG_LOCAL_AS_NO_PREPEND);
		old_replace_as = CHECK_FLAG(member->flags,
					    PEER_FLAG_LOCAL_AS_REPLACE_AS);
		if (member->change_local_as == as
		    && CHECK_FLAG(member->flags, PEER_FLAG_LOCAL_AS)
		    && old_no_prepend == no_prepend
		    && old_replace_as == replace_as)
			continue;

		/* Set flag and configuration on peer-group member. */
		SET_FLAG(member->flags, PEER_FLAG_LOCAL_AS);
		COND_FLAG(member->flags, PEER_FLAG_LOCAL_AS_NO_PREPEND,
			  no_prepend);
		COND_FLAG(member->flags, PEER_FLAG_LOCAL_AS_REPLACE_AS,
			  replace_as);
		member->change_local_as = as;

		/* Send notification or stop peer depending on state. */
		if (BGP_IS_VALID_STATE_FOR_NOTIF(member->status)) {
			member->last_reset = PEER_DOWN_LOCAL_AS_CHANGE;
			bgp_notify_send(member, BGP_NOTIFY_CEASE,
					BGP_NOTIFY_CEASE_CONFIG_CHANGE);
		} else
			BGP_EVENT_ADD(member, BGP_Stop);
	}

	return 0;
}

int peer_local_as_unset(struct peer *peer)
{
	struct peer *member;
	struct listnode *node, *nnode;

	if (!CHECK_FLAG(peer->flags, PEER_FLAG_LOCAL_AS))
		return 0;

	/* Inherit configuration from peer-group if peer is member. */
	if (peer_group_active(peer)) {
		peer_flag_inherit(peer, PEER_FLAG_LOCAL_AS);
		peer_flag_inherit(peer, PEER_FLAG_LOCAL_AS_NO_PREPEND);
		peer_flag_inherit(peer, PEER_FLAG_LOCAL_AS_REPLACE_AS);
		PEER_ATTR_INHERIT(peer, peer->group, change_local_as);
	} else {
		/* Otherwise remove flag and configuration from peer. */
		peer_flag_unset(peer, PEER_FLAG_LOCAL_AS);
		peer_flag_unset(peer, PEER_FLAG_LOCAL_AS_NO_PREPEND);
		peer_flag_unset(peer, PEER_FLAG_LOCAL_AS_REPLACE_AS);
		peer->change_local_as = 0;
	}

	/* Check if handling a regular peer. */
	if (!CHECK_FLAG(peer->sflags, PEER_STATUS_GROUP)) {
		/* Send notification or stop peer depending on state. */
		if (BGP_IS_VALID_STATE_FOR_NOTIF(peer->status)) {
			peer->last_reset = PEER_DOWN_LOCAL_AS_CHANGE;
			bgp_notify_send(peer, BGP_NOTIFY_CEASE,
					BGP_NOTIFY_CEASE_CONFIG_CHANGE);
		} else
			BGP_EVENT_ADD(peer, BGP_Stop);

		/* Skip peer-group mechanics for regular peers. */
		return 0;
	}

	/*
	 * Remove flag and configuration from all peer-group members, unless
	 * they are explicitely overriding peer-group configuration.
	 */
	for (ALL_LIST_ELEMENTS(peer->group->peer, node, nnode, member)) {
		/* Skip peers with overridden configuration. */
		if (CHECK_FLAG(member->flags_override, PEER_FLAG_LOCAL_AS))
			continue;

		/* Remove flag and configuration on peer-group member. */
		UNSET_FLAG(member->flags, PEER_FLAG_LOCAL_AS);
		UNSET_FLAG(member->flags, PEER_FLAG_LOCAL_AS_NO_PREPEND);
		UNSET_FLAG(member->flags, PEER_FLAG_LOCAL_AS_REPLACE_AS);
		member->change_local_as = 0;

		/* Send notification or stop peer depending on state. */
		if (BGP_IS_VALID_STATE_FOR_NOTIF(member->status)) {
			member->last_reset = PEER_DOWN_LOCAL_AS_CHANGE;
			bgp_notify_send(member, BGP_NOTIFY_CEASE,
					BGP_NOTIFY_CEASE_CONFIG_CHANGE);
		} else
			bgp_session_reset(member);
	}

	return 0;
}

/* Set password for authenticating with the peer. */
int peer_password_set(struct peer *peer, const char *password)
{
	struct peer *member;
	struct listnode *node, *nnode;
	int len = password ? strlen(password) : 0;
	int ret = BGP_SUCCESS;

	if ((len < PEER_PASSWORD_MINLEN) || (len > PEER_PASSWORD_MAXLEN))
		return BGP_ERR_INVALID_VALUE;

	/* Set flag and configuration on peer. */
	peer_flag_set(peer, PEER_FLAG_PASSWORD);
	if (peer->password && strcmp(peer->password, password) == 0)
		return 0;
	XFREE(MTYPE_PEER_PASSWORD, peer->password);
	peer->password = XSTRDUP(MTYPE_PEER_PASSWORD, password);

	/* Check if handling a regular peer. */
	if (!CHECK_FLAG(peer->sflags, PEER_STATUS_GROUP)) {
		/* Send notification or reset peer depending on state. */
		if (BGP_IS_VALID_STATE_FOR_NOTIF(peer->status))
			bgp_notify_send(peer, BGP_NOTIFY_CEASE,
					BGP_NOTIFY_CEASE_CONFIG_CHANGE);
		else
			bgp_session_reset(peer);

		/*
		 * Attempt to install password on socket and skip peer-group
		 * mechanics.
		 */
		if (BGP_PEER_SU_UNSPEC(peer))
			return BGP_SUCCESS;
		return (bgp_md5_set(peer) >= 0) ? BGP_SUCCESS
						: BGP_ERR_TCPSIG_FAILED;
	}

	/*
	 * Set flag and configuration on all peer-group members, unless they are
	 * explicitely overriding peer-group configuration.
	 */
	for (ALL_LIST_ELEMENTS(peer->group->peer, node, nnode, member)) {
		/* Skip peers with overridden configuration. */
		if (CHECK_FLAG(member->flags_override, PEER_FLAG_PASSWORD))
			continue;

		/* Skip peers with the same password. */
		if (member->password && strcmp(member->password, password) == 0)
			continue;

		/* Set flag and configuration on peer-group member. */
		SET_FLAG(member->flags, PEER_FLAG_PASSWORD);
		if (member->password)
			XFREE(MTYPE_PEER_PASSWORD, member->password);
		member->password = XSTRDUP(MTYPE_PEER_PASSWORD, password);

		/* Send notification or reset peer depending on state. */
		if (BGP_IS_VALID_STATE_FOR_NOTIF(member->status))
			bgp_notify_send(member, BGP_NOTIFY_CEASE,
					BGP_NOTIFY_CEASE_CONFIG_CHANGE);
		else
			bgp_session_reset(member);

		/* Attempt to install password on socket. */
		if (!BGP_PEER_SU_UNSPEC(member) && bgp_md5_set(member) < 0)
			ret = BGP_ERR_TCPSIG_FAILED;
	}

	/* Set flag and configuration on all peer-group listen ranges */
	struct listnode *ln;
	struct prefix *lr;

	for (ALL_LIST_ELEMENTS_RO(peer->group->listen_range[AFI_IP], ln, lr))
		bgp_md5_set_prefix(lr, password);
	for (ALL_LIST_ELEMENTS_RO(peer->group->listen_range[AFI_IP6], ln, lr))
		bgp_md5_set_prefix(lr, password);

	return ret;
}

int peer_password_unset(struct peer *peer)
{
	struct peer *member;
	struct listnode *node, *nnode;

	if (!CHECK_FLAG(peer->flags, PEER_FLAG_PASSWORD))
		return 0;

	/* Inherit configuration from peer-group if peer is member. */
	if (peer_group_active(peer)) {
		peer_flag_inherit(peer, PEER_FLAG_PASSWORD);
		PEER_STR_ATTR_INHERIT(peer, peer->group, password,
				      MTYPE_PEER_PASSWORD);
	} else {
		/* Otherwise remove flag and configuration from peer. */
		peer_flag_unset(peer, PEER_FLAG_PASSWORD);
		XFREE(MTYPE_PEER_PASSWORD, peer->password);
	}

	/* Check if handling a regular peer. */
	if (!CHECK_FLAG(peer->sflags, PEER_STATUS_GROUP)) {
		/* Send notification or reset peer depending on state. */
		if (BGP_IS_VALID_STATE_FOR_NOTIF(peer->status))
			bgp_notify_send(peer, BGP_NOTIFY_CEASE,
					BGP_NOTIFY_CEASE_CONFIG_CHANGE);
		else
			bgp_session_reset(peer);

		/* Attempt to uninstall password on socket. */
		if (!BGP_PEER_SU_UNSPEC(peer))
			bgp_md5_unset(peer);

		/* Skip peer-group mechanics for regular peers. */
		return 0;
	}

	/*
	 * Remove flag and configuration from all peer-group members, unless
	 * they are explicitely overriding peer-group configuration.
	 */
	for (ALL_LIST_ELEMENTS(peer->group->peer, node, nnode, member)) {
		/* Skip peers with overridden configuration. */
		if (CHECK_FLAG(member->flags_override, PEER_FLAG_PASSWORD))
			continue;

		/* Remove flag and configuration on peer-group member. */
		UNSET_FLAG(member->flags, PEER_FLAG_PASSWORD);
		XFREE(MTYPE_PEER_PASSWORD, member->password);

		/* Send notification or reset peer depending on state. */
		if (BGP_IS_VALID_STATE_FOR_NOTIF(member->status))
			bgp_notify_send(member, BGP_NOTIFY_CEASE,
					BGP_NOTIFY_CEASE_CONFIG_CHANGE);
		else
			bgp_session_reset(member);

		/* Attempt to uninstall password on socket. */
		if (!BGP_PEER_SU_UNSPEC(member))
			bgp_md5_unset(member);
	}

	/* Set flag and configuration on all peer-group listen ranges */
	struct listnode *ln;
	struct prefix *lr;

	for (ALL_LIST_ELEMENTS_RO(peer->group->listen_range[AFI_IP], ln, lr))
		bgp_md5_unset_prefix(lr);
	for (ALL_LIST_ELEMENTS_RO(peer->group->listen_range[AFI_IP6], ln, lr))
		bgp_md5_unset_prefix(lr);

	return 0;
}


/* Set distribute list to the peer. */
int peer_distribute_set(struct peer *peer, afi_t afi, safi_t safi, int direct,
			const char *name)
{
	struct peer *member;
	struct bgp_filter *filter;
	struct listnode *node, *nnode;

	if (direct != FILTER_IN && direct != FILTER_OUT)
		return BGP_ERR_INVALID_VALUE;

	/* Set configuration on peer. */
	filter = &peer->filter[afi][safi];
	if (filter->plist[direct].name)
		return BGP_ERR_PEER_FILTER_CONFLICT;
	if (filter->dlist[direct].name)
		XFREE(MTYPE_BGP_FILTER_NAME, filter->dlist[direct].name);
	filter->dlist[direct].name = XSTRDUP(MTYPE_BGP_FILTER_NAME, name);
	filter->dlist[direct].alist = access_list_lookup(afi, name);

	/* Check if handling a regular peer. */
	if (!CHECK_FLAG(peer->sflags, PEER_STATUS_GROUP)) {
		/* Set override-flag and process peer route updates. */
		SET_FLAG(peer->filter_override[afi][safi][direct],
			 PEER_FT_DISTRIBUTE_LIST);
		peer_on_policy_change(peer, afi, safi,
				      (direct == FILTER_OUT) ? 1 : 0);

		/* Skip peer-group mechanics for regular peers. */
		return 0;
	}

	/*
	 * Set configuration on all peer-group members, un less they are
	 * explicitely overriding peer-group configuration.
	 */
	for (ALL_LIST_ELEMENTS(peer->group->peer, node, nnode, member)) {
		/* Skip peers with overridden configuration. */
		if (CHECK_FLAG(member->filter_override[afi][safi][direct],
			       PEER_FT_DISTRIBUTE_LIST))
			continue;

		/* Set configuration on peer-group member. */
		filter = &member->filter[afi][safi];
		if (filter->dlist[direct].name)
			XFREE(MTYPE_BGP_FILTER_NAME,
			      filter->dlist[direct].name);
		filter->dlist[direct].name =
			XSTRDUP(MTYPE_BGP_FILTER_NAME, name);
		filter->dlist[direct].alist = access_list_lookup(afi, name);

		/* Process peer route updates. */
		peer_on_policy_change(member, afi, safi,
				      (direct == FILTER_OUT) ? 1 : 0);
	}

	return 0;
}

int peer_distribute_unset(struct peer *peer, afi_t afi, safi_t safi, int direct)
{
	struct peer *member;
	struct bgp_filter *filter;
	struct listnode *node, *nnode;

	if (direct != FILTER_IN && direct != FILTER_OUT)
		return BGP_ERR_INVALID_VALUE;

	/* Unset override-flag unconditionally. */
	UNSET_FLAG(peer->filter_override[afi][safi][direct],
		   PEER_FT_DISTRIBUTE_LIST);

	/* Inherit configuration from peer-group if peer is member. */
	if (peer_group_active(peer)) {
		PEER_STR_ATTR_INHERIT(peer, peer->group,
				      filter[afi][safi].dlist[direct].name,
				      MTYPE_BGP_FILTER_NAME);
		PEER_ATTR_INHERIT(peer, peer->group,
				  filter[afi][safi].dlist[direct].alist);
	} else {
		/* Otherwise remove configuration from peer. */
		filter = &peer->filter[afi][safi];
		if (filter->dlist[direct].name)
			XFREE(MTYPE_BGP_FILTER_NAME,
			      filter->dlist[direct].name);
		filter->dlist[direct].name = NULL;
		filter->dlist[direct].alist = NULL;
	}

	/* Check if handling a regular peer. */
	if (!CHECK_FLAG(peer->sflags, PEER_STATUS_GROUP)) {
		/* Process peer route updates. */
		peer_on_policy_change(peer, afi, safi,
				      (direct == FILTER_OUT) ? 1 : 0);

		/* Skip peer-group mechanics for regular peers. */
		return 0;
	}

	/*
	 * Remove configuration on all peer-group members, unless they are
	 * explicitely overriding peer-group configuration.
	 */
	for (ALL_LIST_ELEMENTS(peer->group->peer, node, nnode, member)) {
		/* Skip peers with overridden configuration. */
		if (CHECK_FLAG(member->filter_override[afi][safi][direct],
			       PEER_FT_DISTRIBUTE_LIST))
			continue;

		/* Remove configuration on peer-group member. */
		filter = &member->filter[afi][safi];
		if (filter->dlist[direct].name)
			XFREE(MTYPE_BGP_FILTER_NAME,
			      filter->dlist[direct].name);
		filter->dlist[direct].name = NULL;
		filter->dlist[direct].alist = NULL;

		/* Process peer route updates. */
		peer_on_policy_change(member, afi, safi,
				      (direct == FILTER_OUT) ? 1 : 0);
	}

	return 0;
}

/* Update distribute list. */
static void peer_distribute_update(struct access_list *access)
{
	afi_t afi;
	safi_t safi;
	int direct;
	struct listnode *mnode, *mnnode;
	struct listnode *node, *nnode;
	struct bgp *bgp;
	struct peer *peer;
	struct peer_group *group;
	struct bgp_filter *filter;

	for (ALL_LIST_ELEMENTS(bm->bgp, mnode, mnnode, bgp)) {
		if (access->name)
			update_group_policy_update(bgp, BGP_POLICY_FILTER_LIST,
						   access->name, 0, 0);
		for (ALL_LIST_ELEMENTS(bgp->peer, node, nnode, peer)) {
			FOREACH_AFI_SAFI (afi, safi) {
				filter = &peer->filter[afi][safi];

				for (direct = FILTER_IN; direct < FILTER_MAX;
				     direct++) {
					if (filter->dlist[direct].name)
						filter->dlist[direct]
							.alist = access_list_lookup(
							afi,
							filter->dlist[direct]
								.name);
					else
						filter->dlist[direct].alist =
							NULL;
				}
			}
		}
		for (ALL_LIST_ELEMENTS(bgp->group, node, nnode, group)) {
			FOREACH_AFI_SAFI (afi, safi) {
				filter = &group->conf->filter[afi][safi];

				for (direct = FILTER_IN; direct < FILTER_MAX;
				     direct++) {
					if (filter->dlist[direct].name)
						filter->dlist[direct]
							.alist = access_list_lookup(
							afi,
							filter->dlist[direct]
								.name);
					else
						filter->dlist[direct].alist =
							NULL;
				}
			}
		}
#if ENABLE_BGP_VNC
		vnc_prefix_list_update(bgp);
#endif
	}
}

/* Set prefix list to the peer. */
int peer_prefix_list_set(struct peer *peer, afi_t afi, safi_t safi, int direct,
			 const char *name)
{
	struct peer *member;
	struct bgp_filter *filter;
	struct listnode *node, *nnode;

	if (direct != FILTER_IN && direct != FILTER_OUT)
		return BGP_ERR_INVALID_VALUE;

	/* Set configuration on peer. */
	filter = &peer->filter[afi][safi];
	if (filter->dlist[direct].name)
		return BGP_ERR_PEER_FILTER_CONFLICT;
	if (filter->plist[direct].name)
		XFREE(MTYPE_BGP_FILTER_NAME, filter->plist[direct].name);
	filter->plist[direct].name = XSTRDUP(MTYPE_BGP_FILTER_NAME, name);
	filter->plist[direct].plist = prefix_list_lookup(afi, name);

	/* Check if handling a regular peer. */
	if (!CHECK_FLAG(peer->sflags, PEER_STATUS_GROUP)) {
		/* Set override-flag and process peer route updates. */
		SET_FLAG(peer->filter_override[afi][safi][direct],
			 PEER_FT_PREFIX_LIST);
		peer_on_policy_change(peer, afi, safi,
				      (direct == FILTER_OUT) ? 1 : 0);

		/* Skip peer-group mechanics for regular peers. */
		return 0;
	}

	/*
	 * Set configuration on all peer-group members, unless they are
	 * explicitely overriding peer-group configuration.
	 */
	for (ALL_LIST_ELEMENTS(peer->group->peer, node, nnode, member)) {
		/* Skip peers with overridden configuration. */
		if (CHECK_FLAG(member->filter_override[afi][safi][direct],
			       PEER_FT_PREFIX_LIST))
			continue;

		/* Set configuration on peer-group member. */
		filter = &member->filter[afi][safi];
		if (filter->plist[direct].name)
			XFREE(MTYPE_BGP_FILTER_NAME,
			      filter->plist[direct].name);
		filter->plist[direct].name =
			XSTRDUP(MTYPE_BGP_FILTER_NAME, name);
		filter->plist[direct].plist = prefix_list_lookup(afi, name);

		/* Process peer route updates. */
		peer_on_policy_change(member, afi, safi,
				      (direct == FILTER_OUT) ? 1 : 0);
	}

	return 0;
}

int peer_prefix_list_unset(struct peer *peer, afi_t afi, safi_t safi,
			   int direct)
{
	struct peer *member;
	struct bgp_filter *filter;
	struct listnode *node, *nnode;

	if (direct != FILTER_IN && direct != FILTER_OUT)
		return BGP_ERR_INVALID_VALUE;

	/* Unset override-flag unconditionally. */
	UNSET_FLAG(peer->filter_override[afi][safi][direct],
		   PEER_FT_PREFIX_LIST);

	/* Inherit configuration from peer-group if peer is member. */
	if (peer_group_active(peer)) {
		PEER_STR_ATTR_INHERIT(peer, peer->group,
				      filter[afi][safi].plist[direct].name,
				      MTYPE_BGP_FILTER_NAME);
		PEER_ATTR_INHERIT(peer, peer->group,
				  filter[afi][safi].plist[direct].plist);
	} else {
		/* Otherwise remove configuration from peer. */
		filter = &peer->filter[afi][safi];
		if (filter->plist[direct].name)
			XFREE(MTYPE_BGP_FILTER_NAME,
			      filter->plist[direct].name);
		filter->plist[direct].name = NULL;
		filter->plist[direct].plist = NULL;
	}

	/* Check if handling a regular peer. */
	if (!CHECK_FLAG(peer->sflags, PEER_STATUS_GROUP)) {
		/* Process peer route updates. */
		peer_on_policy_change(peer, afi, safi,
				      (direct == FILTER_OUT) ? 1 : 0);

		/* Skip peer-group mechanics for regular peers. */
		return 0;
	}

	/*
	 * Remove configuration on all peer-group members, unless they are
	 * explicitely overriding peer-group configuration.
	 */
	for (ALL_LIST_ELEMENTS(peer->group->peer, node, nnode, member)) {
		/* Skip peers with overridden configuration. */
		if (CHECK_FLAG(member->filter_override[afi][safi][direct],
			       PEER_FT_PREFIX_LIST))
			continue;

		/* Remove configuration on peer-group member. */
		filter = &member->filter[afi][safi];
		if (filter->plist[direct].name)
			XFREE(MTYPE_BGP_FILTER_NAME,
			      filter->plist[direct].name);
		filter->plist[direct].name = NULL;
		filter->plist[direct].plist = NULL;

		/* Process peer route updates. */
		peer_on_policy_change(member, afi, safi,
				      (direct == FILTER_OUT) ? 1 : 0);
	}

	return 0;
}

/* Update prefix-list list. */
static void peer_prefix_list_update(struct prefix_list *plist)
{
	struct listnode *mnode, *mnnode;
	struct listnode *node, *nnode;
	struct bgp *bgp;
	struct peer *peer;
	struct peer_group *group;
	struct bgp_filter *filter;
	afi_t afi;
	safi_t safi;
	int direct;

	for (ALL_LIST_ELEMENTS(bm->bgp, mnode, mnnode, bgp)) {

		/*
		 * Update the prefix-list on update groups.
		 */
		update_group_policy_update(
			bgp, BGP_POLICY_PREFIX_LIST,
			plist ? prefix_list_name(plist) : NULL, 0, 0);

		for (ALL_LIST_ELEMENTS(bgp->peer, node, nnode, peer)) {
			FOREACH_AFI_SAFI (afi, safi) {
				filter = &peer->filter[afi][safi];

				for (direct = FILTER_IN; direct < FILTER_MAX;
				     direct++) {
					if (filter->plist[direct].name)
						filter->plist[direct]
							.plist = prefix_list_lookup(
							afi,
							filter->plist[direct]
								.name);
					else
						filter->plist[direct].plist =
							NULL;
				}
			}
		}
		for (ALL_LIST_ELEMENTS(bgp->group, node, nnode, group)) {
			FOREACH_AFI_SAFI (afi, safi) {
				filter = &group->conf->filter[afi][safi];

				for (direct = FILTER_IN; direct < FILTER_MAX;
				     direct++) {
					if (filter->plist[direct].name)
						filter->plist[direct]
							.plist = prefix_list_lookup(
							afi,
							filter->plist[direct]
								.name);
					else
						filter->plist[direct].plist =
							NULL;
				}
			}
		}
	}
}

int peer_aslist_set(struct peer *peer, afi_t afi, safi_t safi, int direct,
		    const char *name)
{
	struct peer *member;
	struct bgp_filter *filter;
	struct listnode *node, *nnode;

	if (direct != FILTER_IN && direct != FILTER_OUT)
		return BGP_ERR_INVALID_VALUE;

	/* Set configuration on peer. */
	filter = &peer->filter[afi][safi];
	if (filter->aslist[direct].name)
		XFREE(MTYPE_BGP_FILTER_NAME, filter->aslist[direct].name);
	filter->aslist[direct].name = XSTRDUP(MTYPE_BGP_FILTER_NAME, name);
	filter->aslist[direct].aslist = as_list_lookup(name);

	/* Check if handling a regular peer. */
	if (!CHECK_FLAG(peer->sflags, PEER_STATUS_GROUP)) {
		/* Set override-flag and process peer route updates. */
		SET_FLAG(peer->filter_override[afi][safi][direct],
			 PEER_FT_FILTER_LIST);
		peer_on_policy_change(peer, afi, safi,
				      (direct == FILTER_OUT) ? 1 : 0);

		/* Skip peer-group mechanics for regular peers. */
		return 0;
	}

	/*
	 * Set configuration on all peer-group members, unless they are
	 * explicitely overriding peer-group configuration.
	 */
	for (ALL_LIST_ELEMENTS(peer->group->peer, node, nnode, member)) {
		/* Skip peers with overridden configuration. */
		if (CHECK_FLAG(member->filter_override[afi][safi][direct],
			       PEER_FT_FILTER_LIST))
			continue;

		/* Set configuration on peer-group member. */
		filter = &member->filter[afi][safi];
		if (filter->aslist[direct].name)
			XFREE(MTYPE_BGP_FILTER_NAME,
			      filter->aslist[direct].name);
		filter->aslist[direct].name =
			XSTRDUP(MTYPE_BGP_FILTER_NAME, name);
		filter->aslist[direct].aslist = as_list_lookup(name);

		/* Process peer route updates. */
		peer_on_policy_change(member, afi, safi,
				      (direct == FILTER_OUT) ? 1 : 0);
	}

	return 0;
}

int peer_aslist_unset(struct peer *peer, afi_t afi, safi_t safi, int direct)
{
	struct peer *member;
	struct bgp_filter *filter;
	struct listnode *node, *nnode;

	if (direct != FILTER_IN && direct != FILTER_OUT)
		return BGP_ERR_INVALID_VALUE;

	/* Unset override-flag unconditionally. */
	UNSET_FLAG(peer->filter_override[afi][safi][direct],
		   PEER_FT_FILTER_LIST);

	/* Inherit configuration from peer-group if peer is member. */
	if (peer_group_active(peer)) {
		PEER_STR_ATTR_INHERIT(peer, peer->group,
				      filter[afi][safi].aslist[direct].name,
				      MTYPE_BGP_FILTER_NAME);
		PEER_ATTR_INHERIT(peer, peer->group,
				  filter[afi][safi].aslist[direct].aslist);
	} else {
		/* Otherwise remove configuration from peer. */
		filter = &peer->filter[afi][safi];
		if (filter->aslist[direct].name)
			XFREE(MTYPE_BGP_FILTER_NAME,
			      filter->aslist[direct].name);
		filter->aslist[direct].name = NULL;
		filter->aslist[direct].aslist = NULL;
	}

	/* Check if handling a regular peer. */
	if (!CHECK_FLAG(peer->sflags, PEER_STATUS_GROUP)) {
		/* Process peer route updates. */
		peer_on_policy_change(peer, afi, safi,
				      (direct == FILTER_OUT) ? 1 : 0);

		/* Skip peer-group mechanics for regular peers. */
		return 0;
	}

	/*
	 * Remove configuration on all peer-group members, unless they are
	 * explicitely overriding peer-group configuration.
	 */
	for (ALL_LIST_ELEMENTS(peer->group->peer, node, nnode, member)) {
		/* Skip peers with overridden configuration. */
		if (CHECK_FLAG(member->filter_override[afi][safi][direct],
			       PEER_FT_FILTER_LIST))
			continue;

		/* Remove configuration on peer-group member. */
		filter = &member->filter[afi][safi];
		if (filter->aslist[direct].name)
			XFREE(MTYPE_BGP_FILTER_NAME,
			      filter->aslist[direct].name);
		filter->aslist[direct].name = NULL;
		filter->aslist[direct].aslist = NULL;

		/* Process peer route updates. */
		peer_on_policy_change(member, afi, safi,
				      (direct == FILTER_OUT) ? 1 : 0);
	}

	return 0;
}

static void peer_aslist_update(const char *aslist_name)
{
	afi_t afi;
	safi_t safi;
	int direct;
	struct listnode *mnode, *mnnode;
	struct listnode *node, *nnode;
	struct bgp *bgp;
	struct peer *peer;
	struct peer_group *group;
	struct bgp_filter *filter;

	for (ALL_LIST_ELEMENTS(bm->bgp, mnode, mnnode, bgp)) {
		update_group_policy_update(bgp, BGP_POLICY_FILTER_LIST,
					   aslist_name, 0, 0);

		for (ALL_LIST_ELEMENTS(bgp->peer, node, nnode, peer)) {
			FOREACH_AFI_SAFI (afi, safi) {
				filter = &peer->filter[afi][safi];

				for (direct = FILTER_IN; direct < FILTER_MAX;
				     direct++) {
					if (filter->aslist[direct].name)
						filter->aslist[direct]
							.aslist = as_list_lookup(
							filter->aslist[direct]
								.name);
					else
						filter->aslist[direct].aslist =
							NULL;
				}
			}
		}
		for (ALL_LIST_ELEMENTS(bgp->group, node, nnode, group)) {
			FOREACH_AFI_SAFI (afi, safi) {
				filter = &group->conf->filter[afi][safi];

				for (direct = FILTER_IN; direct < FILTER_MAX;
				     direct++) {
					if (filter->aslist[direct].name)
						filter->aslist[direct]
							.aslist = as_list_lookup(
							filter->aslist[direct]
								.name);
					else
						filter->aslist[direct].aslist =
							NULL;
				}
			}
		}
	}
}

static void peer_aslist_add(char *aslist_name)
{
	peer_aslist_update(aslist_name);
	route_map_notify_dependencies((char *)aslist_name,
				      RMAP_EVENT_ASLIST_ADDED);
}

static void peer_aslist_del(const char *aslist_name)
{
	peer_aslist_update(aslist_name);
	route_map_notify_dependencies(aslist_name, RMAP_EVENT_ASLIST_DELETED);
}


int peer_route_map_set(struct peer *peer, afi_t afi, safi_t safi, int direct,
		       const char *name, struct route_map *route_map)
{
	struct peer *member;
	struct bgp_filter *filter;
	struct listnode *node, *nnode;

	if (direct != RMAP_IN && direct != RMAP_OUT)
		return BGP_ERR_INVALID_VALUE;

	/* Set configuration on peer. */
	filter = &peer->filter[afi][safi];
	if (filter->map[direct].name) {
		/* If the neighbor is configured with the same route-map
		 * again then, ignore the duplicate configuration.
		 */
		if (strcmp(filter->map[direct].name, name) == 0)
			return 0;

		XFREE(MTYPE_BGP_FILTER_NAME, filter->map[direct].name);
	}
	route_map_counter_decrement(filter->map[direct].map);
	filter->map[direct].name = XSTRDUP(MTYPE_BGP_FILTER_NAME, name);
	filter->map[direct].map = route_map;
	route_map_counter_increment(route_map);

	/* Check if handling a regular peer. */
	if (!CHECK_FLAG(peer->sflags, PEER_STATUS_GROUP)) {
		/* Set override-flag and process peer route updates. */
		SET_FLAG(peer->filter_override[afi][safi][direct],
			 PEER_FT_ROUTE_MAP);
		peer_on_policy_change(peer, afi, safi,
				      (direct == RMAP_OUT) ? 1 : 0);

		/* Skip peer-group mechanics for regular peers. */
		return 0;
	}

	/*
	 * Set configuration on all peer-group members, unless they are
	 * explicitely overriding peer-group configuration.
	 */
	for (ALL_LIST_ELEMENTS(peer->group->peer, node, nnode, member)) {
		/* Skip peers with overridden configuration. */
		if (CHECK_FLAG(member->filter_override[afi][safi][direct],
			       PEER_FT_ROUTE_MAP))
			continue;

		/* Set configuration on peer-group member. */
		filter = &member->filter[afi][safi];
		if (filter->map[direct].name)
			XFREE(MTYPE_BGP_FILTER_NAME, filter->map[direct].name);
		route_map_counter_decrement(filter->map[direct].map);
		filter->map[direct].name = XSTRDUP(MTYPE_BGP_FILTER_NAME, name);
		filter->map[direct].map = route_map;
		route_map_counter_increment(route_map);

		/* Process peer route updates. */
		peer_on_policy_change(member, afi, safi,
				      (direct == RMAP_OUT) ? 1 : 0);
	}
	return 0;
}

/* Unset route-map from the peer. */
int peer_route_map_unset(struct peer *peer, afi_t afi, safi_t safi, int direct)
{
	struct peer *member;
	struct bgp_filter *filter;
	struct listnode *node, *nnode;

	if (direct != RMAP_IN && direct != RMAP_OUT)
		return BGP_ERR_INVALID_VALUE;

	/* Unset override-flag unconditionally. */
	UNSET_FLAG(peer->filter_override[afi][safi][direct], PEER_FT_ROUTE_MAP);

	/* Inherit configuration from peer-group if peer is member. */
	if (peer_group_active(peer)) {
		PEER_STR_ATTR_INHERIT(peer, peer->group,
				      filter[afi][safi].map[direct].name,
				      MTYPE_BGP_FILTER_NAME);
		PEER_ATTR_INHERIT(peer, peer->group,
				  filter[afi][safi].map[direct].map);
	} else {
		/* Otherwise remove configuration from peer. */
		filter = &peer->filter[afi][safi];
		if (filter->map[direct].name)
			XFREE(MTYPE_BGP_FILTER_NAME, filter->map[direct].name);
		route_map_counter_decrement(filter->map[direct].map);
		filter->map[direct].name = NULL;
		filter->map[direct].map = NULL;
	}

	/* Check if handling a regular peer. */
	if (!CHECK_FLAG(peer->sflags, PEER_STATUS_GROUP)) {
		/* Process peer route updates. */
		peer_on_policy_change(peer, afi, safi,
				      (direct == RMAP_OUT) ? 1 : 0);

		/* Skip peer-group mechanics for regular peers. */
		return 0;
	}

	/*
	 * Remove configuration on all peer-group members, unless they are
	 * explicitely overriding peer-group configuration.
	 */
	for (ALL_LIST_ELEMENTS(peer->group->peer, node, nnode, member)) {
		/* Skip peers with overridden configuration. */
		if (CHECK_FLAG(member->filter_override[afi][safi][direct],
			       PEER_FT_ROUTE_MAP))
			continue;

		/* Remove configuration on peer-group member. */
		filter = &member->filter[afi][safi];
		if (filter->map[direct].name)
			XFREE(MTYPE_BGP_FILTER_NAME, filter->map[direct].name);
		route_map_counter_decrement(filter->map[direct].map);
		filter->map[direct].name = NULL;
		filter->map[direct].map = NULL;

		/* Process peer route updates. */
		peer_on_policy_change(member, afi, safi,
				      (direct == RMAP_OUT) ? 1 : 0);
	}

	return 0;
}

/* Set unsuppress-map to the peer. */
int peer_unsuppress_map_set(struct peer *peer, afi_t afi, safi_t safi,
			    const char *name, struct route_map *route_map)
{
	struct peer *member;
	struct bgp_filter *filter;
	struct listnode *node, *nnode;

	/* Set configuration on peer. */
	filter = &peer->filter[afi][safi];
	if (filter->usmap.name)
		XFREE(MTYPE_BGP_FILTER_NAME, filter->usmap.name);
	route_map_counter_decrement(filter->usmap.map);
	filter->usmap.name = XSTRDUP(MTYPE_BGP_FILTER_NAME, name);
	filter->usmap.map = route_map;
	route_map_counter_increment(route_map);

	/* Check if handling a regular peer. */
	if (!CHECK_FLAG(peer->sflags, PEER_STATUS_GROUP)) {
		/* Set override-flag and process peer route updates. */
		SET_FLAG(peer->filter_override[afi][safi][0],
			 PEER_FT_UNSUPPRESS_MAP);
		peer_on_policy_change(peer, afi, safi, 1);

		/* Skip peer-group mechanics for regular peers. */
		return 0;
	}

	/*
	 * Set configuration on all peer-group members, unless they are
	 * explicitely overriding peer-group configuration.
	 */
	for (ALL_LIST_ELEMENTS(peer->group->peer, node, nnode, member)) {
		/* Skip peers with overridden configuration. */
		if (CHECK_FLAG(member->filter_override[afi][safi][0],
			       PEER_FT_UNSUPPRESS_MAP))
			continue;

		/* Set configuration on peer-group member. */
		filter = &member->filter[afi][safi];
		if (filter->usmap.name)
			XFREE(MTYPE_BGP_FILTER_NAME, filter->usmap.name);
		route_map_counter_decrement(filter->usmap.map);
		filter->usmap.name = XSTRDUP(MTYPE_BGP_FILTER_NAME, name);
		filter->usmap.map = route_map;
		route_map_counter_increment(route_map);

		/* Process peer route updates. */
		peer_on_policy_change(member, afi, safi, 1);
	}

	return 0;
}

/* Unset route-map from the peer. */
int peer_unsuppress_map_unset(struct peer *peer, afi_t afi, safi_t safi)
{
	struct peer *member;
	struct bgp_filter *filter;
	struct listnode *node, *nnode;

	/* Unset override-flag unconditionally. */
	UNSET_FLAG(peer->filter_override[afi][safi][0], PEER_FT_UNSUPPRESS_MAP);

	/* Inherit configuration from peer-group if peer is member. */
	if (peer_group_active(peer)) {
		PEER_STR_ATTR_INHERIT(peer, peer->group,
				      filter[afi][safi].usmap.name,
				      MTYPE_BGP_FILTER_NAME);
		PEER_ATTR_INHERIT(peer, peer->group,
				  filter[afi][safi].usmap.map);
	} else {
		/* Otherwise remove configuration from peer. */
		filter = &peer->filter[afi][safi];
		if (filter->usmap.name)
			XFREE(MTYPE_BGP_FILTER_NAME, filter->usmap.name);
		route_map_counter_decrement(filter->usmap.map);
		filter->usmap.name = NULL;
		filter->usmap.map = NULL;
	}

	/* Check if handling a regular peer. */
	if (!CHECK_FLAG(peer->sflags, PEER_STATUS_GROUP)) {
		/* Process peer route updates. */
		peer_on_policy_change(peer, afi, safi, 1);

		/* Skip peer-group mechanics for regular peers. */
		return 0;
	}

	/*
	 * Remove configuration on all peer-group members, unless they are
	 * explicitely overriding peer-group configuration.
	 */
	for (ALL_LIST_ELEMENTS(peer->group->peer, node, nnode, member)) {
		/* Skip peers with overridden configuration. */
		if (CHECK_FLAG(member->filter_override[afi][safi][0],
			       PEER_FT_UNSUPPRESS_MAP))
			continue;

		/* Remove configuration on peer-group member. */
		filter = &member->filter[afi][safi];
		if (filter->usmap.name)
			XFREE(MTYPE_BGP_FILTER_NAME, filter->usmap.name);
		route_map_counter_decrement(filter->usmap.map);
		filter->usmap.name = NULL;
		filter->usmap.map = NULL;

		/* Process peer route updates. */
		peer_on_policy_change(member, afi, safi, 1);
	}

	return 0;
}

int peer_maximum_prefix_set(struct peer *peer, afi_t afi, safi_t safi,
			    uint32_t max, uint8_t threshold, int warning,
			    uint16_t restart)
{
	struct peer *member;
	struct listnode *node, *nnode;

	/* Set flags and configuration on peer. */
	peer_af_flag_set(peer, afi, safi, PEER_FLAG_MAX_PREFIX);
	if (warning)
		peer_af_flag_set(peer, afi, safi, PEER_FLAG_MAX_PREFIX_WARNING);
	else
		peer_af_flag_unset(peer, afi, safi,
				   PEER_FLAG_MAX_PREFIX_WARNING);

	peer->pmax[afi][safi] = max;
	peer->pmax_threshold[afi][safi] = threshold;
	peer->pmax_restart[afi][safi] = restart;

	/* Check if handling a regular peer. */
	if (!CHECK_FLAG(peer->sflags, PEER_STATUS_GROUP)) {
		/* Re-check if peer violates maximum-prefix. */
		if ((peer->status == Established) && (peer->afc[afi][safi]))
			bgp_maximum_prefix_overflow(peer, afi, safi, 1);

		/* Skip peer-group mechanics for regular peers. */
		return 0;
	}

	/*
	 * Set flags and configuration on all peer-group members, unless they
	 * are explicitely overriding peer-group configuration.
	 */
	for (ALL_LIST_ELEMENTS(peer->group->peer, node, nnode, member)) {
		/* Skip peers with overridden configuration. */
		if (CHECK_FLAG(member->af_flags_override[afi][safi],
			       PEER_FLAG_MAX_PREFIX))
			continue;

		/* Set flag and configuration on peer-group member. */
		member->pmax[afi][safi] = max;
		member->pmax_threshold[afi][safi] = threshold;
		member->pmax_restart[afi][safi] = restart;
		if (warning)
			SET_FLAG(member->af_flags[afi][safi],
				 PEER_FLAG_MAX_PREFIX_WARNING);
		else
			UNSET_FLAG(member->af_flags[afi][safi],
				   PEER_FLAG_MAX_PREFIX_WARNING);

		/* Re-check if peer violates maximum-prefix. */
		if ((member->status == Established) && (member->afc[afi][safi]))
			bgp_maximum_prefix_overflow(member, afi, safi, 1);
	}

	return 0;
}

int peer_maximum_prefix_unset(struct peer *peer, afi_t afi, safi_t safi)
{
	/* Inherit configuration from peer-group if peer is member. */
	if (peer_group_active(peer)) {
		peer_af_flag_inherit(peer, afi, safi, PEER_FLAG_MAX_PREFIX);
		peer_af_flag_inherit(peer, afi, safi,
				     PEER_FLAG_MAX_PREFIX_WARNING);
		PEER_ATTR_INHERIT(peer, peer->group, pmax[afi][safi]);
		PEER_ATTR_INHERIT(peer, peer->group, pmax_threshold[afi][safi]);
		PEER_ATTR_INHERIT(peer, peer->group, pmax_restart[afi][safi]);

		return 0;
	}

	/* Remove flags and configuration from peer. */
	peer_af_flag_unset(peer, afi, safi, PEER_FLAG_MAX_PREFIX);
	peer_af_flag_unset(peer, afi, safi, PEER_FLAG_MAX_PREFIX_WARNING);
	peer->pmax[afi][safi] = 0;
	peer->pmax_threshold[afi][safi] = 0;
	peer->pmax_restart[afi][safi] = 0;

	/*
	 * Remove flags and configuration from all peer-group members, unless
	 * they are explicitely overriding peer-group configuration.
	 */
	if (CHECK_FLAG(peer->sflags, PEER_STATUS_GROUP)) {
		struct peer *member;
		struct listnode *node;

		for (ALL_LIST_ELEMENTS_RO(peer->group->peer, node, member)) {
			/* Skip peers with overridden configuration. */
			if (CHECK_FLAG(member->af_flags_override[afi][safi],
				       PEER_FLAG_MAX_PREFIX))
				continue;

			/* Remove flag and configuration on peer-group member.
			 */
			UNSET_FLAG(member->af_flags[afi][safi],
				   PEER_FLAG_MAX_PREFIX);
			UNSET_FLAG(member->af_flags[afi][safi],
				   PEER_FLAG_MAX_PREFIX_WARNING);
			member->pmax[afi][safi] = 0;
			member->pmax_threshold[afi][safi] = 0;
			member->pmax_restart[afi][safi] = 0;
		}
	}

	return 0;
}

int is_ebgp_multihop_configured(struct peer *peer)
{
	struct peer_group *group;
	struct listnode *node, *nnode;
	struct peer *peer1;

	if (CHECK_FLAG(peer->sflags, PEER_STATUS_GROUP)) {
		group = peer->group;
		if ((peer_sort(peer) != BGP_PEER_IBGP)
		    && (group->conf->ttl != BGP_DEFAULT_TTL))
			return 1;

		for (ALL_LIST_ELEMENTS(group->peer, node, nnode, peer1)) {
			if ((peer_sort(peer1) != BGP_PEER_IBGP)
			    && (peer1->ttl != BGP_DEFAULT_TTL))
				return 1;
		}
	} else {
		if ((peer_sort(peer) != BGP_PEER_IBGP)
		    && (peer->ttl != BGP_DEFAULT_TTL))
			return 1;
	}
	return 0;
}

/* Set # of hops between us and BGP peer. */
int peer_ttl_security_hops_set(struct peer *peer, int gtsm_hops)
{
	struct peer_group *group;
	struct listnode *node, *nnode;
	int ret;

	zlog_debug("peer_ttl_security_hops_set: set gtsm_hops to %d for %s",
		   gtsm_hops, peer->host);

	/* We cannot configure ttl-security hops when ebgp-multihop is already
	   set.  For non peer-groups, the check is simple.  For peer-groups,
	   it's
	   slightly messy, because we need to check both the peer-group
	   structure
	   and all peer-group members for any trace of ebgp-multihop
	   configuration
	   before actually applying the ttl-security rules.  Cisco really made a
	   mess of this configuration parameter, and OpenBGPD got it right.
	*/

	if ((peer->gtsm_hops == 0) && (peer->sort != BGP_PEER_IBGP)) {
		if (is_ebgp_multihop_configured(peer))
			return BGP_ERR_NO_EBGP_MULTIHOP_WITH_TTLHACK;

		if (!CHECK_FLAG(peer->sflags, PEER_STATUS_GROUP)) {
			peer->gtsm_hops = gtsm_hops;

			/* Calling ebgp multihop also resets the session.
			 * On restart, NHT will get setup correctly as will the
			 * min & max ttls on the socket. The return value is
			 * irrelevant.
			 */
			ret = peer_ebgp_multihop_set(peer, MAXTTL);

			if (ret != 0)
				return ret;
		} else {
			group = peer->group;
			for (ALL_LIST_ELEMENTS(group->peer, node, nnode,
					       peer)) {
				peer->gtsm_hops = group->conf->gtsm_hops;

				/* Calling ebgp multihop also resets the
				 * session.
				 * On restart, NHT will get setup correctly as
				 * will the
				 * min & max ttls on the socket. The return
				 * value is
				 * irrelevant.
				 */
				peer_ebgp_multihop_set(peer, MAXTTL);
			}
		}
	} else {
		/* Post the first gtsm setup or if its ibgp, maxttl setting
		 * isn't
		 * necessary, just set the minttl.
		 */
		if (!CHECK_FLAG(peer->sflags, PEER_STATUS_GROUP)) {
			peer->gtsm_hops = gtsm_hops;

			if (peer->fd >= 0)
				sockopt_minttl(peer->su.sa.sa_family, peer->fd,
					       MAXTTL + 1 - gtsm_hops);
			if ((peer->status < Established) && peer->doppelganger
			    && (peer->doppelganger->fd >= 0))
				sockopt_minttl(peer->su.sa.sa_family,
					       peer->doppelganger->fd,
					       MAXTTL + 1 - gtsm_hops);
		} else {
			group = peer->group;
			for (ALL_LIST_ELEMENTS(group->peer, node, nnode,
					       peer)) {
				peer->gtsm_hops = group->conf->gtsm_hops;

				/* Change setting of existing peer
				 *   established then change value (may break
				 * connectivity)
				 *   not established yet (teardown session and
				 * restart)
				 *   no session then do nothing (will get
				 * handled by next connection)
				 */
				if (peer->fd >= 0 && peer->gtsm_hops != 0)
					sockopt_minttl(
						peer->su.sa.sa_family, peer->fd,
						MAXTTL + 1 - peer->gtsm_hops);
				if ((peer->status < Established)
				    && peer->doppelganger
				    && (peer->doppelganger->fd >= 0))
					sockopt_minttl(peer->su.sa.sa_family,
						       peer->doppelganger->fd,
						       MAXTTL + 1 - gtsm_hops);
			}
		}
	}

	return 0;
}

int peer_ttl_security_hops_unset(struct peer *peer)
{
	struct peer_group *group;
	struct listnode *node, *nnode;
	int ret = 0;

	zlog_debug("peer_ttl_security_hops_unset: set gtsm_hops to zero for %s",
		   peer->host);

	/* if a peer-group member, then reset to peer-group default rather than
	 * 0 */
	if (peer_group_active(peer))
		peer->gtsm_hops = peer->group->conf->gtsm_hops;
	else
		peer->gtsm_hops = 0;

	if (!CHECK_FLAG(peer->sflags, PEER_STATUS_GROUP)) {
		/* Invoking ebgp_multihop_set will set the TTL back to the
		 * original
		 * value as well as restting the NHT and such. The session is
		 * reset.
		 */
		if (peer->sort == BGP_PEER_EBGP)
			ret = peer_ebgp_multihop_unset(peer);
		else {
			if (peer->fd >= 0)
				sockopt_minttl(peer->su.sa.sa_family, peer->fd,
					       0);

			if ((peer->status < Established) && peer->doppelganger
			    && (peer->doppelganger->fd >= 0))
				sockopt_minttl(peer->su.sa.sa_family,
					       peer->doppelganger->fd, 0);
		}
	} else {
		group = peer->group;
		for (ALL_LIST_ELEMENTS(group->peer, node, nnode, peer)) {
			peer->gtsm_hops = 0;
			if (peer->sort == BGP_PEER_EBGP)
				ret = peer_ebgp_multihop_unset(peer);
			else {
				if (peer->fd >= 0)
					sockopt_minttl(peer->su.sa.sa_family,
						       peer->fd, 0);

				if ((peer->status < Established)
				    && peer->doppelganger
				    && (peer->doppelganger->fd >= 0))
					sockopt_minttl(peer->su.sa.sa_family,
						       peer->doppelganger->fd,
						       0);
			}
		}
	}

	return ret;
}

/*
 * If peer clear is invoked in a loop for all peers on the BGP instance,
 * it may end up freeing the doppelganger, and if this was the next node
 * to the current node, we would end up accessing the freed next node.
 * Pass along additional parameter which can be updated if next node
 * is freed; only required when walking the peer list on BGP instance.
 */
int peer_clear(struct peer *peer, struct listnode **nnode)
{
	if (!CHECK_FLAG(peer->flags, PEER_FLAG_SHUTDOWN)) {
		if (CHECK_FLAG(peer->sflags, PEER_STATUS_PREFIX_OVERFLOW)) {
			UNSET_FLAG(peer->sflags, PEER_STATUS_PREFIX_OVERFLOW);
			if (peer->t_pmax_restart) {
				BGP_TIMER_OFF(peer->t_pmax_restart);
				if (bgp_debug_neighbor_events(peer))
					zlog_debug(
						"%s Maximum-prefix restart timer canceled",
						peer->host);
			}
			BGP_EVENT_ADD(peer, BGP_Start);
			return 0;
		}

		peer->v_start = BGP_INIT_START_TIMER;
		if (BGP_IS_VALID_STATE_FOR_NOTIF(peer->status))
			bgp_notify_send(peer, BGP_NOTIFY_CEASE,
					BGP_NOTIFY_CEASE_ADMIN_RESET);
		else
			bgp_session_reset_safe(peer, nnode);
	}
	return 0;
}

int peer_clear_soft(struct peer *peer, afi_t afi, safi_t safi,
		    enum bgp_clear_type stype)
{
	struct peer_af *paf;

	if (peer->status != Established)
		return 0;

	if (!peer->afc[afi][safi])
		return BGP_ERR_AF_UNCONFIGURED;

	peer->rtt = sockopt_tcp_rtt(peer->fd);

	if (stype == BGP_CLEAR_SOFT_OUT || stype == BGP_CLEAR_SOFT_BOTH) {
		/* Clear the "neighbor x.x.x.x default-originate" flag */
		paf = peer_af_find(peer, afi, safi);
		if (paf && paf->subgroup
		    && CHECK_FLAG(paf->subgroup->sflags,
				  SUBGRP_STATUS_DEFAULT_ORIGINATE))
			UNSET_FLAG(paf->subgroup->sflags,
				   SUBGRP_STATUS_DEFAULT_ORIGINATE);

		bgp_announce_route(peer, afi, safi);
	}

	if (stype == BGP_CLEAR_SOFT_IN_ORF_PREFIX) {
		if (CHECK_FLAG(peer->af_cap[afi][safi],
			       PEER_CAP_ORF_PREFIX_SM_ADV)
		    && (CHECK_FLAG(peer->af_cap[afi][safi],
				   PEER_CAP_ORF_PREFIX_RM_RCV)
			|| CHECK_FLAG(peer->af_cap[afi][safi],
				      PEER_CAP_ORF_PREFIX_RM_OLD_RCV))) {
			struct bgp_filter *filter = &peer->filter[afi][safi];
			uint8_t prefix_type;

			if (CHECK_FLAG(peer->af_cap[afi][safi],
				       PEER_CAP_ORF_PREFIX_RM_RCV))
				prefix_type = ORF_TYPE_PREFIX;
			else
				prefix_type = ORF_TYPE_PREFIX_OLD;

			if (filter->plist[FILTER_IN].plist) {
				if (CHECK_FLAG(peer->af_sflags[afi][safi],
					       PEER_STATUS_ORF_PREFIX_SEND))
					bgp_route_refresh_send(
						peer, afi, safi, prefix_type,
						REFRESH_DEFER, 1);
				bgp_route_refresh_send(peer, afi, safi,
						       prefix_type,
						       REFRESH_IMMEDIATE, 0);
			} else {
				if (CHECK_FLAG(peer->af_sflags[afi][safi],
					       PEER_STATUS_ORF_PREFIX_SEND))
					bgp_route_refresh_send(
						peer, afi, safi, prefix_type,
						REFRESH_IMMEDIATE, 1);
				else
					bgp_route_refresh_send(peer, afi, safi,
							       0, 0, 0);
			}
			return 0;
		}
	}

	if (stype == BGP_CLEAR_SOFT_IN || stype == BGP_CLEAR_SOFT_BOTH
	    || stype == BGP_CLEAR_SOFT_IN_ORF_PREFIX) {
		/* If neighbor has soft reconfiguration inbound flag.
		   Use Adj-RIB-In database. */
		if (CHECK_FLAG(peer->af_flags[afi][safi],
			       PEER_FLAG_SOFT_RECONFIG))
			bgp_soft_reconfig_in(peer, afi, safi);
		else {
			/* If neighbor has route refresh capability, send route
			   refresh
			   message to the peer. */
			if (CHECK_FLAG(peer->cap, PEER_CAP_REFRESH_OLD_RCV)
			    || CHECK_FLAG(peer->cap, PEER_CAP_REFRESH_NEW_RCV))
				bgp_route_refresh_send(peer, afi, safi, 0, 0,
						       0);
			else
				return BGP_ERR_SOFT_RECONFIG_UNCONFIGURED;
		}
	}
	return 0;
}

/* Display peer uptime.*/
char *peer_uptime(time_t uptime2, char *buf, size_t len, bool use_json,
		  json_object *json)
{
	time_t uptime1, epoch_tbuf;
	struct tm *tm;

	/* If there is no connection has been done before print `never'. */
	if (uptime2 == 0) {
		if (use_json) {
			json_object_string_add(json, "peerUptime", "never");
			json_object_int_add(json, "peerUptimeMsec", 0);
		} else
			snprintf(buf, len, "never");
		return buf;
	}

	/* Get current time. */
	uptime1 = bgp_clock();
	uptime1 -= uptime2;
	tm = gmtime(&uptime1);

	if (uptime1 < ONE_DAY_SECOND)
		snprintf(buf, len, "%02d:%02d:%02d", tm->tm_hour, tm->tm_min,
			 tm->tm_sec);
	else if (uptime1 < ONE_WEEK_SECOND)
		snprintf(buf, len, "%dd%02dh%02dm", tm->tm_yday, tm->tm_hour,
			 tm->tm_min);
	else if (uptime1 < ONE_YEAR_SECOND)
		snprintf(buf, len, "%02dw%dd%02dh", tm->tm_yday / 7,
			 tm->tm_yday - ((tm->tm_yday / 7) * 7), tm->tm_hour);
	else
		snprintf(buf, len, "%02dy%02dw%dd", tm->tm_year - 70,
			 tm->tm_yday / 7,
			 tm->tm_yday - ((tm->tm_yday / 7) * 7));

	if (use_json) {
		epoch_tbuf = time(NULL) - uptime1;
		json_object_string_add(json, "peerUptime", buf);
		json_object_int_add(json, "peerUptimeMsec", uptime1 * 1000);
		json_object_int_add(json, "peerUptimeEstablishedEpoch",
				    epoch_tbuf);
	}

	return buf;
}

<<<<<<< HEAD
static void bgp_config_write_filter(struct vty *vty, struct peer *peer,
				    afi_t afi, safi_t safi)
{
	struct bgp_filter *filter;
	char *addr;

	addr = peer->host;
	filter = &peer->filter[afi][safi];

	/* distribute-list. */
	if (peergroup_filter_check(peer, afi, safi, PEER_FT_DISTRIBUTE_LIST,
				   FILTER_IN))
		vty_out(vty, "  neighbor %s distribute-list %s in\n", addr,
			filter->dlist[FILTER_IN].name);

	if (peergroup_filter_check(peer, afi, safi, PEER_FT_DISTRIBUTE_LIST,
				   FILTER_OUT))
		vty_out(vty, "  neighbor %s distribute-list %s out\n", addr,
			filter->dlist[FILTER_OUT].name);

	/* prefix-list. */
	if (peergroup_filter_check(peer, afi, safi, PEER_FT_PREFIX_LIST,
				   FILTER_IN))
		vty_out(vty, "  neighbor %s prefix-list %s in\n", addr,
			filter->plist[FILTER_IN].name);

	if (peergroup_filter_check(peer, afi, safi, PEER_FT_PREFIX_LIST,
				   FILTER_OUT))
		vty_out(vty, "  neighbor %s prefix-list %s out\n", addr,
			filter->plist[FILTER_OUT].name);

	/* route-map. */
	if (peergroup_filter_check(peer, afi, safi, PEER_FT_ROUTE_MAP, RMAP_IN))
		vty_out(vty, "  neighbor %s route-map %s in\n", addr,
			filter->map[RMAP_IN].name);

	if (peergroup_filter_check(peer, afi, safi, PEER_FT_ROUTE_MAP,
				   RMAP_OUT))
		vty_out(vty, "  neighbor %s route-map %s out\n", addr,
			filter->map[RMAP_OUT].name);

	/* unsuppress-map */
	if (peergroup_filter_check(peer, afi, safi, PEER_FT_UNSUPPRESS_MAP, 0))
		vty_out(vty, "  neighbor %s unsuppress-map %s\n", addr,
			filter->usmap.name);

	/* filter-list. */
	if (peergroup_filter_check(peer, afi, safi, PEER_FT_FILTER_LIST,
				   FILTER_IN))
		vty_out(vty, "  neighbor %s filter-list %s in\n", addr,
			filter->aslist[FILTER_IN].name);

	if (peergroup_filter_check(peer, afi, safi, PEER_FT_FILTER_LIST,
				   FILTER_OUT))
		vty_out(vty, "  neighbor %s filter-list %s out\n", addr,
			filter->aslist[FILTER_OUT].name);
}

/* BGP peer configuration display function. */
static void bgp_config_write_peer_global(struct vty *vty, struct bgp *bgp,
					 struct peer *peer)
{
	struct peer *g_peer = NULL;
	char buf[SU_ADDRSTRLEN];
	char *addr;
	int if_pg_printed = false;
	int if_ras_printed = false;

	/* Skip dynamic neighbors. */
	if (peer_dynamic_neighbor(peer))
		return;

	if (peer->conf_if)
		addr = peer->conf_if;
	else
		addr = peer->host;

	/************************************
	 ****** Global to the neighbor ******
	 ************************************/
	if (peer->conf_if) {
		if (CHECK_FLAG(peer->flags, PEER_FLAG_IFPEER_V6ONLY))
			vty_out(vty, " neighbor %s interface v6only", addr);
		else
			vty_out(vty, " neighbor %s interface", addr);

		if (peer_group_active(peer)) {
			vty_out(vty, " peer-group %s", peer->group->name);
			if_pg_printed = true;
		} else if (peer->as_type == AS_SPECIFIED) {
			vty_out(vty, " remote-as %u", peer->as);
			if_ras_printed = true;
		} else if (peer->as_type == AS_INTERNAL) {
			vty_out(vty, " remote-as internal");
			if_ras_printed = true;
		} else if (peer->as_type == AS_EXTERNAL) {
			vty_out(vty, " remote-as external");
			if_ras_printed = true;
		}

		vty_out(vty, "\n");
	}

	/* remote-as and peer-group */
	/* peer is a member of a peer-group */
	if (peer_group_active(peer)) {
		g_peer = peer->group->conf;

		if (g_peer->as_type == AS_UNSPECIFIED && !if_ras_printed) {
			if (peer->as_type == AS_SPECIFIED) {
				vty_out(vty, " neighbor %s remote-as %u\n",
					addr, peer->as);
			} else if (peer->as_type == AS_INTERNAL) {
				vty_out(vty,
					" neighbor %s remote-as internal\n",
					addr);
			} else if (peer->as_type == AS_EXTERNAL) {
				vty_out(vty,
					" neighbor %s remote-as external\n",
					addr);
			}
		}

		/* For swpX peers we displayed the peer-group
		 * via 'neighbor swpX interface peer-group PGNAME' */
		if (!if_pg_printed)
			vty_out(vty, " neighbor %s peer-group %s\n", addr,
				peer->group->name);
	}

	/* peer is NOT a member of a peer-group */
	else {
		/* peer is a peer-group, declare the peer-group */
		if (CHECK_FLAG(peer->sflags, PEER_STATUS_GROUP)) {
			vty_out(vty, " neighbor %s peer-group\n", addr);
		}

		if (!if_ras_printed) {
			if (peer->as_type == AS_SPECIFIED) {
				vty_out(vty, " neighbor %s remote-as %u\n",
					addr, peer->as);
			} else if (peer->as_type == AS_INTERNAL) {
				vty_out(vty,
					" neighbor %s remote-as internal\n",
					addr);
			} else if (peer->as_type == AS_EXTERNAL) {
				vty_out(vty,
					" neighbor %s remote-as external\n",
					addr);
			}
		}
	}

	/* local-as */
	if (peergroup_flag_check(peer, PEER_FLAG_LOCAL_AS)) {
		vty_out(vty, " neighbor %s local-as %u", addr,
			peer->change_local_as);
		if (peergroup_flag_check(peer, PEER_FLAG_LOCAL_AS_NO_PREPEND))
			vty_out(vty, " no-prepend");
		if (peergroup_flag_check(peer, PEER_FLAG_LOCAL_AS_REPLACE_AS))
			vty_out(vty, " replace-as");
		vty_out(vty, "\n");
	}

	/* description */
	if (peer->desc) {
		vty_out(vty, " neighbor %s description %s\n", addr, peer->desc);
	}

	/* shutdown */
	if (peergroup_flag_check(peer, PEER_FLAG_SHUTDOWN)) {
		if (peer->tx_shutdown_message)
			vty_out(vty, " neighbor %s shutdown message %s\n", addr,
				peer->tx_shutdown_message);
		else
			vty_out(vty, " neighbor %s shutdown\n", addr);
	}

	/* bfd */
	if (peer->bfd_info) {
		if (!peer_group_active(peer) || !g_peer->bfd_info) {
			bgp_bfd_peer_config_write(vty, peer, addr);
		}
	}

	/* password */
	if (peergroup_flag_check(peer, PEER_FLAG_PASSWORD))
		vty_out(vty, " neighbor %s password %s\n", addr,
			peer->password);

	/* neighbor solo */
	if (CHECK_FLAG(peer->flags, PEER_FLAG_LONESOUL)) {
		if (!peer_group_active(peer)) {
			vty_out(vty, " neighbor %s solo\n", addr);
		}
	}

	/* BGP port */
	if (peer->port != BGP_PORT_DEFAULT) {
		vty_out(vty, " neighbor %s port %d\n", addr, peer->port);
	}

	/* Local interface name */
	if (peer->ifname) {
		vty_out(vty, " neighbor %s interface %s\n", addr, peer->ifname);
	}

	/* passive */
	if (peergroup_flag_check(peer, PEER_FLAG_PASSIVE))
		vty_out(vty, " neighbor %s passive\n", addr);

	/* ebgp-multihop */
	if (peer->sort != BGP_PEER_IBGP && peer->ttl != 1
	    && !(peer->gtsm_hops != 0 && peer->ttl == MAXTTL)) {
		if (!peer_group_active(peer) || g_peer->ttl != peer->ttl) {
			vty_out(vty, " neighbor %s ebgp-multihop %d\n", addr,
				peer->ttl);
		}
	}

	/* ttl-security hops */
	if (peer->gtsm_hops != 0) {
		if (!peer_group_active(peer)
		    || g_peer->gtsm_hops != peer->gtsm_hops) {
			vty_out(vty, " neighbor %s ttl-security hops %d\n",
				addr, peer->gtsm_hops);
		}
	}

	/* disable-connected-check */
	if (peergroup_flag_check(peer, PEER_FLAG_DISABLE_CONNECTED_CHECK))
		vty_out(vty, " neighbor %s disable-connected-check\n", addr);

	/* enforce-first-as */
	if (peergroup_flag_check(peer, PEER_FLAG_ENFORCE_FIRST_AS))
		vty_out(vty, " neighbor %s enforce-first-as\n", addr);

	/* update-source */
	if (peergroup_flag_check(peer, PEER_FLAG_UPDATE_SOURCE)) {
		if (peer->update_source)
			vty_out(vty, " neighbor %s update-source %s\n", addr,
				sockunion2str(peer->update_source, buf,
					      SU_ADDRSTRLEN));
		else if (peer->update_if)
			vty_out(vty, " neighbor %s update-source %s\n", addr,
				peer->update_if);
	}

	/* advertisement-interval */
	if (peergroup_flag_check(peer, PEER_FLAG_ROUTEADV))
		vty_out(vty, " neighbor %s advertisement-interval %u\n", addr,
			peer->routeadv);

	/* timers */
	if (peergroup_flag_check(peer, PEER_FLAG_TIMER))
		vty_out(vty, " neighbor %s timers %u %u\n", addr,
			peer->keepalive, peer->holdtime);

	/* timers connect */
	if (peergroup_flag_check(peer, PEER_FLAG_TIMER_CONNECT))
		vty_out(vty, " neighbor %s timers connect %u\n", addr,
			peer->connect);

	/* capability dynamic */
	if (peergroup_flag_check(peer, PEER_FLAG_DYNAMIC_CAPABILITY))
		vty_out(vty, " neighbor %s capability dynamic\n", addr);

	/* capability extended-nexthop */
	if (peergroup_flag_check(peer, PEER_FLAG_CAPABILITY_ENHE)) {
		if (!peer->conf_if) {
			if (CHECK_FLAG(peer->flags_invert,
				       PEER_FLAG_CAPABILITY_ENHE))
				vty_out(vty,
					" no neighbor %s capability extended-nexthop\n",
					addr);
			else
				vty_out(vty,
					" neighbor %s capability extended-nexthop\n",
					addr);
		}
	}

	/* dont-capability-negotiation */
	if (peergroup_flag_check(peer, PEER_FLAG_DONT_CAPABILITY))
		vty_out(vty, " neighbor %s dont-capability-negotiate\n", addr);

	/* override-capability */
	if (peergroup_flag_check(peer, PEER_FLAG_OVERRIDE_CAPABILITY))
		vty_out(vty, " neighbor %s override-capability\n", addr);

	/* strict-capability-match */
	if (peergroup_flag_check(peer, PEER_FLAG_STRICT_CAP_MATCH))
		vty_out(vty, " neighbor %s strict-capability-match\n", addr);
}

/* BGP peer configuration display function. */
static void bgp_config_write_peer_af(struct vty *vty, struct bgp *bgp,
				     struct peer *peer, afi_t afi, safi_t safi)
{
	struct peer *g_peer = NULL;
	char *addr;
	bool flag_scomm, flag_secomm, flag_slcomm;

	/* Skip dynamic neighbors. */
	if (peer_dynamic_neighbor(peer))
		return;

	if (peer->conf_if)
		addr = peer->conf_if;
	else
		addr = peer->host;

	/************************************
	 ****** Per AF to the neighbor ******
	 ************************************/
	if (peer_group_active(peer)) {
		g_peer = peer->group->conf;

		/* If the peer-group is active but peer is not, print a 'no
		 * activate' */
		if (g_peer->afc[afi][safi] && !peer->afc[afi][safi]) {
			vty_out(vty, "  no neighbor %s activate\n", addr);
		}

		/* If the peer-group is not active but peer is, print an
		   'activate' */
		else if (!g_peer->afc[afi][safi] && peer->afc[afi][safi]) {
			vty_out(vty, "  neighbor %s activate\n", addr);
		}
	} else {
		if (peer->afc[afi][safi]) {
			if ((afi == AFI_IP) && (safi == SAFI_UNICAST)) {
				if (bgp_flag_check(bgp,
						   BGP_FLAG_NO_DEFAULT_IPV4)) {
					vty_out(vty, "  neighbor %s activate\n",
						addr);
				}
			} else
				vty_out(vty, "  neighbor %s activate\n", addr);
		} else {
			if ((afi == AFI_IP) && (safi == SAFI_UNICAST)) {
				if (!bgp_flag_check(bgp,
						    BGP_FLAG_NO_DEFAULT_IPV4)) {
					vty_out(vty,
						"  no neighbor %s activate\n",
						addr);
				}
			}
		}
	}

	/* addpath TX knobs */
	if (peergroup_af_addpath_check(peer, afi, safi)) {
		switch (peer->addpath_type[afi][safi]) {
		case BGP_ADDPATH_ALL:
			vty_out(vty, "  neighbor %s addpath-tx-all-paths\n",
				addr);
			break;
		case BGP_ADDPATH_BEST_PER_AS:
			vty_out(vty,
				"  neighbor %s addpath-tx-bestpath-per-AS\n",
				addr);
			break;
		case BGP_ADDPATH_MAX:
		case BGP_ADDPATH_NONE:
			break;
		}
	}

	/* ORF capability.  */
	if (peergroup_af_flag_check(peer, afi, safi, PEER_FLAG_ORF_PREFIX_SM)
	    || peergroup_af_flag_check(peer, afi, safi,
				       PEER_FLAG_ORF_PREFIX_RM)) {
		vty_out(vty, "  neighbor %s capability orf prefix-list", addr);

		if (peergroup_af_flag_check(peer, afi, safi,
					    PEER_FLAG_ORF_PREFIX_SM)
		    && peergroup_af_flag_check(peer, afi, safi,
					       PEER_FLAG_ORF_PREFIX_RM))
			vty_out(vty, " both");
		else if (peergroup_af_flag_check(peer, afi, safi,
						 PEER_FLAG_ORF_PREFIX_SM))
			vty_out(vty, " send");
		else
			vty_out(vty, " receive");
		vty_out(vty, "\n");
	}

	/* BGP flag dampening. */
	if (CHECK_FLAG(bgp->af_flags[afi][safi],
		       BGP_CONFIG_DAMPENING))
		bgp_config_write_damp(vty, afi, safi);

	/* Route reflector client. */
	if (peergroup_af_flag_check(peer, afi, safi,
				    PEER_FLAG_REFLECTOR_CLIENT)) {
		vty_out(vty, "  neighbor %s route-reflector-client\n", addr);
	}

	/* next-hop-self force */
	if (peergroup_af_flag_check(peer, afi, safi,
				    PEER_FLAG_FORCE_NEXTHOP_SELF)) {
		vty_out(vty, "  neighbor %s next-hop-self force\n", addr);
	}

	/* next-hop-self */
	if (peergroup_af_flag_check(peer, afi, safi, PEER_FLAG_NEXTHOP_SELF)) {
		vty_out(vty, "  neighbor %s next-hop-self\n", addr);
	}

	/* remove-private-AS */
	if (peergroup_af_flag_check(peer, afi, safi,
				    PEER_FLAG_REMOVE_PRIVATE_AS_ALL_REPLACE)) {
		vty_out(vty, "  neighbor %s remove-private-AS all replace-AS\n",
			addr);
	}

	else if (peergroup_af_flag_check(peer, afi, safi,
					 PEER_FLAG_REMOVE_PRIVATE_AS_REPLACE)) {
		vty_out(vty, "  neighbor %s remove-private-AS replace-AS\n",
			addr);
	}

	else if (peergroup_af_flag_check(peer, afi, safi,
					 PEER_FLAG_REMOVE_PRIVATE_AS_ALL)) {
		vty_out(vty, "  neighbor %s remove-private-AS all\n", addr);
	}

	else if (peergroup_af_flag_check(peer, afi, safi,
					 PEER_FLAG_REMOVE_PRIVATE_AS)) {
		vty_out(vty, "  neighbor %s remove-private-AS\n", addr);
	}

	/* as-override */
	if (peergroup_af_flag_check(peer, afi, safi, PEER_FLAG_AS_OVERRIDE)) {
		vty_out(vty, "  neighbor %s as-override\n", addr);
	}

	/* send-community print. */
	flag_scomm = peergroup_af_flag_check(peer, afi, safi,
					     PEER_FLAG_SEND_COMMUNITY);
	flag_secomm = peergroup_af_flag_check(peer, afi, safi,
					      PEER_FLAG_SEND_EXT_COMMUNITY);
	flag_slcomm = peergroup_af_flag_check(peer, afi, safi,
					      PEER_FLAG_SEND_LARGE_COMMUNITY);

	if (flag_scomm && flag_secomm && flag_slcomm) {
		vty_out(vty, "  no neighbor %s send-community all\n", addr);
	} else {
		if (flag_scomm)
			vty_out(vty, "  no neighbor %s send-community\n", addr);
		if (flag_secomm)
			vty_out(vty,
				"  no neighbor %s send-community extended\n",
				addr);

		if (flag_slcomm)
			vty_out(vty, "  no neighbor %s send-community large\n",
				addr);
	}

	/* Default information */
	if (peergroup_af_flag_check(peer, afi, safi,
				    PEER_FLAG_DEFAULT_ORIGINATE)) {
		vty_out(vty, "  neighbor %s default-originate", addr);

		if (peer->default_rmap[afi][safi].name)
			vty_out(vty, " route-map %s",
				peer->default_rmap[afi][safi].name);

		vty_out(vty, "\n");
	}

	/* Soft reconfiguration inbound. */
	if (peergroup_af_flag_check(peer, afi, safi, PEER_FLAG_SOFT_RECONFIG)) {
		vty_out(vty, "  neighbor %s soft-reconfiguration inbound\n",
			addr);
	}

	/* maximum-prefix. */
	if (peergroup_af_flag_check(peer, afi, safi, PEER_FLAG_MAX_PREFIX)) {
		vty_out(vty, "  neighbor %s maximum-prefix %" PRIu32, addr,
			peer->pmax[afi][safi]);

		if (peer->pmax_threshold[afi][safi]
		    != MAXIMUM_PREFIX_THRESHOLD_DEFAULT)
			vty_out(vty, " %u", peer->pmax_threshold[afi][safi]);
		if (peer_af_flag_check(peer, afi, safi,
				       PEER_FLAG_MAX_PREFIX_WARNING))
			vty_out(vty, " warning-only");
		if (peer->pmax_restart[afi][safi])
			vty_out(vty, " restart %u",
				peer->pmax_restart[afi][safi]);

		vty_out(vty, "\n");
	}

	/* Route server client. */
	if (peergroup_af_flag_check(peer, afi, safi,
				    PEER_FLAG_RSERVER_CLIENT)) {
		vty_out(vty, "  neighbor %s route-server-client\n", addr);
	}

	/* Nexthop-local unchanged. */
	if (peergroup_af_flag_check(peer, afi, safi,
				    PEER_FLAG_NEXTHOP_LOCAL_UNCHANGED)) {
		vty_out(vty, "  neighbor %s nexthop-local unchanged\n", addr);
	}

	/* allowas-in <1-10> */
	if (peergroup_af_flag_check(peer, afi, safi, PEER_FLAG_ALLOWAS_IN)) {
		if (peer_af_flag_check(peer, afi, safi,
				       PEER_FLAG_ALLOWAS_IN_ORIGIN)) {
			vty_out(vty, "  neighbor %s allowas-in origin\n", addr);
		} else if (peer->allowas_in[afi][safi] == 3) {
			vty_out(vty, "  neighbor %s allowas-in\n", addr);
		} else {
			vty_out(vty, "  neighbor %s allowas-in %d\n", addr,
				peer->allowas_in[afi][safi]);
		}
	}

	/* weight */
	if (peergroup_af_flag_check(peer, afi, safi, PEER_FLAG_WEIGHT))
		vty_out(vty, "  neighbor %s weight %lu\n", addr,
			peer->weight[afi][safi]);

	/* Filter. */
	bgp_config_write_filter(vty, peer, afi, safi);

	/* atribute-unchanged. */
	if (peer_af_flag_check(peer, afi, safi, PEER_FLAG_AS_PATH_UNCHANGED)
	    || (safi != SAFI_EVPN
		&& peer_af_flag_check(peer, afi, safi,
				      PEER_FLAG_NEXTHOP_UNCHANGED))
	    || peer_af_flag_check(peer, afi, safi, PEER_FLAG_MED_UNCHANGED)) {

		if (!peer_group_active(peer)
		    || peergroup_af_flag_check(peer, afi, safi,
					       PEER_FLAG_AS_PATH_UNCHANGED)
		    || peergroup_af_flag_check(peer, afi, safi,
					       PEER_FLAG_NEXTHOP_UNCHANGED)
		    || peergroup_af_flag_check(peer, afi, safi,
					       PEER_FLAG_MED_UNCHANGED)) {

			vty_out(vty,
				"  neighbor %s attribute-unchanged%s%s%s\n",
				addr,
				peer_af_flag_check(peer, afi, safi,
						   PEER_FLAG_AS_PATH_UNCHANGED)
					? " as-path"
					: "",
				peer_af_flag_check(peer, afi, safi,
						   PEER_FLAG_NEXTHOP_UNCHANGED)
					? " next-hop"
					: "",
				peer_af_flag_check(peer, afi, safi,
						   PEER_FLAG_MED_UNCHANGED)
					? " med"
					: "");
		}
	}
}

/* Address family based peer configuration display.  */
static void bgp_config_write_family(struct vty *vty, struct bgp *bgp, afi_t afi,
				    safi_t safi)
{
	struct peer *peer;
	struct peer_group *group;
	struct listnode *node, *nnode;


	vty_frame(vty, " !\n address-family ");
	if (afi == AFI_IP) {
		if (safi == SAFI_UNICAST)
			vty_frame(vty, "ipv4 unicast");
		else if (safi == SAFI_LABELED_UNICAST)
			vty_frame(vty, "ipv4 labeled-unicast");
		else if (safi == SAFI_MULTICAST)
			vty_frame(vty, "ipv4 multicast");
		else if (safi == SAFI_MPLS_VPN)
			vty_frame(vty, "ipv4 vpn");
		else if (safi == SAFI_ENCAP)
			vty_frame(vty, "ipv4 encap");
		else if (safi == SAFI_FLOWSPEC)
			vty_frame(vty, "ipv4 flowspec");
	} else if (afi == AFI_IP6) {
		if (safi == SAFI_UNICAST)
			vty_frame(vty, "ipv6 unicast");
		else if (safi == SAFI_LABELED_UNICAST)
			vty_frame(vty, "ipv6 labeled-unicast");
		else if (safi == SAFI_MULTICAST)
			vty_frame(vty, "ipv6 multicast");
		else if (safi == SAFI_MPLS_VPN)
			vty_frame(vty, "ipv6 vpn");
		else if (safi == SAFI_ENCAP)
			vty_frame(vty, "ipv6 encap");
		else if (safi == SAFI_FLOWSPEC)
			vty_frame(vty, "ipv6 flowspec");
	} else if (afi == AFI_L2VPN) {
		if (safi == SAFI_EVPN)
			vty_frame(vty, "l2vpn evpn");
	}
	vty_frame(vty, "\n");

	bgp_config_write_distance(vty, bgp, afi, safi);

	bgp_config_write_network(vty, bgp, afi, safi);

	bgp_config_write_redistribute(vty, bgp, afi, safi);

	for (ALL_LIST_ELEMENTS(bgp->group, node, nnode, group))
		bgp_config_write_peer_af(vty, bgp, group->conf, afi, safi);

	for (ALL_LIST_ELEMENTS(bgp->peer, node, nnode, peer)) {
		/* Skip dynamic neighbors. */
		if (peer_dynamic_neighbor(peer))
			continue;

		/* Do not display doppelganger peers */
		if (CHECK_FLAG(peer->flags, PEER_FLAG_CONFIG_NODE))
			bgp_config_write_peer_af(vty, bgp, peer, afi, safi);
	}

	bgp_config_write_maxpaths(vty, bgp, afi, safi);
	bgp_config_write_table_map(vty, bgp, afi, safi);

	if (safi == SAFI_EVPN)
		bgp_config_write_evpn_info(vty, bgp, afi, safi);

	if (safi == SAFI_FLOWSPEC)
		bgp_fs_config_write_pbr(vty, bgp, afi, safi);

	if (safi == SAFI_UNICAST) {
		bgp_vpn_policy_config_write_afi(vty, bgp, afi);
		if (CHECK_FLAG(bgp->af_flags[afi][safi],
			       BGP_CONFIG_VRF_TO_MPLSVPN_EXPORT)) {

			vty_out(vty, "  export vpn\n");
		}
		if (CHECK_FLAG(bgp->af_flags[afi][safi],
			       BGP_CONFIG_MPLSVPN_TO_VRF_IMPORT)) {

			vty_out(vty, "  import vpn\n");
		}
		if (CHECK_FLAG(bgp->af_flags[afi][safi],
			       BGP_CONFIG_VRF_TO_VRF_IMPORT)) {
			char *name;

			for (ALL_LIST_ELEMENTS_RO(
				     bgp->vpn_policy[afi].import_vrf, node,
				     name))
				vty_out(vty, "  import vrf %s\n", name);
		}
	}

	vty_endframe(vty, " exit-address-family\n");
}

int bgp_config_write(struct vty *vty)
{
	int write = 0;
	struct bgp *bgp;
	struct peer_group *group;
	struct peer *peer;
	struct listnode *node, *nnode;
	struct listnode *mnode, *mnnode;

	if (bm->rmap_update_timer != RMAP_DEFAULT_UPDATE_TIMER)
		vty_out(vty, "bgp route-map delay-timer %u\n",
			bm->rmap_update_timer);

	if (write)
		vty_out(vty, "!\n");

	/* BGP configuration. */
	for (ALL_LIST_ELEMENTS(bm->bgp, mnode, mnnode, bgp)) {

		/* skip all auto created vrf as they dont have user config */
		if (CHECK_FLAG(bgp->vrf_flags, BGP_VRF_AUTO))
			continue;

		/* Router bgp ASN */
		vty_out(vty, "router bgp %u", bgp->as);

		if (bgp->name)
			vty_out(vty, " %s %s",
				(bgp->inst_type  == BGP_INSTANCE_TYPE_VIEW)
				? "view" : "vrf", bgp->name);
		vty_out(vty, "\n");

		/* BGP fast-external-failover. */
		if (CHECK_FLAG(bgp->flags, BGP_FLAG_NO_FAST_EXT_FAILOVER))
			vty_out(vty, " no bgp fast-external-failover\n");

		/* BGP router ID. */
		if (bgp->router_id_static.s_addr != 0)
			vty_out(vty, " bgp router-id %s\n",
				inet_ntoa(bgp->router_id_static));

		/* BGP log-neighbor-changes. */
		if (!!bgp_flag_check(bgp, BGP_FLAG_LOG_NEIGHBOR_CHANGES)
		    != DFLT_BGP_LOG_NEIGHBOR_CHANGES)
			vty_out(vty, " %sbgp log-neighbor-changes\n",
				bgp_flag_check(bgp,
					       BGP_FLAG_LOG_NEIGHBOR_CHANGES)
					? ""
					: "no ");

		/* BGP configuration. */
		if (bgp_flag_check(bgp, BGP_FLAG_ALWAYS_COMPARE_MED))
			vty_out(vty, " bgp always-compare-med\n");

		/* RFC8212 default eBGP policy. */
		if (bgp->ebgp_requires_policy
		    == DEFAULT_EBGP_POLICY_ENABLED)
			vty_out(vty, " bgp ebgp-requires-policy\n");

		/* BGP default ipv4-unicast. */
		if (bgp_flag_check(bgp, BGP_FLAG_NO_DEFAULT_IPV4))
			vty_out(vty, " no bgp default ipv4-unicast\n");

		/* BGP default local-preference. */
		if (bgp->default_local_pref != BGP_DEFAULT_LOCAL_PREF)
			vty_out(vty, " bgp default local-preference %u\n",
				bgp->default_local_pref);

		/* BGP default show-hostname */
		if (!!bgp_flag_check(bgp, BGP_FLAG_SHOW_HOSTNAME)
		    != DFLT_BGP_SHOW_HOSTNAME)
			vty_out(vty, " %sbgp default show-hostname\n",
				bgp_flag_check(bgp, BGP_FLAG_SHOW_HOSTNAME)
					? ""
					: "no ");

		/* BGP default subgroup-pkt-queue-max. */
		if (bgp->default_subgroup_pkt_queue_max
		    != BGP_DEFAULT_SUBGROUP_PKT_QUEUE_MAX)
			vty_out(vty, " bgp default subgroup-pkt-queue-max %u\n",
				bgp->default_subgroup_pkt_queue_max);

		/* BGP client-to-client reflection. */
		if (bgp_flag_check(bgp, BGP_FLAG_NO_CLIENT_TO_CLIENT))
			vty_out(vty, " no bgp client-to-client reflection\n");

		/* BGP cluster ID. */
		if (CHECK_FLAG(bgp->config, BGP_CONFIG_CLUSTER_ID))
			vty_out(vty, " bgp cluster-id %s\n",
				inet_ntoa(bgp->cluster_id));

		/* Disable ebgp connected nexthop check */
		if (bgp_flag_check(bgp, BGP_FLAG_DISABLE_NH_CONNECTED_CHK))
			vty_out(vty,
				" bgp disable-ebgp-connected-route-check\n");

		/* Confederation identifier*/
		if (CHECK_FLAG(bgp->config, BGP_CONFIG_CONFEDERATION))
			vty_out(vty, " bgp confederation identifier %u\n",
				bgp->confed_id);

		/* Confederation peer */
		if (bgp->confed_peers_cnt > 0) {
			int i;

			vty_out(vty, " bgp confederation peers");

			for (i = 0; i < bgp->confed_peers_cnt; i++)
				vty_out(vty, " %u", bgp->confed_peers[i]);

			vty_out(vty, "\n");
		}

		/* BGP deterministic-med. */
		if (!!bgp_flag_check(bgp, BGP_FLAG_DETERMINISTIC_MED)
		    != DFLT_BGP_DETERMINISTIC_MED)
			vty_out(vty, " %sbgp deterministic-med\n",
				bgp_flag_check(bgp, BGP_FLAG_DETERMINISTIC_MED)
					? ""
					: "no ");

		/* BGP update-delay. */
		bgp_config_write_update_delay(vty, bgp);

		if (bgp->v_maxmed_onstartup
		    != BGP_MAXMED_ONSTARTUP_UNCONFIGURED) {
			vty_out(vty, " bgp max-med on-startup %u",
				bgp->v_maxmed_onstartup);
			if (bgp->maxmed_onstartup_value
			    != BGP_MAXMED_VALUE_DEFAULT)
				vty_out(vty, " %u",
					bgp->maxmed_onstartup_value);
			vty_out(vty, "\n");
		}
		if (bgp->v_maxmed_admin != BGP_MAXMED_ADMIN_UNCONFIGURED) {
			vty_out(vty, " bgp max-med administrative");
			if (bgp->maxmed_admin_value != BGP_MAXMED_VALUE_DEFAULT)
				vty_out(vty, " %u", bgp->maxmed_admin_value);
			vty_out(vty, "\n");
		}

		/* write quanta */
		bgp_config_write_wpkt_quanta(vty, bgp);
		/* read quanta */
		bgp_config_write_rpkt_quanta(vty, bgp);

		/* coalesce time */
		bgp_config_write_coalesce_time(vty, bgp);

		/* BGP graceful-restart. */
		if (bgp->stalepath_time != BGP_DEFAULT_STALEPATH_TIME)
			vty_out(vty,
				" bgp graceful-restart stalepath-time %u\n",
				bgp->stalepath_time);
		if (bgp->restart_time != BGP_DEFAULT_RESTART_TIME)
			vty_out(vty, " bgp graceful-restart restart-time %u\n",
				bgp->restart_time);
		if (bgp_flag_check(bgp, BGP_FLAG_GRACEFUL_RESTART))
			vty_out(vty, " bgp graceful-restart\n");

		/* BGP graceful-shutdown */
		if (bgp_flag_check(bgp, BGP_FLAG_GRACEFUL_SHUTDOWN))
			vty_out(vty, " bgp graceful-shutdown\n");

		/* BGP graceful-restart Preserve State F bit. */
		if (bgp_flag_check(bgp, BGP_FLAG_GR_PRESERVE_FWD))
			vty_out(vty,
				" bgp graceful-restart preserve-fw-state\n");

		/* BGP bestpath method. */
		if (bgp_flag_check(bgp, BGP_FLAG_ASPATH_IGNORE))
			vty_out(vty, " bgp bestpath as-path ignore\n");
		if (bgp_flag_check(bgp, BGP_FLAG_ASPATH_CONFED))
			vty_out(vty, " bgp bestpath as-path confed\n");

		if (bgp_flag_check(bgp, BGP_FLAG_ASPATH_MULTIPATH_RELAX)) {
			if (bgp_flag_check(bgp,
					   BGP_FLAG_MULTIPATH_RELAX_AS_SET)) {
				vty_out(vty,
					" bgp bestpath as-path multipath-relax as-set\n");
			} else {
				vty_out(vty,
					" bgp bestpath as-path multipath-relax\n");
			}
		}

		if (bgp_flag_check(bgp, BGP_FLAG_RR_ALLOW_OUTBOUND_POLICY)) {
			vty_out(vty,
				" bgp route-reflector allow-outbound-policy\n");
		}
		if (bgp_flag_check(bgp, BGP_FLAG_COMPARE_ROUTER_ID))
			vty_out(vty, " bgp bestpath compare-routerid\n");
		if (bgp_flag_check(bgp, BGP_FLAG_MED_CONFED)
		    || bgp_flag_check(bgp, BGP_FLAG_MED_MISSING_AS_WORST)) {
			vty_out(vty, " bgp bestpath med");
			if (bgp_flag_check(bgp, BGP_FLAG_MED_CONFED))
				vty_out(vty, " confed");
			if (bgp_flag_check(bgp, BGP_FLAG_MED_MISSING_AS_WORST))
				vty_out(vty, " missing-as-worst");
			vty_out(vty, "\n");
		}

		/* BGP network import check. */
		if (!!bgp_flag_check(bgp, BGP_FLAG_IMPORT_CHECK)
		    != DFLT_BGP_IMPORT_CHECK)
			vty_out(vty, " %sbgp network import-check\n",
				bgp_flag_check(bgp, BGP_FLAG_IMPORT_CHECK)
					? ""
					: "no ");

		/* BGP timers configuration. */
		if (bgp->default_keepalive != BGP_DEFAULT_KEEPALIVE
		    && bgp->default_holdtime != BGP_DEFAULT_HOLDTIME)
			vty_out(vty, " timers bgp %u %u\n",
				bgp->default_keepalive, bgp->default_holdtime);

		/* peer-group */
		for (ALL_LIST_ELEMENTS(bgp->group, node, nnode, group)) {
			bgp_config_write_peer_global(vty, bgp, group->conf);
		}

		/* Normal neighbor configuration. */
		for (ALL_LIST_ELEMENTS(bgp->peer, node, nnode, peer)) {
			if (CHECK_FLAG(peer->flags, PEER_FLAG_CONFIG_NODE))
				bgp_config_write_peer_global(vty, bgp, peer);
		}

		/* listen range and limit for dynamic BGP neighbors */
		bgp_config_write_listen(vty, bgp);

		/*
		 * BGP default autoshutdown neighbors
		 *
		 * This must be placed after any peer and peer-group
		 * configuration, to avoid setting all peers to shutdown after
		 * a daemon restart, which is undesired behavior. (see #2286)
		 */
		if (bgp->autoshutdown)
			vty_out(vty, " bgp default shutdown\n");

		/* IPv4 unicast configuration.  */
		bgp_config_write_family(vty, bgp, AFI_IP, SAFI_UNICAST);

		/* IPv4 multicast configuration.  */
		bgp_config_write_family(vty, bgp, AFI_IP, SAFI_MULTICAST);

		/* IPv4 labeled-unicast configuration.  */
		bgp_config_write_family(vty, bgp, AFI_IP, SAFI_LABELED_UNICAST);

		/* IPv4 VPN configuration.  */
		bgp_config_write_family(vty, bgp, AFI_IP, SAFI_MPLS_VPN);

		/* ENCAPv4 configuration.  */
		bgp_config_write_family(vty, bgp, AFI_IP, SAFI_ENCAP);

		/* FLOWSPEC v4 configuration.  */
		bgp_config_write_family(vty, bgp, AFI_IP, SAFI_FLOWSPEC);

		/* IPv6 unicast configuration.  */
		bgp_config_write_family(vty, bgp, AFI_IP6, SAFI_UNICAST);

		/* IPv6 multicast configuration.  */
		bgp_config_write_family(vty, bgp, AFI_IP6, SAFI_MULTICAST);

		/* IPv6 labeled-unicast configuration.  */
		bgp_config_write_family(vty, bgp, AFI_IP6,
					SAFI_LABELED_UNICAST);

		/* IPv6 VPN configuration.  */
		bgp_config_write_family(vty, bgp, AFI_IP6, SAFI_MPLS_VPN);

		/* ENCAPv6 configuration.  */
		bgp_config_write_family(vty, bgp, AFI_IP6, SAFI_ENCAP);

		/* FLOWSPEC v6 configuration.  */
		bgp_config_write_family(vty, bgp, AFI_IP6, SAFI_FLOWSPEC);

		/* EVPN configuration.  */
		bgp_config_write_family(vty, bgp, AFI_L2VPN, SAFI_EVPN);

		hook_call(bgp_inst_config_write, bgp, vty);

#if ENABLE_BGP_VNC
		bgp_rfapi_cfg_write(vty, bgp);
#endif

		vty_out(vty, "!\n");
	}
	return 0;
}

void bgp_master_init(struct thread_master *master)
=======
void bgp_master_init(struct thread_master *master, const int buffer_size)
>>>>>>> c0038fca
{
	qobj_init();

	memset(&bgp_master, 0, sizeof(struct bgp_master));

	bm = &bgp_master;
	bm->bgp = list_new();
	bm->listen_sockets = list_new();
	bm->port = BGP_PORT_DEFAULT;
	bm->master = master;
	bm->start_time = bgp_clock();
	bm->t_rmap_update = NULL;
	bm->rmap_update_timer = RMAP_DEFAULT_UPDATE_TIMER;
	bm->terminating = false;
	bm->socket_buffer = buffer_size;

	bgp_process_queue_init();

	bgp_mac_init();
	/* init the rd id space.
	   assign 0th index in the bitfield,
	   so that we start with id 1
	 */
	bf_init(bm->rd_idspace, UINT16_MAX);
	bf_assign_zero_index(bm->rd_idspace);

	/* mpls label dynamic allocation pool */
	bgp_lp_init(bm->master, &bm->labelpool);

	QOBJ_REG(bm, bgp_master);
}

/*
 * Free up connected routes and interfaces for a BGP instance. Invoked upon
 * instance delete (non-default only) or BGP exit.
 */
static void bgp_if_finish(struct bgp *bgp)
{
	struct vrf *vrf;
	struct interface *ifp;

	vrf = bgp_vrf_lookup_by_instance_type(bgp);

	if (bgp->inst_type == BGP_INSTANCE_TYPE_VIEW || !vrf)
		return;

	FOR_ALL_INTERFACES (vrf, ifp) {
		struct listnode *c_node, *c_nnode;
		struct connected *c;

		for (ALL_LIST_ELEMENTS(ifp->connected, c_node, c_nnode, c))
			bgp_connected_delete(bgp, c);
	}
}

static void bgp_viewvrf_autocomplete(vector comps, struct cmd_token *token)
{
	struct vrf *vrf = NULL;
	struct listnode *next;
	struct bgp *bgp;

	RB_FOREACH (vrf, vrf_name_head, &vrfs_by_name)
		vector_set(comps, XSTRDUP(MTYPE_COMPLETION, vrf->name));

	for (ALL_LIST_ELEMENTS_RO(bm->bgp, next, bgp)) {
		if (bgp->inst_type != BGP_INSTANCE_TYPE_VIEW)
			continue;

		vector_set(comps, XSTRDUP(MTYPE_COMPLETION, bgp->name));
	}
}

static void bgp_instasn_autocomplete(vector comps, struct cmd_token *token)
{
	struct listnode *next, *next2;
	struct bgp *bgp, *bgp2;
	char buf[11];

	for (ALL_LIST_ELEMENTS_RO(bm->bgp, next, bgp)) {
		/* deduplicate */
		for (ALL_LIST_ELEMENTS_RO(bm->bgp, next2, bgp2)) {
			if (bgp2->as == bgp->as)
				break;
			if (bgp2 == bgp)
				break;
		}
		if (bgp2 != bgp)
			continue;

		snprintf(buf, sizeof(buf), "%u", bgp->as);
		vector_set(comps, XSTRDUP(MTYPE_COMPLETION, buf));
	}
}

static const struct cmd_variable_handler bgp_viewvrf_var_handlers[] = {
	{.tokenname = "VIEWVRFNAME", .completions = bgp_viewvrf_autocomplete},
	{.varname = "instasn", .completions = bgp_instasn_autocomplete},
	{.completions = NULL},
};

struct frr_pthread *bgp_pth_io;
struct frr_pthread *bgp_pth_ka;

static void bgp_pthreads_init(void)
{
	assert(!bgp_pth_io);
	assert(!bgp_pth_ka);

	struct frr_pthread_attr io = {
		.start = frr_pthread_attr_default.start,
		.stop = frr_pthread_attr_default.stop,
	};
	struct frr_pthread_attr ka = {
		.start = bgp_keepalives_start,
		.stop = bgp_keepalives_stop,
	};
	bgp_pth_io = frr_pthread_new(&io, "BGP I/O thread", "bgpd_io");
	bgp_pth_ka = frr_pthread_new(&ka, "BGP Keepalives thread", "bgpd_ka");
}

void bgp_pthreads_run(void)
{
	frr_pthread_run(bgp_pth_io, NULL);
	frr_pthread_run(bgp_pth_ka, NULL);

	/* Wait until threads are ready. */
	frr_pthread_wait_running(bgp_pth_io);
	frr_pthread_wait_running(bgp_pth_ka);
}

void bgp_pthreads_finish(void)
{
	frr_pthread_stop_all();
}

void bgp_init(unsigned short instance)
{

	/* allocates some vital data structures used by peer commands in
	 * vty_init */

	/* pre-init pthreads */
	bgp_pthreads_init();

	/* Init zebra. */
	bgp_zebra_init(bm->master, instance);

#if ENABLE_BGP_VNC
	vnc_zebra_init(bm->master);
#endif

	/* BGP VTY commands installation.  */
	bgp_vty_init();

	/* BGP inits. */
	bgp_attr_init();
	bgp_debug_init();
	bgp_dump_init();
	bgp_route_init();
	bgp_route_map_init();
	bgp_scan_vty_init();
	bgp_mplsvpn_init();
#if ENABLE_BGP_VNC
	rfapi_init();
#endif
	bgp_ethernetvpn_init();
	bgp_flowspec_vty_init();

	/* Access list initialize. */
	access_list_init();
	access_list_add_hook(peer_distribute_update);
	access_list_delete_hook(peer_distribute_update);

	/* Filter list initialize. */
	bgp_filter_init();
	as_list_add_hook(peer_aslist_add);
	as_list_delete_hook(peer_aslist_del);

	/* Prefix list initialize.*/
	prefix_list_init();
	prefix_list_add_hook(peer_prefix_list_update);
	prefix_list_delete_hook(peer_prefix_list_update);

	/* Community list initialize. */
	bgp_clist = community_list_init();

	/* BFD init */
	bgp_bfd_init();

	cmd_variable_handler_register(bgp_viewvrf_var_handlers);
}

void bgp_terminate(void)
{
	struct bgp *bgp;
	struct peer *peer;
	struct listnode *node, *nnode;
	struct listnode *mnode, *mnnode;

	QOBJ_UNREG(bm);

	/* Close the listener sockets first as this prevents peers from
	 * attempting
	 * to reconnect on receiving the peer unconfig message. In the presence
	 * of a large number of peers this will ensure that no peer is left with
	 * a dangling connection
	 */
	/* reverse bgp_master_init */
	bgp_close();

	if (bm->listen_sockets)
		list_delete(&bm->listen_sockets);

	for (ALL_LIST_ELEMENTS(bm->bgp, mnode, mnnode, bgp))
		for (ALL_LIST_ELEMENTS(bgp->peer, node, nnode, peer))
			if (peer->status == Established
			    || peer->status == OpenSent
			    || peer->status == OpenConfirm)
				bgp_notify_send(peer, BGP_NOTIFY_CEASE,
						BGP_NOTIFY_CEASE_PEER_UNCONFIG);

	if (bm->process_main_queue)
		work_queue_free_and_null(&bm->process_main_queue);

	if (bm->t_rmap_update)
		BGP_TIMER_OFF(bm->t_rmap_update);

	bgp_mac_finish();
}

struct peer *peer_lookup_in_view(struct vty *vty, struct bgp *bgp,
				 const char *ip_str, bool use_json)
{
	int ret;
	struct peer *peer;
	union sockunion su;

	/* Get peer sockunion. */
	ret = str2sockunion(ip_str, &su);
	if (ret < 0) {
		peer = peer_lookup_by_conf_if(bgp, ip_str);
		if (!peer) {
			peer = peer_lookup_by_hostname(bgp, ip_str);

			if (!peer) {
				if (use_json) {
					json_object *json_no = NULL;
					json_no = json_object_new_object();
					json_object_string_add(
						json_no,
						"malformedAddressOrName",
						ip_str);
					vty_out(vty, "%s\n",
						json_object_to_json_string_ext(
							json_no,
							JSON_C_TO_STRING_PRETTY));
					json_object_free(json_no);
				} else
					vty_out(vty,
						"%% Malformed address or name: %s\n",
						ip_str);
				return NULL;
			}
		}
		return peer;
	}

	/* Peer structure lookup. */
	peer = peer_lookup(bgp, &su);
	if (!peer) {
		if (use_json) {
			json_object *json_no = NULL;
			json_no = json_object_new_object();
			json_object_string_add(json_no, "warning",
					       "No such neighbor in this view/vrf");
			vty_out(vty, "%s\n",
				json_object_to_json_string_ext(
					json_no, JSON_C_TO_STRING_PRETTY));
			json_object_free(json_no);
		} else
			vty_out(vty, "No such neighbor in this view/vrf\n");
		return NULL;
	}

	return peer;
}
<|MERGE_RESOLUTION|>--- conflicted
+++ resolved
@@ -6811,962 +6811,7 @@
 	return buf;
 }
 
-<<<<<<< HEAD
-static void bgp_config_write_filter(struct vty *vty, struct peer *peer,
-				    afi_t afi, safi_t safi)
-{
-	struct bgp_filter *filter;
-	char *addr;
-
-	addr = peer->host;
-	filter = &peer->filter[afi][safi];
-
-	/* distribute-list. */
-	if (peergroup_filter_check(peer, afi, safi, PEER_FT_DISTRIBUTE_LIST,
-				   FILTER_IN))
-		vty_out(vty, "  neighbor %s distribute-list %s in\n", addr,
-			filter->dlist[FILTER_IN].name);
-
-	if (peergroup_filter_check(peer, afi, safi, PEER_FT_DISTRIBUTE_LIST,
-				   FILTER_OUT))
-		vty_out(vty, "  neighbor %s distribute-list %s out\n", addr,
-			filter->dlist[FILTER_OUT].name);
-
-	/* prefix-list. */
-	if (peergroup_filter_check(peer, afi, safi, PEER_FT_PREFIX_LIST,
-				   FILTER_IN))
-		vty_out(vty, "  neighbor %s prefix-list %s in\n", addr,
-			filter->plist[FILTER_IN].name);
-
-	if (peergroup_filter_check(peer, afi, safi, PEER_FT_PREFIX_LIST,
-				   FILTER_OUT))
-		vty_out(vty, "  neighbor %s prefix-list %s out\n", addr,
-			filter->plist[FILTER_OUT].name);
-
-	/* route-map. */
-	if (peergroup_filter_check(peer, afi, safi, PEER_FT_ROUTE_MAP, RMAP_IN))
-		vty_out(vty, "  neighbor %s route-map %s in\n", addr,
-			filter->map[RMAP_IN].name);
-
-	if (peergroup_filter_check(peer, afi, safi, PEER_FT_ROUTE_MAP,
-				   RMAP_OUT))
-		vty_out(vty, "  neighbor %s route-map %s out\n", addr,
-			filter->map[RMAP_OUT].name);
-
-	/* unsuppress-map */
-	if (peergroup_filter_check(peer, afi, safi, PEER_FT_UNSUPPRESS_MAP, 0))
-		vty_out(vty, "  neighbor %s unsuppress-map %s\n", addr,
-			filter->usmap.name);
-
-	/* filter-list. */
-	if (peergroup_filter_check(peer, afi, safi, PEER_FT_FILTER_LIST,
-				   FILTER_IN))
-		vty_out(vty, "  neighbor %s filter-list %s in\n", addr,
-			filter->aslist[FILTER_IN].name);
-
-	if (peergroup_filter_check(peer, afi, safi, PEER_FT_FILTER_LIST,
-				   FILTER_OUT))
-		vty_out(vty, "  neighbor %s filter-list %s out\n", addr,
-			filter->aslist[FILTER_OUT].name);
-}
-
-/* BGP peer configuration display function. */
-static void bgp_config_write_peer_global(struct vty *vty, struct bgp *bgp,
-					 struct peer *peer)
-{
-	struct peer *g_peer = NULL;
-	char buf[SU_ADDRSTRLEN];
-	char *addr;
-	int if_pg_printed = false;
-	int if_ras_printed = false;
-
-	/* Skip dynamic neighbors. */
-	if (peer_dynamic_neighbor(peer))
-		return;
-
-	if (peer->conf_if)
-		addr = peer->conf_if;
-	else
-		addr = peer->host;
-
-	/************************************
-	 ****** Global to the neighbor ******
-	 ************************************/
-	if (peer->conf_if) {
-		if (CHECK_FLAG(peer->flags, PEER_FLAG_IFPEER_V6ONLY))
-			vty_out(vty, " neighbor %s interface v6only", addr);
-		else
-			vty_out(vty, " neighbor %s interface", addr);
-
-		if (peer_group_active(peer)) {
-			vty_out(vty, " peer-group %s", peer->group->name);
-			if_pg_printed = true;
-		} else if (peer->as_type == AS_SPECIFIED) {
-			vty_out(vty, " remote-as %u", peer->as);
-			if_ras_printed = true;
-		} else if (peer->as_type == AS_INTERNAL) {
-			vty_out(vty, " remote-as internal");
-			if_ras_printed = true;
-		} else if (peer->as_type == AS_EXTERNAL) {
-			vty_out(vty, " remote-as external");
-			if_ras_printed = true;
-		}
-
-		vty_out(vty, "\n");
-	}
-
-	/* remote-as and peer-group */
-	/* peer is a member of a peer-group */
-	if (peer_group_active(peer)) {
-		g_peer = peer->group->conf;
-
-		if (g_peer->as_type == AS_UNSPECIFIED && !if_ras_printed) {
-			if (peer->as_type == AS_SPECIFIED) {
-				vty_out(vty, " neighbor %s remote-as %u\n",
-					addr, peer->as);
-			} else if (peer->as_type == AS_INTERNAL) {
-				vty_out(vty,
-					" neighbor %s remote-as internal\n",
-					addr);
-			} else if (peer->as_type == AS_EXTERNAL) {
-				vty_out(vty,
-					" neighbor %s remote-as external\n",
-					addr);
-			}
-		}
-
-		/* For swpX peers we displayed the peer-group
-		 * via 'neighbor swpX interface peer-group PGNAME' */
-		if (!if_pg_printed)
-			vty_out(vty, " neighbor %s peer-group %s\n", addr,
-				peer->group->name);
-	}
-
-	/* peer is NOT a member of a peer-group */
-	else {
-		/* peer is a peer-group, declare the peer-group */
-		if (CHECK_FLAG(peer->sflags, PEER_STATUS_GROUP)) {
-			vty_out(vty, " neighbor %s peer-group\n", addr);
-		}
-
-		if (!if_ras_printed) {
-			if (peer->as_type == AS_SPECIFIED) {
-				vty_out(vty, " neighbor %s remote-as %u\n",
-					addr, peer->as);
-			} else if (peer->as_type == AS_INTERNAL) {
-				vty_out(vty,
-					" neighbor %s remote-as internal\n",
-					addr);
-			} else if (peer->as_type == AS_EXTERNAL) {
-				vty_out(vty,
-					" neighbor %s remote-as external\n",
-					addr);
-			}
-		}
-	}
-
-	/* local-as */
-	if (peergroup_flag_check(peer, PEER_FLAG_LOCAL_AS)) {
-		vty_out(vty, " neighbor %s local-as %u", addr,
-			peer->change_local_as);
-		if (peergroup_flag_check(peer, PEER_FLAG_LOCAL_AS_NO_PREPEND))
-			vty_out(vty, " no-prepend");
-		if (peergroup_flag_check(peer, PEER_FLAG_LOCAL_AS_REPLACE_AS))
-			vty_out(vty, " replace-as");
-		vty_out(vty, "\n");
-	}
-
-	/* description */
-	if (peer->desc) {
-		vty_out(vty, " neighbor %s description %s\n", addr, peer->desc);
-	}
-
-	/* shutdown */
-	if (peergroup_flag_check(peer, PEER_FLAG_SHUTDOWN)) {
-		if (peer->tx_shutdown_message)
-			vty_out(vty, " neighbor %s shutdown message %s\n", addr,
-				peer->tx_shutdown_message);
-		else
-			vty_out(vty, " neighbor %s shutdown\n", addr);
-	}
-
-	/* bfd */
-	if (peer->bfd_info) {
-		if (!peer_group_active(peer) || !g_peer->bfd_info) {
-			bgp_bfd_peer_config_write(vty, peer, addr);
-		}
-	}
-
-	/* password */
-	if (peergroup_flag_check(peer, PEER_FLAG_PASSWORD))
-		vty_out(vty, " neighbor %s password %s\n", addr,
-			peer->password);
-
-	/* neighbor solo */
-	if (CHECK_FLAG(peer->flags, PEER_FLAG_LONESOUL)) {
-		if (!peer_group_active(peer)) {
-			vty_out(vty, " neighbor %s solo\n", addr);
-		}
-	}
-
-	/* BGP port */
-	if (peer->port != BGP_PORT_DEFAULT) {
-		vty_out(vty, " neighbor %s port %d\n", addr, peer->port);
-	}
-
-	/* Local interface name */
-	if (peer->ifname) {
-		vty_out(vty, " neighbor %s interface %s\n", addr, peer->ifname);
-	}
-
-	/* passive */
-	if (peergroup_flag_check(peer, PEER_FLAG_PASSIVE))
-		vty_out(vty, " neighbor %s passive\n", addr);
-
-	/* ebgp-multihop */
-	if (peer->sort != BGP_PEER_IBGP && peer->ttl != 1
-	    && !(peer->gtsm_hops != 0 && peer->ttl == MAXTTL)) {
-		if (!peer_group_active(peer) || g_peer->ttl != peer->ttl) {
-			vty_out(vty, " neighbor %s ebgp-multihop %d\n", addr,
-				peer->ttl);
-		}
-	}
-
-	/* ttl-security hops */
-	if (peer->gtsm_hops != 0) {
-		if (!peer_group_active(peer)
-		    || g_peer->gtsm_hops != peer->gtsm_hops) {
-			vty_out(vty, " neighbor %s ttl-security hops %d\n",
-				addr, peer->gtsm_hops);
-		}
-	}
-
-	/* disable-connected-check */
-	if (peergroup_flag_check(peer, PEER_FLAG_DISABLE_CONNECTED_CHECK))
-		vty_out(vty, " neighbor %s disable-connected-check\n", addr);
-
-	/* enforce-first-as */
-	if (peergroup_flag_check(peer, PEER_FLAG_ENFORCE_FIRST_AS))
-		vty_out(vty, " neighbor %s enforce-first-as\n", addr);
-
-	/* update-source */
-	if (peergroup_flag_check(peer, PEER_FLAG_UPDATE_SOURCE)) {
-		if (peer->update_source)
-			vty_out(vty, " neighbor %s update-source %s\n", addr,
-				sockunion2str(peer->update_source, buf,
-					      SU_ADDRSTRLEN));
-		else if (peer->update_if)
-			vty_out(vty, " neighbor %s update-source %s\n", addr,
-				peer->update_if);
-	}
-
-	/* advertisement-interval */
-	if (peergroup_flag_check(peer, PEER_FLAG_ROUTEADV))
-		vty_out(vty, " neighbor %s advertisement-interval %u\n", addr,
-			peer->routeadv);
-
-	/* timers */
-	if (peergroup_flag_check(peer, PEER_FLAG_TIMER))
-		vty_out(vty, " neighbor %s timers %u %u\n", addr,
-			peer->keepalive, peer->holdtime);
-
-	/* timers connect */
-	if (peergroup_flag_check(peer, PEER_FLAG_TIMER_CONNECT))
-		vty_out(vty, " neighbor %s timers connect %u\n", addr,
-			peer->connect);
-
-	/* capability dynamic */
-	if (peergroup_flag_check(peer, PEER_FLAG_DYNAMIC_CAPABILITY))
-		vty_out(vty, " neighbor %s capability dynamic\n", addr);
-
-	/* capability extended-nexthop */
-	if (peergroup_flag_check(peer, PEER_FLAG_CAPABILITY_ENHE)) {
-		if (!peer->conf_if) {
-			if (CHECK_FLAG(peer->flags_invert,
-				       PEER_FLAG_CAPABILITY_ENHE))
-				vty_out(vty,
-					" no neighbor %s capability extended-nexthop\n",
-					addr);
-			else
-				vty_out(vty,
-					" neighbor %s capability extended-nexthop\n",
-					addr);
-		}
-	}
-
-	/* dont-capability-negotiation */
-	if (peergroup_flag_check(peer, PEER_FLAG_DONT_CAPABILITY))
-		vty_out(vty, " neighbor %s dont-capability-negotiate\n", addr);
-
-	/* override-capability */
-	if (peergroup_flag_check(peer, PEER_FLAG_OVERRIDE_CAPABILITY))
-		vty_out(vty, " neighbor %s override-capability\n", addr);
-
-	/* strict-capability-match */
-	if (peergroup_flag_check(peer, PEER_FLAG_STRICT_CAP_MATCH))
-		vty_out(vty, " neighbor %s strict-capability-match\n", addr);
-}
-
-/* BGP peer configuration display function. */
-static void bgp_config_write_peer_af(struct vty *vty, struct bgp *bgp,
-				     struct peer *peer, afi_t afi, safi_t safi)
-{
-	struct peer *g_peer = NULL;
-	char *addr;
-	bool flag_scomm, flag_secomm, flag_slcomm;
-
-	/* Skip dynamic neighbors. */
-	if (peer_dynamic_neighbor(peer))
-		return;
-
-	if (peer->conf_if)
-		addr = peer->conf_if;
-	else
-		addr = peer->host;
-
-	/************************************
-	 ****** Per AF to the neighbor ******
-	 ************************************/
-	if (peer_group_active(peer)) {
-		g_peer = peer->group->conf;
-
-		/* If the peer-group is active but peer is not, print a 'no
-		 * activate' */
-		if (g_peer->afc[afi][safi] && !peer->afc[afi][safi]) {
-			vty_out(vty, "  no neighbor %s activate\n", addr);
-		}
-
-		/* If the peer-group is not active but peer is, print an
-		   'activate' */
-		else if (!g_peer->afc[afi][safi] && peer->afc[afi][safi]) {
-			vty_out(vty, "  neighbor %s activate\n", addr);
-		}
-	} else {
-		if (peer->afc[afi][safi]) {
-			if ((afi == AFI_IP) && (safi == SAFI_UNICAST)) {
-				if (bgp_flag_check(bgp,
-						   BGP_FLAG_NO_DEFAULT_IPV4)) {
-					vty_out(vty, "  neighbor %s activate\n",
-						addr);
-				}
-			} else
-				vty_out(vty, "  neighbor %s activate\n", addr);
-		} else {
-			if ((afi == AFI_IP) && (safi == SAFI_UNICAST)) {
-				if (!bgp_flag_check(bgp,
-						    BGP_FLAG_NO_DEFAULT_IPV4)) {
-					vty_out(vty,
-						"  no neighbor %s activate\n",
-						addr);
-				}
-			}
-		}
-	}
-
-	/* addpath TX knobs */
-	if (peergroup_af_addpath_check(peer, afi, safi)) {
-		switch (peer->addpath_type[afi][safi]) {
-		case BGP_ADDPATH_ALL:
-			vty_out(vty, "  neighbor %s addpath-tx-all-paths\n",
-				addr);
-			break;
-		case BGP_ADDPATH_BEST_PER_AS:
-			vty_out(vty,
-				"  neighbor %s addpath-tx-bestpath-per-AS\n",
-				addr);
-			break;
-		case BGP_ADDPATH_MAX:
-		case BGP_ADDPATH_NONE:
-			break;
-		}
-	}
-
-	/* ORF capability.  */
-	if (peergroup_af_flag_check(peer, afi, safi, PEER_FLAG_ORF_PREFIX_SM)
-	    || peergroup_af_flag_check(peer, afi, safi,
-				       PEER_FLAG_ORF_PREFIX_RM)) {
-		vty_out(vty, "  neighbor %s capability orf prefix-list", addr);
-
-		if (peergroup_af_flag_check(peer, afi, safi,
-					    PEER_FLAG_ORF_PREFIX_SM)
-		    && peergroup_af_flag_check(peer, afi, safi,
-					       PEER_FLAG_ORF_PREFIX_RM))
-			vty_out(vty, " both");
-		else if (peergroup_af_flag_check(peer, afi, safi,
-						 PEER_FLAG_ORF_PREFIX_SM))
-			vty_out(vty, " send");
-		else
-			vty_out(vty, " receive");
-		vty_out(vty, "\n");
-	}
-
-	/* BGP flag dampening. */
-	if (CHECK_FLAG(bgp->af_flags[afi][safi],
-		       BGP_CONFIG_DAMPENING))
-		bgp_config_write_damp(vty, afi, safi);
-
-	/* Route reflector client. */
-	if (peergroup_af_flag_check(peer, afi, safi,
-				    PEER_FLAG_REFLECTOR_CLIENT)) {
-		vty_out(vty, "  neighbor %s route-reflector-client\n", addr);
-	}
-
-	/* next-hop-self force */
-	if (peergroup_af_flag_check(peer, afi, safi,
-				    PEER_FLAG_FORCE_NEXTHOP_SELF)) {
-		vty_out(vty, "  neighbor %s next-hop-self force\n", addr);
-	}
-
-	/* next-hop-self */
-	if (peergroup_af_flag_check(peer, afi, safi, PEER_FLAG_NEXTHOP_SELF)) {
-		vty_out(vty, "  neighbor %s next-hop-self\n", addr);
-	}
-
-	/* remove-private-AS */
-	if (peergroup_af_flag_check(peer, afi, safi,
-				    PEER_FLAG_REMOVE_PRIVATE_AS_ALL_REPLACE)) {
-		vty_out(vty, "  neighbor %s remove-private-AS all replace-AS\n",
-			addr);
-	}
-
-	else if (peergroup_af_flag_check(peer, afi, safi,
-					 PEER_FLAG_REMOVE_PRIVATE_AS_REPLACE)) {
-		vty_out(vty, "  neighbor %s remove-private-AS replace-AS\n",
-			addr);
-	}
-
-	else if (peergroup_af_flag_check(peer, afi, safi,
-					 PEER_FLAG_REMOVE_PRIVATE_AS_ALL)) {
-		vty_out(vty, "  neighbor %s remove-private-AS all\n", addr);
-	}
-
-	else if (peergroup_af_flag_check(peer, afi, safi,
-					 PEER_FLAG_REMOVE_PRIVATE_AS)) {
-		vty_out(vty, "  neighbor %s remove-private-AS\n", addr);
-	}
-
-	/* as-override */
-	if (peergroup_af_flag_check(peer, afi, safi, PEER_FLAG_AS_OVERRIDE)) {
-		vty_out(vty, "  neighbor %s as-override\n", addr);
-	}
-
-	/* send-community print. */
-	flag_scomm = peergroup_af_flag_check(peer, afi, safi,
-					     PEER_FLAG_SEND_COMMUNITY);
-	flag_secomm = peergroup_af_flag_check(peer, afi, safi,
-					      PEER_FLAG_SEND_EXT_COMMUNITY);
-	flag_slcomm = peergroup_af_flag_check(peer, afi, safi,
-					      PEER_FLAG_SEND_LARGE_COMMUNITY);
-
-	if (flag_scomm && flag_secomm && flag_slcomm) {
-		vty_out(vty, "  no neighbor %s send-community all\n", addr);
-	} else {
-		if (flag_scomm)
-			vty_out(vty, "  no neighbor %s send-community\n", addr);
-		if (flag_secomm)
-			vty_out(vty,
-				"  no neighbor %s send-community extended\n",
-				addr);
-
-		if (flag_slcomm)
-			vty_out(vty, "  no neighbor %s send-community large\n",
-				addr);
-	}
-
-	/* Default information */
-	if (peergroup_af_flag_check(peer, afi, safi,
-				    PEER_FLAG_DEFAULT_ORIGINATE)) {
-		vty_out(vty, "  neighbor %s default-originate", addr);
-
-		if (peer->default_rmap[afi][safi].name)
-			vty_out(vty, " route-map %s",
-				peer->default_rmap[afi][safi].name);
-
-		vty_out(vty, "\n");
-	}
-
-	/* Soft reconfiguration inbound. */
-	if (peergroup_af_flag_check(peer, afi, safi, PEER_FLAG_SOFT_RECONFIG)) {
-		vty_out(vty, "  neighbor %s soft-reconfiguration inbound\n",
-			addr);
-	}
-
-	/* maximum-prefix. */
-	if (peergroup_af_flag_check(peer, afi, safi, PEER_FLAG_MAX_PREFIX)) {
-		vty_out(vty, "  neighbor %s maximum-prefix %" PRIu32, addr,
-			peer->pmax[afi][safi]);
-
-		if (peer->pmax_threshold[afi][safi]
-		    != MAXIMUM_PREFIX_THRESHOLD_DEFAULT)
-			vty_out(vty, " %u", peer->pmax_threshold[afi][safi]);
-		if (peer_af_flag_check(peer, afi, safi,
-				       PEER_FLAG_MAX_PREFIX_WARNING))
-			vty_out(vty, " warning-only");
-		if (peer->pmax_restart[afi][safi])
-			vty_out(vty, " restart %u",
-				peer->pmax_restart[afi][safi]);
-
-		vty_out(vty, "\n");
-	}
-
-	/* Route server client. */
-	if (peergroup_af_flag_check(peer, afi, safi,
-				    PEER_FLAG_RSERVER_CLIENT)) {
-		vty_out(vty, "  neighbor %s route-server-client\n", addr);
-	}
-
-	/* Nexthop-local unchanged. */
-	if (peergroup_af_flag_check(peer, afi, safi,
-				    PEER_FLAG_NEXTHOP_LOCAL_UNCHANGED)) {
-		vty_out(vty, "  neighbor %s nexthop-local unchanged\n", addr);
-	}
-
-	/* allowas-in <1-10> */
-	if (peergroup_af_flag_check(peer, afi, safi, PEER_FLAG_ALLOWAS_IN)) {
-		if (peer_af_flag_check(peer, afi, safi,
-				       PEER_FLAG_ALLOWAS_IN_ORIGIN)) {
-			vty_out(vty, "  neighbor %s allowas-in origin\n", addr);
-		} else if (peer->allowas_in[afi][safi] == 3) {
-			vty_out(vty, "  neighbor %s allowas-in\n", addr);
-		} else {
-			vty_out(vty, "  neighbor %s allowas-in %d\n", addr,
-				peer->allowas_in[afi][safi]);
-		}
-	}
-
-	/* weight */
-	if (peergroup_af_flag_check(peer, afi, safi, PEER_FLAG_WEIGHT))
-		vty_out(vty, "  neighbor %s weight %lu\n", addr,
-			peer->weight[afi][safi]);
-
-	/* Filter. */
-	bgp_config_write_filter(vty, peer, afi, safi);
-
-	/* atribute-unchanged. */
-	if (peer_af_flag_check(peer, afi, safi, PEER_FLAG_AS_PATH_UNCHANGED)
-	    || (safi != SAFI_EVPN
-		&& peer_af_flag_check(peer, afi, safi,
-				      PEER_FLAG_NEXTHOP_UNCHANGED))
-	    || peer_af_flag_check(peer, afi, safi, PEER_FLAG_MED_UNCHANGED)) {
-
-		if (!peer_group_active(peer)
-		    || peergroup_af_flag_check(peer, afi, safi,
-					       PEER_FLAG_AS_PATH_UNCHANGED)
-		    || peergroup_af_flag_check(peer, afi, safi,
-					       PEER_FLAG_NEXTHOP_UNCHANGED)
-		    || peergroup_af_flag_check(peer, afi, safi,
-					       PEER_FLAG_MED_UNCHANGED)) {
-
-			vty_out(vty,
-				"  neighbor %s attribute-unchanged%s%s%s\n",
-				addr,
-				peer_af_flag_check(peer, afi, safi,
-						   PEER_FLAG_AS_PATH_UNCHANGED)
-					? " as-path"
-					: "",
-				peer_af_flag_check(peer, afi, safi,
-						   PEER_FLAG_NEXTHOP_UNCHANGED)
-					? " next-hop"
-					: "",
-				peer_af_flag_check(peer, afi, safi,
-						   PEER_FLAG_MED_UNCHANGED)
-					? " med"
-					: "");
-		}
-	}
-}
-
-/* Address family based peer configuration display.  */
-static void bgp_config_write_family(struct vty *vty, struct bgp *bgp, afi_t afi,
-				    safi_t safi)
-{
-	struct peer *peer;
-	struct peer_group *group;
-	struct listnode *node, *nnode;
-
-
-	vty_frame(vty, " !\n address-family ");
-	if (afi == AFI_IP) {
-		if (safi == SAFI_UNICAST)
-			vty_frame(vty, "ipv4 unicast");
-		else if (safi == SAFI_LABELED_UNICAST)
-			vty_frame(vty, "ipv4 labeled-unicast");
-		else if (safi == SAFI_MULTICAST)
-			vty_frame(vty, "ipv4 multicast");
-		else if (safi == SAFI_MPLS_VPN)
-			vty_frame(vty, "ipv4 vpn");
-		else if (safi == SAFI_ENCAP)
-			vty_frame(vty, "ipv4 encap");
-		else if (safi == SAFI_FLOWSPEC)
-			vty_frame(vty, "ipv4 flowspec");
-	} else if (afi == AFI_IP6) {
-		if (safi == SAFI_UNICAST)
-			vty_frame(vty, "ipv6 unicast");
-		else if (safi == SAFI_LABELED_UNICAST)
-			vty_frame(vty, "ipv6 labeled-unicast");
-		else if (safi == SAFI_MULTICAST)
-			vty_frame(vty, "ipv6 multicast");
-		else if (safi == SAFI_MPLS_VPN)
-			vty_frame(vty, "ipv6 vpn");
-		else if (safi == SAFI_ENCAP)
-			vty_frame(vty, "ipv6 encap");
-		else if (safi == SAFI_FLOWSPEC)
-			vty_frame(vty, "ipv6 flowspec");
-	} else if (afi == AFI_L2VPN) {
-		if (safi == SAFI_EVPN)
-			vty_frame(vty, "l2vpn evpn");
-	}
-	vty_frame(vty, "\n");
-
-	bgp_config_write_distance(vty, bgp, afi, safi);
-
-	bgp_config_write_network(vty, bgp, afi, safi);
-
-	bgp_config_write_redistribute(vty, bgp, afi, safi);
-
-	for (ALL_LIST_ELEMENTS(bgp->group, node, nnode, group))
-		bgp_config_write_peer_af(vty, bgp, group->conf, afi, safi);
-
-	for (ALL_LIST_ELEMENTS(bgp->peer, node, nnode, peer)) {
-		/* Skip dynamic neighbors. */
-		if (peer_dynamic_neighbor(peer))
-			continue;
-
-		/* Do not display doppelganger peers */
-		if (CHECK_FLAG(peer->flags, PEER_FLAG_CONFIG_NODE))
-			bgp_config_write_peer_af(vty, bgp, peer, afi, safi);
-	}
-
-	bgp_config_write_maxpaths(vty, bgp, afi, safi);
-	bgp_config_write_table_map(vty, bgp, afi, safi);
-
-	if (safi == SAFI_EVPN)
-		bgp_config_write_evpn_info(vty, bgp, afi, safi);
-
-	if (safi == SAFI_FLOWSPEC)
-		bgp_fs_config_write_pbr(vty, bgp, afi, safi);
-
-	if (safi == SAFI_UNICAST) {
-		bgp_vpn_policy_config_write_afi(vty, bgp, afi);
-		if (CHECK_FLAG(bgp->af_flags[afi][safi],
-			       BGP_CONFIG_VRF_TO_MPLSVPN_EXPORT)) {
-
-			vty_out(vty, "  export vpn\n");
-		}
-		if (CHECK_FLAG(bgp->af_flags[afi][safi],
-			       BGP_CONFIG_MPLSVPN_TO_VRF_IMPORT)) {
-
-			vty_out(vty, "  import vpn\n");
-		}
-		if (CHECK_FLAG(bgp->af_flags[afi][safi],
-			       BGP_CONFIG_VRF_TO_VRF_IMPORT)) {
-			char *name;
-
-			for (ALL_LIST_ELEMENTS_RO(
-				     bgp->vpn_policy[afi].import_vrf, node,
-				     name))
-				vty_out(vty, "  import vrf %s\n", name);
-		}
-	}
-
-	vty_endframe(vty, " exit-address-family\n");
-}
-
-int bgp_config_write(struct vty *vty)
-{
-	int write = 0;
-	struct bgp *bgp;
-	struct peer_group *group;
-	struct peer *peer;
-	struct listnode *node, *nnode;
-	struct listnode *mnode, *mnnode;
-
-	if (bm->rmap_update_timer != RMAP_DEFAULT_UPDATE_TIMER)
-		vty_out(vty, "bgp route-map delay-timer %u\n",
-			bm->rmap_update_timer);
-
-	if (write)
-		vty_out(vty, "!\n");
-
-	/* BGP configuration. */
-	for (ALL_LIST_ELEMENTS(bm->bgp, mnode, mnnode, bgp)) {
-
-		/* skip all auto created vrf as they dont have user config */
-		if (CHECK_FLAG(bgp->vrf_flags, BGP_VRF_AUTO))
-			continue;
-
-		/* Router bgp ASN */
-		vty_out(vty, "router bgp %u", bgp->as);
-
-		if (bgp->name)
-			vty_out(vty, " %s %s",
-				(bgp->inst_type  == BGP_INSTANCE_TYPE_VIEW)
-				? "view" : "vrf", bgp->name);
-		vty_out(vty, "\n");
-
-		/* BGP fast-external-failover. */
-		if (CHECK_FLAG(bgp->flags, BGP_FLAG_NO_FAST_EXT_FAILOVER))
-			vty_out(vty, " no bgp fast-external-failover\n");
-
-		/* BGP router ID. */
-		if (bgp->router_id_static.s_addr != 0)
-			vty_out(vty, " bgp router-id %s\n",
-				inet_ntoa(bgp->router_id_static));
-
-		/* BGP log-neighbor-changes. */
-		if (!!bgp_flag_check(bgp, BGP_FLAG_LOG_NEIGHBOR_CHANGES)
-		    != DFLT_BGP_LOG_NEIGHBOR_CHANGES)
-			vty_out(vty, " %sbgp log-neighbor-changes\n",
-				bgp_flag_check(bgp,
-					       BGP_FLAG_LOG_NEIGHBOR_CHANGES)
-					? ""
-					: "no ");
-
-		/* BGP configuration. */
-		if (bgp_flag_check(bgp, BGP_FLAG_ALWAYS_COMPARE_MED))
-			vty_out(vty, " bgp always-compare-med\n");
-
-		/* RFC8212 default eBGP policy. */
-		if (bgp->ebgp_requires_policy
-		    == DEFAULT_EBGP_POLICY_ENABLED)
-			vty_out(vty, " bgp ebgp-requires-policy\n");
-
-		/* BGP default ipv4-unicast. */
-		if (bgp_flag_check(bgp, BGP_FLAG_NO_DEFAULT_IPV4))
-			vty_out(vty, " no bgp default ipv4-unicast\n");
-
-		/* BGP default local-preference. */
-		if (bgp->default_local_pref != BGP_DEFAULT_LOCAL_PREF)
-			vty_out(vty, " bgp default local-preference %u\n",
-				bgp->default_local_pref);
-
-		/* BGP default show-hostname */
-		if (!!bgp_flag_check(bgp, BGP_FLAG_SHOW_HOSTNAME)
-		    != DFLT_BGP_SHOW_HOSTNAME)
-			vty_out(vty, " %sbgp default show-hostname\n",
-				bgp_flag_check(bgp, BGP_FLAG_SHOW_HOSTNAME)
-					? ""
-					: "no ");
-
-		/* BGP default subgroup-pkt-queue-max. */
-		if (bgp->default_subgroup_pkt_queue_max
-		    != BGP_DEFAULT_SUBGROUP_PKT_QUEUE_MAX)
-			vty_out(vty, " bgp default subgroup-pkt-queue-max %u\n",
-				bgp->default_subgroup_pkt_queue_max);
-
-		/* BGP client-to-client reflection. */
-		if (bgp_flag_check(bgp, BGP_FLAG_NO_CLIENT_TO_CLIENT))
-			vty_out(vty, " no bgp client-to-client reflection\n");
-
-		/* BGP cluster ID. */
-		if (CHECK_FLAG(bgp->config, BGP_CONFIG_CLUSTER_ID))
-			vty_out(vty, " bgp cluster-id %s\n",
-				inet_ntoa(bgp->cluster_id));
-
-		/* Disable ebgp connected nexthop check */
-		if (bgp_flag_check(bgp, BGP_FLAG_DISABLE_NH_CONNECTED_CHK))
-			vty_out(vty,
-				" bgp disable-ebgp-connected-route-check\n");
-
-		/* Confederation identifier*/
-		if (CHECK_FLAG(bgp->config, BGP_CONFIG_CONFEDERATION))
-			vty_out(vty, " bgp confederation identifier %u\n",
-				bgp->confed_id);
-
-		/* Confederation peer */
-		if (bgp->confed_peers_cnt > 0) {
-			int i;
-
-			vty_out(vty, " bgp confederation peers");
-
-			for (i = 0; i < bgp->confed_peers_cnt; i++)
-				vty_out(vty, " %u", bgp->confed_peers[i]);
-
-			vty_out(vty, "\n");
-		}
-
-		/* BGP deterministic-med. */
-		if (!!bgp_flag_check(bgp, BGP_FLAG_DETERMINISTIC_MED)
-		    != DFLT_BGP_DETERMINISTIC_MED)
-			vty_out(vty, " %sbgp deterministic-med\n",
-				bgp_flag_check(bgp, BGP_FLAG_DETERMINISTIC_MED)
-					? ""
-					: "no ");
-
-		/* BGP update-delay. */
-		bgp_config_write_update_delay(vty, bgp);
-
-		if (bgp->v_maxmed_onstartup
-		    != BGP_MAXMED_ONSTARTUP_UNCONFIGURED) {
-			vty_out(vty, " bgp max-med on-startup %u",
-				bgp->v_maxmed_onstartup);
-			if (bgp->maxmed_onstartup_value
-			    != BGP_MAXMED_VALUE_DEFAULT)
-				vty_out(vty, " %u",
-					bgp->maxmed_onstartup_value);
-			vty_out(vty, "\n");
-		}
-		if (bgp->v_maxmed_admin != BGP_MAXMED_ADMIN_UNCONFIGURED) {
-			vty_out(vty, " bgp max-med administrative");
-			if (bgp->maxmed_admin_value != BGP_MAXMED_VALUE_DEFAULT)
-				vty_out(vty, " %u", bgp->maxmed_admin_value);
-			vty_out(vty, "\n");
-		}
-
-		/* write quanta */
-		bgp_config_write_wpkt_quanta(vty, bgp);
-		/* read quanta */
-		bgp_config_write_rpkt_quanta(vty, bgp);
-
-		/* coalesce time */
-		bgp_config_write_coalesce_time(vty, bgp);
-
-		/* BGP graceful-restart. */
-		if (bgp->stalepath_time != BGP_DEFAULT_STALEPATH_TIME)
-			vty_out(vty,
-				" bgp graceful-restart stalepath-time %u\n",
-				bgp->stalepath_time);
-		if (bgp->restart_time != BGP_DEFAULT_RESTART_TIME)
-			vty_out(vty, " bgp graceful-restart restart-time %u\n",
-				bgp->restart_time);
-		if (bgp_flag_check(bgp, BGP_FLAG_GRACEFUL_RESTART))
-			vty_out(vty, " bgp graceful-restart\n");
-
-		/* BGP graceful-shutdown */
-		if (bgp_flag_check(bgp, BGP_FLAG_GRACEFUL_SHUTDOWN))
-			vty_out(vty, " bgp graceful-shutdown\n");
-
-		/* BGP graceful-restart Preserve State F bit. */
-		if (bgp_flag_check(bgp, BGP_FLAG_GR_PRESERVE_FWD))
-			vty_out(vty,
-				" bgp graceful-restart preserve-fw-state\n");
-
-		/* BGP bestpath method. */
-		if (bgp_flag_check(bgp, BGP_FLAG_ASPATH_IGNORE))
-			vty_out(vty, " bgp bestpath as-path ignore\n");
-		if (bgp_flag_check(bgp, BGP_FLAG_ASPATH_CONFED))
-			vty_out(vty, " bgp bestpath as-path confed\n");
-
-		if (bgp_flag_check(bgp, BGP_FLAG_ASPATH_MULTIPATH_RELAX)) {
-			if (bgp_flag_check(bgp,
-					   BGP_FLAG_MULTIPATH_RELAX_AS_SET)) {
-				vty_out(vty,
-					" bgp bestpath as-path multipath-relax as-set\n");
-			} else {
-				vty_out(vty,
-					" bgp bestpath as-path multipath-relax\n");
-			}
-		}
-
-		if (bgp_flag_check(bgp, BGP_FLAG_RR_ALLOW_OUTBOUND_POLICY)) {
-			vty_out(vty,
-				" bgp route-reflector allow-outbound-policy\n");
-		}
-		if (bgp_flag_check(bgp, BGP_FLAG_COMPARE_ROUTER_ID))
-			vty_out(vty, " bgp bestpath compare-routerid\n");
-		if (bgp_flag_check(bgp, BGP_FLAG_MED_CONFED)
-		    || bgp_flag_check(bgp, BGP_FLAG_MED_MISSING_AS_WORST)) {
-			vty_out(vty, " bgp bestpath med");
-			if (bgp_flag_check(bgp, BGP_FLAG_MED_CONFED))
-				vty_out(vty, " confed");
-			if (bgp_flag_check(bgp, BGP_FLAG_MED_MISSING_AS_WORST))
-				vty_out(vty, " missing-as-worst");
-			vty_out(vty, "\n");
-		}
-
-		/* BGP network import check. */
-		if (!!bgp_flag_check(bgp, BGP_FLAG_IMPORT_CHECK)
-		    != DFLT_BGP_IMPORT_CHECK)
-			vty_out(vty, " %sbgp network import-check\n",
-				bgp_flag_check(bgp, BGP_FLAG_IMPORT_CHECK)
-					? ""
-					: "no ");
-
-		/* BGP timers configuration. */
-		if (bgp->default_keepalive != BGP_DEFAULT_KEEPALIVE
-		    && bgp->default_holdtime != BGP_DEFAULT_HOLDTIME)
-			vty_out(vty, " timers bgp %u %u\n",
-				bgp->default_keepalive, bgp->default_holdtime);
-
-		/* peer-group */
-		for (ALL_LIST_ELEMENTS(bgp->group, node, nnode, group)) {
-			bgp_config_write_peer_global(vty, bgp, group->conf);
-		}
-
-		/* Normal neighbor configuration. */
-		for (ALL_LIST_ELEMENTS(bgp->peer, node, nnode, peer)) {
-			if (CHECK_FLAG(peer->flags, PEER_FLAG_CONFIG_NODE))
-				bgp_config_write_peer_global(vty, bgp, peer);
-		}
-
-		/* listen range and limit for dynamic BGP neighbors */
-		bgp_config_write_listen(vty, bgp);
-
-		/*
-		 * BGP default autoshutdown neighbors
-		 *
-		 * This must be placed after any peer and peer-group
-		 * configuration, to avoid setting all peers to shutdown after
-		 * a daemon restart, which is undesired behavior. (see #2286)
-		 */
-		if (bgp->autoshutdown)
-			vty_out(vty, " bgp default shutdown\n");
-
-		/* IPv4 unicast configuration.  */
-		bgp_config_write_family(vty, bgp, AFI_IP, SAFI_UNICAST);
-
-		/* IPv4 multicast configuration.  */
-		bgp_config_write_family(vty, bgp, AFI_IP, SAFI_MULTICAST);
-
-		/* IPv4 labeled-unicast configuration.  */
-		bgp_config_write_family(vty, bgp, AFI_IP, SAFI_LABELED_UNICAST);
-
-		/* IPv4 VPN configuration.  */
-		bgp_config_write_family(vty, bgp, AFI_IP, SAFI_MPLS_VPN);
-
-		/* ENCAPv4 configuration.  */
-		bgp_config_write_family(vty, bgp, AFI_IP, SAFI_ENCAP);
-
-		/* FLOWSPEC v4 configuration.  */
-		bgp_config_write_family(vty, bgp, AFI_IP, SAFI_FLOWSPEC);
-
-		/* IPv6 unicast configuration.  */
-		bgp_config_write_family(vty, bgp, AFI_IP6, SAFI_UNICAST);
-
-		/* IPv6 multicast configuration.  */
-		bgp_config_write_family(vty, bgp, AFI_IP6, SAFI_MULTICAST);
-
-		/* IPv6 labeled-unicast configuration.  */
-		bgp_config_write_family(vty, bgp, AFI_IP6,
-					SAFI_LABELED_UNICAST);
-
-		/* IPv6 VPN configuration.  */
-		bgp_config_write_family(vty, bgp, AFI_IP6, SAFI_MPLS_VPN);
-
-		/* ENCAPv6 configuration.  */
-		bgp_config_write_family(vty, bgp, AFI_IP6, SAFI_ENCAP);
-
-		/* FLOWSPEC v6 configuration.  */
-		bgp_config_write_family(vty, bgp, AFI_IP6, SAFI_FLOWSPEC);
-
-		/* EVPN configuration.  */
-		bgp_config_write_family(vty, bgp, AFI_L2VPN, SAFI_EVPN);
-
-		hook_call(bgp_inst_config_write, bgp, vty);
-
-#if ENABLE_BGP_VNC
-		bgp_rfapi_cfg_write(vty, bgp);
-#endif
-
-		vty_out(vty, "!\n");
-	}
-	return 0;
-}
-
-void bgp_master_init(struct thread_master *master)
-=======
 void bgp_master_init(struct thread_master *master, const int buffer_size)
->>>>>>> c0038fca
 {
 	qobj_init();
 
