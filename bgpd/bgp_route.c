--- conflicted
+++ resolved
@@ -3165,8 +3165,6 @@
 			goto filtered;
 		}
 
-<<<<<<< HEAD
-=======
 	/* draft-ietf-idr-deprecate-as-set-confed-set
 	 * Filter routes having AS_SET or AS_CONFED_SET in the path.
 	 * Eventually, This document (if approved) updates RFC 4271
@@ -3180,7 +3178,6 @@
 			goto filtered;
 		}
 
->>>>>>> c0038fca
 	new_attr = *attr;
 
 	/* Apply incoming route-map.
@@ -6618,13 +6615,8 @@
 	argv_find(argv, argc, "A.B.C.D/M", &idx);
 	char *prefix = argv[idx]->arg;
 	char *rmap = NULL;
-<<<<<<< HEAD
-	int as_set =
-		argv_find(argv, argc, "as-set", &idx) ? AGGREGATE_AS_SET : 0;
-=======
 	int as_set = argv_find(argv, argc, "as-set", &idx) ? AGGREGATE_AS_SET
 							   : AGGREGATE_AS_UNSET;
->>>>>>> c0038fca
 	idx = 0;
 	int summary_only = argv_find(argv, argc, "summary-only", &idx)
 				   ? AGGREGATE_SUMMARY_ONLY
@@ -6658,13 +6650,8 @@
 	char *mask = argv[idx + 1]->arg;
 	bool rmap_found;
 	char *rmap = NULL;
-<<<<<<< HEAD
-	int as_set =
-		argv_find(argv, argc, "as-set", &idx) ? AGGREGATE_AS_SET : 0;
-=======
 	int as_set = argv_find(argv, argc, "as-set", &idx) ? AGGREGATE_AS_SET
 							   : AGGREGATE_AS_UNSET;
->>>>>>> c0038fca
 	idx = 0;
 	int summary_only = argv_find(argv, argc, "summary-only", &idx)
 				   ? AGGREGATE_SUMMARY_ONLY
@@ -6752,13 +6739,8 @@
 	char *prefix = argv[idx]->arg;
 	char *rmap = NULL;
 	bool rmap_found;
-<<<<<<< HEAD
-	int as_set =
-		argv_find(argv, argc, "as-set", &idx) ? AGGREGATE_AS_SET : 0;
-=======
 	int as_set = argv_find(argv, argc, "as-set", &idx) ? AGGREGATE_AS_SET
 							   : AGGREGATE_AS_UNSET;
->>>>>>> c0038fca
 
 	idx = 0;
 	int sum_only = argv_find(argv, argc, "summary-only", &idx)
@@ -7216,19 +7198,6 @@
 		route_vty_out_route(p, vty, json_path);
 	}
 
-<<<<<<< HEAD
-	/* Print attribute */
-	if (!attr) {
-		if (json_paths)
-			json_object_array_add(json_paths, json_path);
-		else
-			vty_out(vty, "\n");
-
-		return;
-	}
-
-=======
->>>>>>> c0038fca
 	/*
 	 * If vrf id of nexthop is different from that of prefix,
 	 * set up printable string to append
@@ -7364,21 +7333,6 @@
 		if (json_paths) {
 			json_nexthop_global = json_object_new_object();
 
-<<<<<<< HEAD
-			if ((safi == SAFI_MPLS_VPN) || (safi == SAFI_EVPN)) {
-				json_object_string_add(
-					json_nexthop_global, "ip",
-					inet_ntoa(attr->mp_nexthop_global_in));
-
-				if (nexthop_hostname)
-					json_object_string_add(
-						json_nexthop_global, "hostname",
-						nexthop_hostname);
-			} else {
-				json_object_string_add(
-					json_nexthop_global, "ip",
-					inet_ntoa(attr->nexthop));
-=======
 			json_object_string_add(json_nexthop_global, "ip",
 					       inet_ntoa(attr->nexthop));
 
@@ -7386,18 +7340,11 @@
 				json_object_string_add(json_nexthop_global,
 						       "hostname",
 						       nexthop_hostname);
->>>>>>> c0038fca
-
-				if (nexthop_hostname)
-					json_object_string_add(
-						json_nexthop_global, "hostname",
-						nexthop_hostname);
-
-				json_object_string_add(json_nexthop_global,
-						       "afi", "ipv4");
-				json_object_boolean_true_add(
-					json_nexthop_global, "used");
-			}
+
+			json_object_string_add(json_nexthop_global, "afi",
+					       "ipv4");
+			json_object_boolean_true_add(json_nexthop_global,
+						     "used");
 		} else {
 			char buf[BUFSIZ];
 
@@ -8587,87 +8534,6 @@
 						    "metric", 0);
 		}
 
-<<<<<<< HEAD
-		if (!json_paths)
-			vty_out(vty, "\n");
-
-		/* Line2 display Next-hop, Neighbor, Router-id */
-		/* Display the nexthop */
-		if ((bn->p.family == AF_INET || bn->p.family == AF_ETHERNET
-		     || bn->p.family == AF_EVPN)
-		    && (safi == SAFI_MPLS_VPN || safi == SAFI_ENCAP
-			|| safi == SAFI_EVPN
-			|| !BGP_ATTR_NEXTHOP_AFI_IP6(attr))) {
-			if (safi == SAFI_MPLS_VPN || safi == SAFI_ENCAP
-			    || safi == SAFI_EVPN) {
-				if (json_paths) {
-					json_object_string_add(
-						json_nexthop_global, "ip",
-						inet_ntoa(
-							attr->mp_nexthop_global_in));
-
-					if (nexthop_hostname)
-						json_object_string_add(
-							json_nexthop_global,
-							"hostname",
-							nexthop_hostname);
-				} else {
-					vty_out(vty, "    %s",
-						nexthop_hostname
-							? nexthop_hostname
-							: inet_ntoa(
-								  attr->mp_nexthop_global_in));
-				}
-			} else {
-				if (json_paths) {
-					json_object_string_add(
-						json_nexthop_global, "ip",
-						inet_ntoa(attr->nexthop));
-
-					if (nexthop_hostname)
-						json_object_string_add(
-							json_nexthop_global,
-							"hostname",
-							nexthop_hostname);
-				} else
-					vty_out(vty, "    %s",
-						nexthop_hostname
-							? nexthop_hostname
-							: inet_ntoa(
-								  attr->nexthop));
-			}
-
-			if (json_paths)
-				json_object_string_add(json_nexthop_global,
-						       "afi", "ipv4");
-		} else {
-			if (json_paths) {
-				json_object_string_add(
-					json_nexthop_global, "ip",
-					inet_ntop(AF_INET6,
-						  &attr->mp_nexthop_global, buf,
-						  INET6_ADDRSTRLEN));
-
-				if (nexthop_hostname)
-					json_object_string_add(
-						json_nexthop_global, "hostname",
-						nexthop_hostname);
-				json_object_string_add(json_nexthop_global,
-						       "afi", "ipv6");
-				json_object_string_add(json_nexthop_global,
-						       "scope", "global");
-			} else {
-				vty_out(vty, "    %s",
-					nexthop_hostname
-						? nexthop_hostname
-						: inet_ntop(
-							  AF_INET6,
-							  &attr->mp_nexthop_global,
-							  buf,
-							  INET6_ADDRSTRLEN));
-			}
-		}
-=======
 		if (json_paths)
 			json_object_boolean_true_add(json_nexthop_global,
 						     "accessible");
@@ -8676,7 +8542,6 @@
 	/* Display peer "from" output */
 	/* This path was originated locally */
 	if (path->peer == bgp->peer_self) {
->>>>>>> c0038fca
 
 		if (safi == SAFI_EVPN
 		    || (bn->p.family == AF_INET
@@ -8857,27 +8722,6 @@
 		vty_out(vty, "      Origin %s",
 			bgp_origin_long_str[attr->origin]);
 
-<<<<<<< HEAD
-		/* display the link-local nexthop */
-		if (attr->mp_nexthop_len == BGP_ATTR_NHLEN_IPV6_GLOBAL_AND_LL) {
-			if (json_paths) {
-				json_nexthop_ll = json_object_new_object();
-				json_object_string_add(
-					json_nexthop_ll, "ip",
-					inet_ntop(AF_INET6,
-						  &attr->mp_nexthop_local, buf,
-						  INET6_ADDRSTRLEN));
-
-				if (nexthop_hostname)
-					json_object_string_add(
-						json_nexthop_ll, "hostname",
-						nexthop_hostname);
-
-				json_object_string_add(json_nexthop_ll, "afi",
-						       "ipv6");
-				json_object_string_add(json_nexthop_ll, "scope",
-						       "link-local");
-=======
 	if (attr->flag & ATTR_FLAG_BIT(BGP_ATTR_MULTI_EXIT_DISC)) {
 		if (json_paths) {
 			/*
@@ -8890,7 +8734,6 @@
 		} else
 			vty_out(vty, ", metric %u", attr->med);
 	}
->>>>>>> c0038fca
 
 	if (attr->flag & ATTR_FLAG_BIT(BGP_ATTR_LOCAL_PREF)) {
 		if (json_paths)
@@ -9189,37 +9032,7 @@
 			vty_out(vty, "      AddPath ID: RX %u, ",
 				path->addpath_rx_id);
 
-<<<<<<< HEAD
-			if (!json_paths)
-				vty_out(vty, "\n");
-		}
-
-		if (path->extra && path->extra->damp_info)
-			bgp_damp_info_vty(vty, path, afi, safi, json_path);
-
-		/* Remote Label */
-		if (path->extra && bgp_is_valid_label(&path->extra->label[0])
-		    && safi != SAFI_EVPN) {
-			mpls_label_t label = label_pton(&path->extra->label[0]);
-
-			if (json_paths)
-				json_object_int_add(json_path, "remoteLabel",
-						    label);
-			else
-				vty_out(vty, "      Remote label: %d\n", label);
-		}
-
-		/* Label Index */
-		if (attr->label_index != BGP_INVALID_LABEL_INDEX) {
-			if (json_paths)
-				json_object_int_add(json_path, "labelIndex",
-						    attr->label_index);
-			else
-				vty_out(vty, "      Label Index: %d\n",
-					attr->label_index);
-=======
 			route_vty_out_tx_ids(vty, &path->tx_addpath);
->>>>>>> c0038fca
 		}
 	}
 
