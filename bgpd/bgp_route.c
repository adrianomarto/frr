/* BGP routing information
   Copyright (C) 1996, 97, 98, 99 Kunihiro Ishiguro
   Copyright (C) 2016 Job Snijders <job@instituut.net>

This file is part of GNU Zebra.

GNU Zebra is free software; you can redistribute it and/or modify it
under the terms of the GNU General Public License as published by the
Free Software Foundation; either version 2, or (at your option) any
later version.

GNU Zebra is distributed in the hope that it will be useful, but
WITHOUT ANY WARRANTY; without even the implied warranty of
MERCHANTABILITY or FITNESS FOR A PARTICULAR PURPOSE.  See the GNU
General Public License for more details.

You should have received a copy of the GNU General Public License
along with GNU Zebra; see the file COPYING.  If not, write to the Free
Software Foundation, Inc., 59 Temple Place - Suite 330, Boston, MA
02111-1307, USA.  */

#include <zebra.h>

#include "prefix.h"
#include "linklist.h"
#include "memory.h"
#include "command.h"
#include "stream.h"
#include "filter.h"
#include "log.h"
#include "routemap.h"
#include "buffer.h"
#include "sockunion.h"
#include "plist.h"
#include "thread.h"
#include "workqueue.h"
#include "queue.h"
#include "memory.h"
#include "lib/json.h"

#include "bgpd/bgpd.h"
#include "bgpd/bgp_table.h"
#include "bgpd/bgp_route.h"
#include "bgpd/bgp_attr.h"
#include "bgpd/bgp_debug.h"
#include "bgpd/bgp_aspath.h"
#include "bgpd/bgp_regex.h"
#include "bgpd/bgp_community.h"
#include "bgpd/bgp_ecommunity.h"
#include "bgpd/bgp_lcommunity.h"
#include "bgpd/bgp_clist.h"
#include "bgpd/bgp_packet.h"
#include "bgpd/bgp_filter.h"
#include "bgpd/bgp_fsm.h"
#include "bgpd/bgp_mplsvpn.h"
#include "bgpd/bgp_encap.h"
#include "bgpd/bgp_nexthop.h"
#include "bgpd/bgp_damp.h"
#include "bgpd/bgp_advertise.h"
#include "bgpd/bgp_zebra.h"
#include "bgpd/bgp_vty.h"
#include "bgpd/bgp_mpath.h"
#include "bgpd/bgp_nht.h"
#include "bgpd/bgp_updgrp.h"

#if ENABLE_BGP_VNC
#include "bgpd/rfapi/rfapi_backend.h"
#include "bgpd/rfapi/vnc_import_bgp.h"
#include "bgpd/rfapi/vnc_export_bgp.h"
#endif

/* Extern from bgp_dump.c */
extern const char *bgp_origin_str[];
extern const char *bgp_origin_long_str[];

struct bgp_node *
bgp_afi_node_get (struct bgp_table *table, afi_t afi, safi_t safi, struct prefix *p,
		  struct prefix_rd *prd)
{
  struct bgp_node *rn;
  struct bgp_node *prn = NULL;
  
  assert (table);
  if (!table)
    return NULL;
  
  if ((safi == SAFI_MPLS_VPN) || (safi == SAFI_ENCAP))
    {
      prn = bgp_node_get (table, (struct prefix *) prd);

      if (prn->info == NULL)
	prn->info = bgp_table_init (afi, safi);
      else
	bgp_unlock_node (prn);
      table = prn->info;
    }

  rn = bgp_node_get (table, p);

  if ((safi == SAFI_MPLS_VPN) || (safi == SAFI_ENCAP))
    rn->prn = prn;

  return rn;
}

/* Allocate bgp_info_extra */
static struct bgp_info_extra *
bgp_info_extra_new (void)
{
  struct bgp_info_extra *new;
  new = XCALLOC (MTYPE_BGP_ROUTE_EXTRA, sizeof (struct bgp_info_extra));
  return new;
}

static void
bgp_info_extra_free (struct bgp_info_extra **extra)
{
  if (extra && *extra)
    {
      if ((*extra)->damp_info)
        bgp_damp_info_free ((*extra)->damp_info, 0);
      
      (*extra)->damp_info = NULL;
      
      XFREE (MTYPE_BGP_ROUTE_EXTRA, *extra);
      
      *extra = NULL;
    }
}

/* Get bgp_info extra information for the given bgp_info, lazy allocated
 * if required.
 */
struct bgp_info_extra *
bgp_info_extra_get (struct bgp_info *ri)
{
  if (!ri->extra)
    ri->extra = bgp_info_extra_new();
  return ri->extra;
}

/* Allocate new bgp info structure. */
struct bgp_info *
bgp_info_new (void)
{
  return XCALLOC (MTYPE_BGP_ROUTE, sizeof (struct bgp_info));
}

/* Free bgp route information. */
static void
bgp_info_free (struct bgp_info *binfo)
{
  if (binfo->attr)
    bgp_attr_unintern (&binfo->attr);

  bgp_unlink_nexthop(binfo);
  bgp_info_extra_free (&binfo->extra);
  bgp_info_mpath_free (&binfo->mpath);

  peer_unlock (binfo->peer); /* bgp_info peer reference */

  XFREE (MTYPE_BGP_ROUTE, binfo);
}

struct bgp_info *
bgp_info_lock (struct bgp_info *binfo)
{
  binfo->lock++;
  return binfo;
}

struct bgp_info *
bgp_info_unlock (struct bgp_info *binfo)
{
  assert (binfo && binfo->lock > 0);
  binfo->lock--;
  
  if (binfo->lock == 0)
    {
#if 0
      zlog_debug ("%s: unlocked and freeing", __func__);
      zlog_backtrace (LOG_DEBUG);
#endif
      bgp_info_free (binfo);
      return NULL;
    }

#if 0
  if (binfo->lock == 1)
    {
      zlog_debug ("%s: unlocked to 1", __func__);
      zlog_backtrace (LOG_DEBUG);
    }
#endif
  
  return binfo;
}

void
bgp_info_add (struct bgp_node *rn, struct bgp_info *ri)
{
  struct bgp_info *top;

  top = rn->info;
  
  ri->next = rn->info;
  ri->prev = NULL;
  if (top)
    top->prev = ri;
  rn->info = ri;
  
  bgp_info_lock (ri);
  bgp_lock_node (rn);
  peer_lock (ri->peer); /* bgp_info peer reference */
}

/* Do the actual removal of info from RIB, for use by bgp_process 
   completion callback *only* */
static void
bgp_info_reap (struct bgp_node *rn, struct bgp_info *ri)
{
  if (ri->next)
    ri->next->prev = ri->prev;
  if (ri->prev)
    ri->prev->next = ri->next;
  else
    rn->info = ri->next;
  
  bgp_info_mpath_dequeue (ri);
  bgp_info_unlock (ri);
  bgp_unlock_node (rn);
}

void
bgp_info_delete (struct bgp_node *rn, struct bgp_info *ri)
{
  bgp_info_set_flag (rn, ri, BGP_INFO_REMOVED);
  /* set of previous already took care of pcount */
  UNSET_FLAG (ri->flags, BGP_INFO_VALID);
}

/* undo the effects of a previous call to bgp_info_delete; typically
   called when a route is deleted and then quickly re-added before the
   deletion has been processed */
void
bgp_info_restore (struct bgp_node *rn, struct bgp_info *ri)
{
  bgp_info_unset_flag (rn, ri, BGP_INFO_REMOVED);
  /* unset of previous already took care of pcount */
  SET_FLAG (ri->flags, BGP_INFO_VALID);
}

/* Adjust pcount as required */   
static void
bgp_pcount_adjust (struct bgp_node *rn, struct bgp_info *ri)
{
  struct bgp_table *table;

  assert (rn && bgp_node_table (rn));
  assert (ri && ri->peer && ri->peer->bgp);

  table = bgp_node_table (rn);

  if (ri->peer == ri->peer->bgp->peer_self)
    return;
    
  if (!BGP_INFO_COUNTABLE (ri)
      && CHECK_FLAG (ri->flags, BGP_INFO_COUNTED))
    {
          
      UNSET_FLAG (ri->flags, BGP_INFO_COUNTED);
      
      /* slight hack, but more robust against errors. */
      if (ri->peer->pcount[table->afi][table->safi])
        ri->peer->pcount[table->afi][table->safi]--;
      else
        {
          zlog_warn ("%s: Asked to decrement 0 prefix count for peer %s",
                     __func__, ri->peer->host);
          zlog_backtrace (LOG_WARNING);
          zlog_warn ("%s: Please report to Quagga bugzilla", __func__);
        }      
    }
  else if (BGP_INFO_COUNTABLE (ri)
           && !CHECK_FLAG (ri->flags, BGP_INFO_COUNTED))
    {
      SET_FLAG (ri->flags, BGP_INFO_COUNTED);
      ri->peer->pcount[table->afi][table->safi]++;
    }
}


/* Set/unset bgp_info flags, adjusting any other state as needed.
 * This is here primarily to keep prefix-count in check.
 */
void
bgp_info_set_flag (struct bgp_node *rn, struct bgp_info *ri, u_int32_t flag)
{
  SET_FLAG (ri->flags, flag);
  
  /* early bath if we know it's not a flag that changes countability state */
  if (!CHECK_FLAG (flag, BGP_INFO_VALID|BGP_INFO_HISTORY|BGP_INFO_REMOVED))
    return;
  
  bgp_pcount_adjust (rn, ri);
}

void
bgp_info_unset_flag (struct bgp_node *rn, struct bgp_info *ri, u_int32_t flag)
{
  UNSET_FLAG (ri->flags, flag);
  
  /* early bath if we know it's not a flag that changes countability state */
  if (!CHECK_FLAG (flag, BGP_INFO_VALID|BGP_INFO_HISTORY|BGP_INFO_REMOVED))
    return;
  
  bgp_pcount_adjust (rn, ri);
}

/* Get MED value.  If MED value is missing and "bgp bestpath
   missing-as-worst" is specified, treat it as the worst value. */
static u_int32_t
bgp_med_value (struct attr *attr, struct bgp *bgp)
{
  if (attr->flag & ATTR_FLAG_BIT (BGP_ATTR_MULTI_EXIT_DISC))
    return attr->med;
  else
    {
      if (bgp_flag_check (bgp, BGP_FLAG_MED_MISSING_AS_WORST))
	return BGP_MED_MAX;
      else
	return 0;
    }
}

void
bgp_info_path_with_addpath_rx_str (struct bgp_info *ri, char *buf)
{
  if (ri->addpath_rx_id)
    sprintf(buf, "path %s (addpath rxid %d)", ri->peer->host, ri->addpath_rx_id);
  else
    sprintf(buf, "path %s", ri->peer->host);
}

/* Compare two bgp route entity.  If 'new' is preferable over 'exist' return 1. */
static int
bgp_info_cmp (struct bgp *bgp, struct bgp_info *new, struct bgp_info *exist,
	      int *paths_eq, struct bgp_maxpaths_cfg *mpath_cfg, int debug,
              const char *pfx_buf)
{
  struct attr *newattr, *existattr;
  struct attr_extra *newattre, *existattre;
  bgp_peer_sort_t new_sort;
  bgp_peer_sort_t exist_sort;
  u_int32_t new_pref;
  u_int32_t exist_pref;
  u_int32_t new_med;
  u_int32_t exist_med;
  u_int32_t new_weight;
  u_int32_t exist_weight;
  uint32_t newm, existm;
  struct in_addr new_id;
  struct in_addr exist_id;
  int new_cluster;
  int exist_cluster;
  int internal_as_route;
  int confed_as_route;
  int ret;
  char new_buf[PATH_ADDPATH_STR_BUFFER];
  char exist_buf[PATH_ADDPATH_STR_BUFFER];

  *paths_eq = 0;

  /* 0. Null check. */
  if (new == NULL)
    {
      if (debug)
        zlog_debug("%s: new is NULL", pfx_buf);
      return 0;
    }

  if (debug)
    bgp_info_path_with_addpath_rx_str (new, new_buf);

  if (exist == NULL)
    {
      if (debug)
        zlog_debug("%s: %s is the initial bestpath", pfx_buf, new_buf);
      return 1;
    }

  if (debug)
    {
      bgp_info_path_with_addpath_rx_str (exist, exist_buf);
      zlog_debug("%s: Comparing %s flags 0x%x with %s flags 0x%x",
                 pfx_buf, new_buf, new->flags, exist_buf, exist->flags);
    }

  newattr = new->attr;
  existattr = exist->attr;
  newattre = newattr->extra;
  existattre = existattr->extra;

  /* 1. Weight check. */
  new_weight = exist_weight = 0;

  if (newattre)
    new_weight = newattre->weight;
  if (existattre)
    exist_weight = existattre->weight;

  if (new_weight > exist_weight)
    {
      if (debug)
        zlog_debug("%s: %s wins over %s due to weight %d > %d",
                   pfx_buf, new_buf, exist_buf, new_weight, exist_weight);
      return 1;
    }

  if (new_weight < exist_weight)
    {
      if (debug)
        zlog_debug("%s: %s loses to %s due to weight %d < %d",
                   pfx_buf, new_buf, exist_buf, new_weight, exist_weight);
      return 0;
    }

  /* 2. Local preference check. */
  new_pref = exist_pref = bgp->default_local_pref;

  if (newattr->flag & ATTR_FLAG_BIT (BGP_ATTR_LOCAL_PREF))
    new_pref = newattr->local_pref;
  if (existattr->flag & ATTR_FLAG_BIT (BGP_ATTR_LOCAL_PREF))
    exist_pref = existattr->local_pref;

  if (new_pref > exist_pref)
    {
      if (debug)
        zlog_debug("%s: %s wins over %s due to localpref %d > %d",
                   pfx_buf, new_buf, exist_buf, new_pref, exist_pref);
      return 1;
    }

  if (new_pref < exist_pref)
    {
      if (debug)
        zlog_debug("%s: %s loses to %s due to localpref %d < %d",
                   pfx_buf, new_buf, exist_buf, new_pref, exist_pref);
      return 0;
    }

  /* 3. Local route check. We prefer:
   *  - BGP_ROUTE_STATIC
   *  - BGP_ROUTE_AGGREGATE
   *  - BGP_ROUTE_REDISTRIBUTE
   */
  if (! (new->sub_type == BGP_ROUTE_NORMAL))
    {
      if (debug)
        zlog_debug("%s: %s wins over %s due to preferred BGP_ROUTE type",
                   pfx_buf, new_buf, exist_buf);
      return 1;
    }

  if (! (exist->sub_type == BGP_ROUTE_NORMAL))
    {
      if (debug)
        zlog_debug("%s: %s loses to %s due to preferred BGP_ROUTE type",
                   pfx_buf, new_buf, exist_buf);
      return 0;
    }

  /* 4. AS path length check. */
  if (! bgp_flag_check (bgp, BGP_FLAG_ASPATH_IGNORE))
    {
      int exist_hops = aspath_count_hops (existattr->aspath);
      int exist_confeds = aspath_count_confeds (existattr->aspath);
      
      if (bgp_flag_check (bgp, BGP_FLAG_ASPATH_CONFED))
	{
	  int aspath_hops;
	  
	  aspath_hops = aspath_count_hops (newattr->aspath);
          aspath_hops += aspath_count_confeds (newattr->aspath);
          
	  if ( aspath_hops < (exist_hops + exist_confeds))
            {
              if (debug)
                zlog_debug("%s: %s wins over %s due to aspath (with confeds) hopcount %d < %d",
                           pfx_buf, new_buf, exist_buf,
                           aspath_hops, (exist_hops + exist_confeds));
	      return 1;
            }

	  if ( aspath_hops > (exist_hops + exist_confeds))
            {
              if (debug)
                zlog_debug("%s: %s loses to %s due to aspath (with confeds) hopcount %d > %d",
                           pfx_buf, new_buf, exist_buf,
                           aspath_hops, (exist_hops + exist_confeds));
	      return 0;
            }
	}
      else
	{
	  int newhops = aspath_count_hops (newattr->aspath);
	  
	  if (newhops < exist_hops)
            {
              if (debug)
                zlog_debug("%s: %s wins over %s due to aspath hopcount %d < %d",
                           pfx_buf, new_buf, exist_buf, newhops, exist_hops);
	      return 1;
            }

          if (newhops > exist_hops)
            {
              if (debug)
                zlog_debug("%s: %s loses to %s due to aspath hopcount %d > %d",
                           pfx_buf, new_buf, exist_buf, newhops, exist_hops);
	      return 0;
            }
	}
    }

  /* 5. Origin check. */
  if (newattr->origin < existattr->origin)
    {
      if (debug)
        zlog_debug("%s: %s wins over %s due to ORIGIN %s < %s",
                   pfx_buf, new_buf, exist_buf,
                   bgp_origin_long_str[newattr->origin],
                   bgp_origin_long_str[existattr->origin]);
      return 1;
    }

  if (newattr->origin > existattr->origin)
    {
      if (debug)
        zlog_debug("%s: %s loses to %s due to ORIGIN %s > %s",
                   pfx_buf, new_buf, exist_buf,
                   bgp_origin_long_str[newattr->origin],
                   bgp_origin_long_str[existattr->origin]);
      return 0;
    }

  /* 6. MED check. */
  internal_as_route = (aspath_count_hops (newattr->aspath) == 0
		      && aspath_count_hops (existattr->aspath) == 0);
  confed_as_route = (aspath_count_confeds (newattr->aspath) > 0
		    && aspath_count_confeds (existattr->aspath) > 0
		    && aspath_count_hops (newattr->aspath) == 0
		    && aspath_count_hops (existattr->aspath) == 0);
  
  if (bgp_flag_check (bgp, BGP_FLAG_ALWAYS_COMPARE_MED)
      || (bgp_flag_check (bgp, BGP_FLAG_MED_CONFED)
	 && confed_as_route)
      || aspath_cmp_left (newattr->aspath, existattr->aspath)
      || aspath_cmp_left_confed (newattr->aspath, existattr->aspath)
      || internal_as_route)
    {
      new_med = bgp_med_value (new->attr, bgp);
      exist_med = bgp_med_value (exist->attr, bgp);

      if (new_med < exist_med)
        {
          if (debug)
            zlog_debug("%s: %s wins over %s due to MED %d < %d",
                       pfx_buf, new_buf, exist_buf, new_med, exist_med);
	  return 1;
        }

      if (new_med > exist_med)
        {
          if (debug)
            zlog_debug("%s: %s loses to %s due to MED %d > %d",
                       pfx_buf, new_buf, exist_buf, new_med, exist_med);
	  return 0;
        }
    }

  /* 7. Peer type check. */
  new_sort = new->peer->sort;
  exist_sort = exist->peer->sort;

  if (new_sort == BGP_PEER_EBGP
      && (exist_sort == BGP_PEER_IBGP || exist_sort == BGP_PEER_CONFED))
    {
      if (debug)
        zlog_debug("%s: %s wins over %s due to eBGP peer > iBGP peer",
                   pfx_buf, new_buf, exist_buf);
      return 1;
    }

  if (exist_sort == BGP_PEER_EBGP
      && (new_sort == BGP_PEER_IBGP || new_sort == BGP_PEER_CONFED))
    {
      if (debug)
        zlog_debug("%s: %s loses to %s due to iBGP peer < eBGP peer",
                   pfx_buf, new_buf, exist_buf);
      return 0;
    }

  /* 8. IGP metric check. */
  newm = existm = 0;

  if (new->extra)
    newm = new->extra->igpmetric;
  if (exist->extra)
    existm = exist->extra->igpmetric;

  if (newm < existm)
    {
      if (debug)
        zlog_debug("%s: %s wins over %s due to IGP metric %d < %d",
                   pfx_buf, new_buf, exist_buf, newm, existm);
      ret = 1;
    }

  if (newm > existm)
    {
      if (debug)
        zlog_debug("%s: %s loses to %s due to IGP metric %d > %d",
                   pfx_buf, new_buf, exist_buf, newm, existm);
      ret = 0;
    }

  /* 9. Same IGP metric. Compare the cluster list length as
     representative of IGP hops metric. Rewrite the metric value
     pair (newm, existm) with the cluster list length. Prefer the
     path with smaller cluster list length.                       */
  if (newm == existm)
    {
      if (peer_sort (new->peer) == BGP_PEER_IBGP
	  && peer_sort (exist->peer) == BGP_PEER_IBGP
	  && (mpath_cfg == NULL ||
              CHECK_FLAG (mpath_cfg->ibgp_flags,
                          BGP_FLAG_IBGP_MULTIPATH_SAME_CLUSTERLEN)))
	{
	  newm = BGP_CLUSTER_LIST_LENGTH(new->attr);
	  existm = BGP_CLUSTER_LIST_LENGTH(exist->attr);

	  if (newm < existm)
            {
              if (debug)
                zlog_debug("%s: %s wins over %s due to CLUSTER_LIST length %d < %d",
                           pfx_buf, new_buf, exist_buf, newm, existm);
	      ret = 1;
            }

	  if (newm > existm)
            {
              if (debug)
                zlog_debug("%s: %s loses to %s due to CLUSTER_LIST length %d > %d",
                           pfx_buf, new_buf, exist_buf, newm, existm);
	      ret = 0;
            }
	}
    }

  /* 10. confed-external vs. confed-internal */
  if (CHECK_FLAG(bgp->config, BGP_CONFIG_CONFEDERATION))
    {
      if (new_sort == BGP_PEER_CONFED && exist_sort == BGP_PEER_IBGP)
        {
          if (debug)
            zlog_debug("%s: %s wins over %s due to confed-external peer > confed-internal peer",
                       pfx_buf, new_buf, exist_buf);
          return 1;
        }

      if (exist_sort == BGP_PEER_CONFED && new_sort == BGP_PEER_IBGP)
        {
          if (debug)
            zlog_debug("%s: %s loses to %s due to confed-internal peer < confed-external peer",
                       pfx_buf, new_buf, exist_buf);
          return 0;
        }
    }

  /* 11. Maximum path check. */
  if (newm == existm)
    {
      if (bgp_flag_check(bgp, BGP_FLAG_ASPATH_MULTIPATH_RELAX))
        {

	  /*
	   * For the two paths, all comparison steps till IGP metric
	   * have succeeded - including AS_PATH hop count. Since 'bgp
	   * bestpath as-path multipath-relax' knob is on, we don't need
	   * an exact match of AS_PATH. Thus, mark the paths are equal.
	   * That will trigger both these paths to get into the multipath
	   * array.
	   */
	  *paths_eq = 1;

          if (debug)
            zlog_debug("%s: %s and %s are equal via multipath-relax",
                       pfx_buf, new_buf, exist_buf);
        }
      else if (new->peer->sort == BGP_PEER_IBGP)
	{
	  if (aspath_cmp (new->attr->aspath, exist->attr->aspath))
            {
	      *paths_eq = 1;

              if (debug)
                zlog_debug("%s: %s and %s are equal via matching aspaths",
                           pfx_buf, new_buf, exist_buf);
            }
	}
      else if (new->peer->as == exist->peer->as)
        {
	  *paths_eq = 1;

          if (debug)
            zlog_debug("%s: %s and %s are equal via same remote-as",
                       pfx_buf, new_buf, exist_buf);
        }
    }
  else
    {
      /*
       * TODO: If unequal cost ibgp multipath is enabled we can
       * mark the paths as equal here instead of returning
       */
      if (debug)
        {
          if (ret == 1)
            zlog_debug("%s: %s wins over %s after IGP metric comparison",
                       pfx_buf, new_buf, exist_buf);
          else
            zlog_debug("%s: %s loses to %s after IGP metric comparison",
                       pfx_buf, new_buf, exist_buf);
        }
      return ret;
    }

  /* 12. If both paths are external, prefer the path that was received
     first (the oldest one).  This step minimizes route-flap, since a
     newer path won't displace an older one, even if it was the
     preferred route based on the additional decision criteria below.  */
  if (! bgp_flag_check (bgp, BGP_FLAG_COMPARE_ROUTER_ID)
      && new_sort == BGP_PEER_EBGP
      && exist_sort == BGP_PEER_EBGP)
    {
      if (CHECK_FLAG (new->flags, BGP_INFO_SELECTED))
        {
          if (debug)
              zlog_debug("%s: %s wins over %s due to oldest external",
                         pfx_buf, new_buf, exist_buf);
	  return 1;
        }

      if (CHECK_FLAG (exist->flags, BGP_INFO_SELECTED))
        {
          if (debug)
              zlog_debug("%s: %s loses to %s due to oldest external",
                         pfx_buf, new_buf, exist_buf);
	  return 0;
        }
    }

  /* 13. Router-ID comparision. */
  /* If one of the paths is "stale", the corresponding peer router-id will
   * be 0 and would always win over the other path. If originator id is
   * used for the comparision, it will decide which path is better.
   */
  if (newattr->flag & ATTR_FLAG_BIT(BGP_ATTR_ORIGINATOR_ID))
    new_id.s_addr = newattre->originator_id.s_addr;
  else
    new_id.s_addr = new->peer->remote_id.s_addr;
  if (existattr->flag & ATTR_FLAG_BIT(BGP_ATTR_ORIGINATOR_ID))
    exist_id.s_addr = existattre->originator_id.s_addr;
  else
    exist_id.s_addr = exist->peer->remote_id.s_addr;

  if (ntohl (new_id.s_addr) < ntohl (exist_id.s_addr))
    {
      if (debug)
        zlog_debug("%s: %s wins over %s due to Router-ID comparison",
                   pfx_buf, new_buf, exist_buf);
      return 1;
    }

  if (ntohl (new_id.s_addr) > ntohl (exist_id.s_addr))
    {
      if (debug)
        zlog_debug("%s: %s loses to %s due to Router-ID comparison",
                   pfx_buf, new_buf, exist_buf);
      return 0;
    }

  /* 14. Cluster length comparision. */
  new_cluster = BGP_CLUSTER_LIST_LENGTH(new->attr);
  exist_cluster = BGP_CLUSTER_LIST_LENGTH(exist->attr);

  if (new_cluster < exist_cluster)
    {
      if (debug)
        zlog_debug("%s: %s wins over %s due to CLUSTER_LIST length %d < %d",
                   pfx_buf, new_buf, exist_buf, new_cluster, exist_cluster);
      return 1;
    }

  if (new_cluster > exist_cluster)
    {
      if (debug)
        zlog_debug("%s: %s loses to %s due to CLUSTER_LIST length %d > %d",
                   pfx_buf, new_buf, exist_buf, new_cluster, exist_cluster);
      return 0;
    }

  /* 15. Neighbor address comparision. */
  /* Do this only if neither path is "stale" as stale paths do not have
   * valid peer information (as the connection may or may not be up).
   */
  if (CHECK_FLAG (exist->flags, BGP_INFO_STALE))
    {
      if (debug)
        zlog_debug("%s: %s wins over %s due to latter path being STALE",
                   pfx_buf, new_buf, exist_buf);
      return 1;
    }

  if (CHECK_FLAG (new->flags, BGP_INFO_STALE))
    {
      if (debug)
        zlog_debug("%s: %s loses to %s due to former path being STALE",
                   pfx_buf, new_buf, exist_buf);
      return 0;
    }

  /* locally configured routes to advertise do not have su_remote */
  if (new->peer->su_remote == NULL)
    return 0;
  if (exist->peer->su_remote == NULL)
    return 1;
  
  ret = sockunion_cmp (new->peer->su_remote, exist->peer->su_remote);

  if (ret == 1)
    {
      if (debug)
        zlog_debug("%s: %s loses to %s due to Neighor IP comparison",
                   pfx_buf, new_buf, exist_buf);
      return 0;
    }

  if (ret == -1)
    {
      if (debug)
        zlog_debug("%s: %s wins over %s due to Neighor IP comparison",
                   pfx_buf, new_buf, exist_buf);
      return 1;
    }

  if (debug)
    zlog_debug("%s: %s wins over %s due to nothing left to compare",
               pfx_buf, new_buf, exist_buf);

  return 1;
}

/* Compare two bgp route entity.  Return -1 if new is preferred, 1 if exist
 * is preferred, or 0 if they are the same (usually will only occur if
 * multipath is enabled 
 * This version is compatible with */
int
bgp_info_cmp_compatible (struct bgp *bgp, struct bgp_info *new, struct bgp_info *exist,
                         afi_t afi, safi_t safi)
{
  int paths_eq;
  int ret;
  ret = bgp_info_cmp (bgp, new, exist, &paths_eq, NULL, 0, __func__);

  if (paths_eq)
    ret = 0;
  else 
    {
      if (ret == 1)
        ret = -1;
      else 
        ret = 1;
    }
  return ret;
}

static enum filter_type
bgp_input_filter (struct peer *peer, struct prefix *p, struct attr *attr,
		  afi_t afi, safi_t safi)
{
  struct bgp_filter *filter;

  filter = &peer->filter[afi][safi];

#define FILTER_EXIST_WARN(F,f,filter) \
  if (BGP_DEBUG (update, UPDATE_IN) \
      && !(F ## _IN (filter))) \
    zlog_warn ("%s: Could not find configured input %s-list %s!", \
               peer->host, #f, F ## _IN_NAME(filter));
  
  if (DISTRIBUTE_IN_NAME (filter)) {
    FILTER_EXIST_WARN(DISTRIBUTE, distribute, filter);
      
    if (access_list_apply (DISTRIBUTE_IN (filter), p) == FILTER_DENY)
      return FILTER_DENY;
  }

  if (PREFIX_LIST_IN_NAME (filter)) {
    FILTER_EXIST_WARN(PREFIX_LIST, prefix, filter);
    
    if (prefix_list_apply (PREFIX_LIST_IN (filter), p) == PREFIX_DENY)
      return FILTER_DENY;
  }
  
  if (FILTER_LIST_IN_NAME (filter)) {
    FILTER_EXIST_WARN(FILTER_LIST, as, filter);
    
    if (as_list_apply (FILTER_LIST_IN (filter), attr->aspath)== AS_FILTER_DENY)
      return FILTER_DENY;
  }
  
  return FILTER_PERMIT;
#undef FILTER_EXIST_WARN
}

static enum filter_type
bgp_output_filter (struct peer *peer, struct prefix *p, struct attr *attr,
		   afi_t afi, safi_t safi)
{
  struct bgp_filter *filter;

  filter = &peer->filter[afi][safi];

#define FILTER_EXIST_WARN(F,f,filter) \
  if (BGP_DEBUG (update, UPDATE_OUT) \
      && !(F ## _OUT (filter))) \
    zlog_warn ("%s: Could not find configured output %s-list %s!", \
               peer->host, #f, F ## _OUT_NAME(filter));

  if (DISTRIBUTE_OUT_NAME (filter)) {
    FILTER_EXIST_WARN(DISTRIBUTE, distribute, filter);
    
    if (access_list_apply (DISTRIBUTE_OUT (filter), p) == FILTER_DENY)
      return FILTER_DENY;
  }

  if (PREFIX_LIST_OUT_NAME (filter)) {
    FILTER_EXIST_WARN(PREFIX_LIST, prefix, filter);
    
    if (prefix_list_apply (PREFIX_LIST_OUT (filter), p) == PREFIX_DENY)
      return FILTER_DENY;
  }

  if (FILTER_LIST_OUT_NAME (filter)) {
    FILTER_EXIST_WARN(FILTER_LIST, as, filter);
    
    if (as_list_apply (FILTER_LIST_OUT (filter), attr->aspath) == AS_FILTER_DENY)
      return FILTER_DENY;
  }

  return FILTER_PERMIT;
#undef FILTER_EXIST_WARN
}

/* If community attribute includes no_export then return 1. */
static int
bgp_community_filter (struct peer *peer, struct attr *attr)
{
  if (attr->community)
    {
      /* NO_ADVERTISE check. */
      if (community_include (attr->community, COMMUNITY_NO_ADVERTISE))
	return 1;

      /* NO_EXPORT check. */
      if (peer->sort == BGP_PEER_EBGP &&
	  community_include (attr->community, COMMUNITY_NO_EXPORT))
	return 1;

      /* NO_EXPORT_SUBCONFED check. */
      if (peer->sort == BGP_PEER_EBGP
	  || peer->sort == BGP_PEER_CONFED)
	if (community_include (attr->community, COMMUNITY_NO_EXPORT_SUBCONFED))
	  return 1;
    }
  return 0;
}

/* Route reflection loop check.  */
static int
bgp_cluster_filter (struct peer *peer, struct attr *attr)
{
  struct in_addr cluster_id;

  if (attr->extra && attr->extra->cluster)
    {
      if (peer->bgp->config & BGP_CONFIG_CLUSTER_ID)
	cluster_id = peer->bgp->cluster_id;
      else
	cluster_id = peer->bgp->router_id;
      
      if (cluster_loop_check (attr->extra->cluster, cluster_id))
	return 1;
    }
  return 0;
}

static int
bgp_input_modifier (struct peer *peer, struct prefix *p, struct attr *attr,
		    afi_t afi, safi_t safi, const char *rmap_name)
{
  struct bgp_filter *filter;
  struct bgp_info info;
  route_map_result_t ret;
  struct route_map *rmap = NULL;

  filter = &peer->filter[afi][safi];

  /* Apply default weight value. */
  if (peer->weight[afi][safi])
    (bgp_attr_extra_get (attr))->weight = peer->weight[afi][safi];

  if (rmap_name)
    {
      rmap = route_map_lookup_by_name(rmap_name);

      if (rmap == NULL)
	    return RMAP_DENY;
    }
  else
    {
      if (ROUTE_MAP_IN_NAME(filter))
        {
          rmap = ROUTE_MAP_IN (filter);

          if (rmap == NULL)
	        return RMAP_DENY;
        }
    }

  /* Route map apply. */
  if (rmap)
    {
      /* Duplicate current value to new strucutre for modification. */
      info.peer = peer;
      info.attr = attr;

      SET_FLAG (peer->rmap_type, PEER_RMAP_TYPE_IN); 

      /* Apply BGP route map to the attribute. */
      ret = route_map_apply (rmap, p, RMAP_BGP, &info);

      peer->rmap_type = 0;

      if (ret == RMAP_DENYMATCH)
	{
	  /* Free newly generated AS path and community by route-map. */
	  bgp_attr_flush (attr);
	  return RMAP_DENY;
	}
    }
  return RMAP_PERMIT;
}

static int
bgp_output_modifier (struct peer *peer, struct prefix *p, struct attr *attr,
		     afi_t afi, safi_t safi, const char *rmap_name)
{
  struct bgp_filter *filter;
  struct bgp_info info;
  route_map_result_t ret;
  struct route_map *rmap = NULL;

  filter = &peer->filter[afi][safi];

  /* Apply default weight value. */
  if (peer->weight[afi][safi])
    (bgp_attr_extra_get (attr))->weight = peer->weight[afi][safi];

  if (rmap_name)
    {
      rmap = route_map_lookup_by_name(rmap_name);

      if (rmap == NULL)
	    return RMAP_DENY;
    }
  else
    {
      if (ROUTE_MAP_OUT_NAME(filter))
        {
          rmap = ROUTE_MAP_OUT (filter);

          if (rmap == NULL)
	        return RMAP_DENY;
        }
    }

  /* Route map apply. */
  if (rmap)
    {
      /* Duplicate current value to new strucutre for modification. */
      info.peer = peer;
      info.attr = attr;

      SET_FLAG (peer->rmap_type, PEER_RMAP_TYPE_OUT);

      /* Apply BGP route map to the attribute. */
      ret = route_map_apply (rmap, p, RMAP_BGP, &info);

      peer->rmap_type = 0;

      if (ret == RMAP_DENYMATCH)
	/* caller has multiple error paths with bgp_attr_flush() */
	return RMAP_DENY;
    }
  return RMAP_PERMIT;
}

/* If this is an EBGP peer with remove-private-AS */
static void
bgp_peer_remove_private_as(struct bgp *bgp, afi_t afi, safi_t safi,
                           struct peer *peer, struct attr *attr)
{
  if (peer->sort == BGP_PEER_EBGP &&
      (peer_af_flag_check (peer, afi, safi, PEER_FLAG_REMOVE_PRIVATE_AS_ALL_REPLACE) ||
       peer_af_flag_check (peer, afi, safi, PEER_FLAG_REMOVE_PRIVATE_AS_REPLACE) ||
       peer_af_flag_check (peer, afi, safi, PEER_FLAG_REMOVE_PRIVATE_AS_ALL) ||
       peer_af_flag_check (peer, afi, safi, PEER_FLAG_REMOVE_PRIVATE_AS)))
    {
      // Take action on the entire aspath
      if (peer_af_flag_check (peer, afi, safi, PEER_FLAG_REMOVE_PRIVATE_AS_ALL_REPLACE) ||
          peer_af_flag_check (peer, afi, safi, PEER_FLAG_REMOVE_PRIVATE_AS_ALL))
        {
          if (peer_af_flag_check (peer, afi, safi, PEER_FLAG_REMOVE_PRIVATE_AS_ALL_REPLACE))
            attr->aspath = aspath_replace_private_asns (attr->aspath, bgp->as);

          // The entire aspath consists of private ASNs so create an empty aspath
          else if (aspath_private_as_check (attr->aspath))
            attr->aspath = aspath_empty_get ();

          // There are some public and some private ASNs, remove the private ASNs
          else
            attr->aspath = aspath_remove_private_asns (attr->aspath);
        }

      // 'all' was not specified so the entire aspath must be private ASNs
      // for us to do anything
      else if (aspath_private_as_check (attr->aspath))
        {
          if (peer_af_flag_check (peer, afi, safi, PEER_FLAG_REMOVE_PRIVATE_AS_REPLACE))
            attr->aspath = aspath_replace_private_asns (attr->aspath, bgp->as);
          else
            attr->aspath = aspath_empty_get ();
        }
    }
}

/* If this is an EBGP peer with as-override */
static void
bgp_peer_as_override(struct bgp *bgp, afi_t afi, safi_t safi,
                     struct peer *peer, struct attr *attr)
{
  if (peer->sort == BGP_PEER_EBGP &&
      peer_af_flag_check (peer, afi, safi, PEER_FLAG_AS_OVERRIDE))
    {
      if (aspath_single_asn_check (attr->aspath, peer->as))
        attr->aspath = aspath_replace_specific_asn (attr->aspath, peer->as, bgp->as);
    }
}

static void
subgroup_announce_reset_nhop (u_char family, struct attr *attr)
{
  if (family == AF_INET)
    attr->nexthop.s_addr = 0;
  if (family == AF_INET6)
    memset (&attr->extra->mp_nexthop_global, 0, IPV6_MAX_BYTELEN);
}

int
subgroup_announce_check (struct bgp_info *ri, struct update_subgroup *subgrp,
			 struct prefix *p, struct attr *attr)
{
  struct bgp_filter *filter;
  struct peer *from;
  struct peer *peer;
  struct peer *onlypeer;
  struct bgp *bgp;
  struct attr *riattr;
  struct peer_af *paf;
  char buf[SU_ADDRSTRLEN];
  int ret;
  int transparent;
  int reflect;
  afi_t afi;
  safi_t safi;
  int samepeer_safe = 0;	/* for synthetic mplsvpns routes */

  if (DISABLE_BGP_ANNOUNCE)
    return 0;

  afi = SUBGRP_AFI(subgrp);
  safi = SUBGRP_SAFI(subgrp);
  peer = SUBGRP_PEER(subgrp);
  onlypeer = NULL;
  if (CHECK_FLAG (peer->flags, PEER_FLAG_LONESOUL))
    onlypeer = SUBGRP_PFIRST(subgrp)->peer;

  from = ri->peer;
  filter = &peer->filter[afi][safi];
  bgp = SUBGRP_INST(subgrp);
  riattr = bgp_info_mpath_count (ri) ? bgp_info_mpath_attr (ri) : ri->attr;

#if ENABLE_BGP_VNC
  if (((afi == AFI_IP) || (afi == AFI_IP6)) && (safi == SAFI_MPLS_VPN) &&
      ((ri->type == ZEBRA_ROUTE_BGP_DIRECT) ||
       (ri->type == ZEBRA_ROUTE_BGP_DIRECT_EXT))) {

    /*
     * direct and direct_ext type routes originate internally even
     * though they can have peer pointers that reference other systems
     */
    char    buf[BUFSIZ];
    prefix2str(p, buf, BUFSIZ);
    zlog_debug("%s: pfx %s bgp_direct->vpn route peer safe", __func__, buf);
    samepeer_safe = 1;
  }
#endif

  /* With addpath we may be asked to TX all kinds of paths so make sure
   * ri is valid */
  if (!CHECK_FLAG (ri->flags, BGP_INFO_VALID) ||
      CHECK_FLAG (ri->flags, BGP_INFO_HISTORY) ||
      CHECK_FLAG (ri->flags, BGP_INFO_REMOVED))
    {
      return 0;
    }

  /* If this is not the bestpath then check to see if there is an enabled addpath
   * feature that requires us to advertise it */
  if (! CHECK_FLAG (ri->flags, BGP_INFO_SELECTED))
    {
      if (! bgp_addpath_tx_path(peer, afi, safi, ri))
        {
          return 0;
        }
    }

  /* Aggregate-address suppress check. */
  if (ri->extra && ri->extra->suppress)
    if (! UNSUPPRESS_MAP_NAME (filter))
      {
	return 0;
      }

  /* Do not send back route to sender. */
  if (onlypeer && from == onlypeer)
    {
      return 0;
    }

  /* Do not send the default route in the BGP table if the neighbor is
   * configured for default-originate */
  if (CHECK_FLAG (peer->af_flags[afi][safi], PEER_FLAG_DEFAULT_ORIGINATE))
    {
      if (p->family == AF_INET && p->u.prefix4.s_addr == INADDR_ANY)
        return 0;
      else if (p->family == AF_INET6 && p->prefixlen == 0)
        return 0;
    }

  /* Transparency check. */
  if (CHECK_FLAG (peer->af_flags[afi][safi], PEER_FLAG_RSERVER_CLIENT)
      && CHECK_FLAG (from->af_flags[afi][safi], PEER_FLAG_RSERVER_CLIENT))
    transparent = 1;
  else
    transparent = 0;

  /* If community is not disabled check the no-export and local. */
  if (! transparent && bgp_community_filter (peer, riattr))
    {
      if (bgp_debug_update(NULL, p, subgrp->update_group, 0))
	zlog_debug ("subgrpannouncecheck: community filter check fail");
      return 0;
    }

  /* If the attribute has originator-id and it is same as remote
     peer's id. */
  if (onlypeer &&
      riattr->flag & ATTR_FLAG_BIT (BGP_ATTR_ORIGINATOR_ID) &&
      (IPV4_ADDR_SAME (&onlypeer->remote_id, &riattr->extra->originator_id)))
	{
          if (bgp_debug_update(NULL, p, subgrp->update_group, 0))
	    zlog_debug ("%s [Update:SEND] %s/%d originator-id is same as "
		  "remote router-id",
		  onlypeer->host,
		  inet_ntop(p->family, &p->u.prefix, buf, SU_ADDRSTRLEN),
		  p->prefixlen);
	  return 0;
	}

  /* ORF prefix-list filter check */
  if (CHECK_FLAG (peer->af_cap[afi][safi], PEER_CAP_ORF_PREFIX_RM_ADV)
      && (CHECK_FLAG (peer->af_cap[afi][safi], PEER_CAP_ORF_PREFIX_SM_RCV)
	  || CHECK_FLAG (peer->af_cap[afi][safi],
			 PEER_CAP_ORF_PREFIX_SM_OLD_RCV)))
    if (peer->orf_plist[afi][safi])
      {
	if (prefix_list_apply (peer->orf_plist[afi][safi], p) == PREFIX_DENY)
	  {
            if (bgp_debug_update(NULL, p, subgrp->update_group, 0))
              zlog_debug ("%s [Update:SEND] %s/%d is filtered via ORF",
                          peer->host,
                          inet_ntop(p->family, &p->u.prefix, buf, SU_ADDRSTRLEN),
                          p->prefixlen);
	    return 0;
	  }
      }

  /* Output filter check. */
  if (bgp_output_filter (peer, p, riattr, afi, safi) == FILTER_DENY)
    {
      if (bgp_debug_update(NULL, p, subgrp->update_group, 0))
	zlog_debug ("%s [Update:SEND] %s/%d is filtered",
	      peer->host,
	      inet_ntop(p->family, &p->u.prefix, buf, SU_ADDRSTRLEN),
	      p->prefixlen);
      return 0;
    }

#ifdef BGP_SEND_ASPATH_CHECK
  /* AS path loop check. */
  if (onlypeer && aspath_loop_check (riattr->aspath, onlypeer->as))
    {
      if (bgp_debug_update(NULL, p, subgrp->update_group, 0))
        zlog_debug ("%s [Update:SEND] suppress announcement to peer AS %u "
	      "that is part of AS path.",
	      onlypeer->host, onlypeer->as);
      return 0;
    }
#endif /* BGP_SEND_ASPATH_CHECK */

  /* If we're a CONFED we need to loop check the CONFED ID too */
  if (CHECK_FLAG(bgp->config, BGP_CONFIG_CONFEDERATION))
    {
      if (aspath_loop_check(riattr->aspath, bgp->confed_id))
	{
          if (bgp_debug_update(NULL, p, subgrp->update_group, 0))
	    zlog_debug ("%s [Update:SEND] suppress announcement to peer AS %u"
		  " is AS path.",
		  peer->host,
		  bgp->confed_id);
	  return 0;
	}
    }

  /* Route-Reflect check. */
  if (from->sort == BGP_PEER_IBGP && peer->sort == BGP_PEER_IBGP)
    reflect = 1;
  else
    reflect = 0;

  /* IBGP reflection check. */
  if (reflect && !samepeer_safe)
    {
      /* A route from a Client peer. */
      if (CHECK_FLAG (from->af_flags[afi][safi], PEER_FLAG_REFLECTOR_CLIENT))
	{
	  /* Reflect to all the Non-Client peers and also to the
             Client peers other than the originator.  Originator check
             is already done.  So there is noting to do. */
	  /* no bgp client-to-client reflection check. */
	  if (bgp_flag_check (bgp, BGP_FLAG_NO_CLIENT_TO_CLIENT))
	    if (CHECK_FLAG (peer->af_flags[afi][safi],
			    PEER_FLAG_REFLECTOR_CLIENT))
	      return 0;
	}
      else
	{
	  /* A route from a Non-client peer. Reflect to all other
	     clients. */
	  if (! CHECK_FLAG (peer->af_flags[afi][safi],
			    PEER_FLAG_REFLECTOR_CLIENT))
	    return 0;
	}
    }

  /* For modify attribute, copy it to temporary structure. */
  bgp_attr_dup (attr, riattr);

  /* If local-preference is not set. */
  if ((peer->sort == BGP_PEER_IBGP
       || peer->sort == BGP_PEER_CONFED)
      && (! (attr->flag & ATTR_FLAG_BIT (BGP_ATTR_LOCAL_PREF))))
    {
      attr->flag |= ATTR_FLAG_BIT (BGP_ATTR_LOCAL_PREF);
      attr->local_pref = bgp->default_local_pref;
    }

  /* If originator-id is not set and the route is to be reflected,
     set the originator id */
  if (reflect && (!(attr->flag & ATTR_FLAG_BIT(BGP_ATTR_ORIGINATOR_ID))))
    {
      attr->extra = bgp_attr_extra_get(attr);
      IPV4_ADDR_COPY(&(attr->extra->originator_id), &(from->remote_id));
      SET_FLAG(attr->flag, BGP_ATTR_ORIGINATOR_ID);
    }

  /* Remove MED if its an EBGP peer - will get overwritten by route-maps */
  if (peer->sort == BGP_PEER_EBGP
      && attr->flag & ATTR_FLAG_BIT (BGP_ATTR_MULTI_EXIT_DISC))
    {
      if (from != bgp->peer_self && ! transparent
	  && ! CHECK_FLAG (peer->af_flags[afi][safi], PEER_FLAG_MED_UNCHANGED))
	attr->flag &= ~(ATTR_FLAG_BIT (BGP_ATTR_MULTI_EXIT_DISC));
    }

  /* Since the nexthop attribute can vary per peer, it is not explicitly set
   * in announce check, only certain flags and length (or number of nexthops
   * -- for IPv6/MP_REACH) are set here in order to guide the update formation
   * code in setting the nexthop(s) on a per peer basis in reformat_peer().
   * Typically, the source nexthop in the attribute is preserved but in the
   * scenarios where we know it will always be overwritten, we reset the
   * nexthop to "0" in an attempt to achieve better Update packing. An
   * example of this is when a prefix from each of 2 IBGP peers needs to be
   * announced to an EBGP peer (and they have the same attributes barring
   * their nexthop).
   */
  if (reflect)
    SET_FLAG(attr->rmap_change_flags, BATTR_REFLECTED);

#define NEXTHOP_IS_V6 (\
    (safi != SAFI_ENCAP && safi != SAFI_MPLS_VPN &&\
     (p->family == AF_INET6 || peer_cap_enhe(peer))) || \
    ((safi == SAFI_ENCAP || safi == SAFI_MPLS_VPN) &&\
     attr->extra->mp_nexthop_len >= IPV6_MAX_BYTELEN))

  /* IPv6/MP starts with 1 nexthop. The link-local address is passed only if
   * the peer (group) is configured to receive link-local nexthop unchanged
   * and it is available in the prefix OR we're not reflecting the route and
   * the peer (group) to whom we're going to announce is on a shared network
   * and this is either a self-originated route or the peer is EBGP.
   */
  if (NEXTHOP_IS_V6)
    {
      attr->extra->mp_nexthop_len = BGP_ATTR_NHLEN_IPV6_GLOBAL;
      if ((CHECK_FLAG (peer->af_flags[afi][safi],
                       PEER_FLAG_NEXTHOP_LOCAL_UNCHANGED) &&
           IN6_IS_ADDR_LINKLOCAL (&attr->extra->mp_nexthop_local)) ||
          (!reflect && peer->shared_network &&
           (from == bgp->peer_self || peer->sort == BGP_PEER_EBGP)))
        {
          attr->extra->mp_nexthop_len = BGP_ATTR_NHLEN_IPV6_GLOBAL_AND_LL;
        }

      /* Clear off link-local nexthop in source, whenever it is not needed to
       * ensure more prefixes share the same attribute for announcement.
       */
      if (!(CHECK_FLAG (peer->af_flags[afi][safi],
            PEER_FLAG_NEXTHOP_LOCAL_UNCHANGED)))
        memset (&attr->extra->mp_nexthop_local, 0, IPV6_MAX_BYTELEN);
    }

  bgp_peer_remove_private_as(bgp, afi, safi, peer, attr);
  bgp_peer_as_override(bgp, afi, safi, peer, attr);

  /* Route map & unsuppress-map apply. */
  if (ROUTE_MAP_OUT_NAME (filter)
      || (ri->extra && ri->extra->suppress) )
    {
      struct bgp_info info;
      struct attr dummy_attr;
      struct attr_extra dummy_extra;

      dummy_attr.extra = &dummy_extra;

      info.peer = peer;
      info.attr = attr;
      /* don't confuse inbound and outbound setting */
      RESET_FLAG(attr->rmap_change_flags);

      /*
       * The route reflector is not allowed to modify the attributes
       * of the reflected IBGP routes unless explicitly allowed.
       */
      if ((from->sort == BGP_PEER_IBGP && peer->sort == BGP_PEER_IBGP)
        && !bgp_flag_check(bgp, BGP_FLAG_RR_ALLOW_OUTBOUND_POLICY))
        {
          bgp_attr_dup (&dummy_attr, attr);
          info.attr = &dummy_attr;
        }

      SET_FLAG (peer->rmap_type, PEER_RMAP_TYPE_OUT);

      if (ri->extra && ri->extra->suppress)
	ret = route_map_apply (UNSUPPRESS_MAP (filter), p, RMAP_BGP, &info);
      else
	ret = route_map_apply (ROUTE_MAP_OUT (filter), p, RMAP_BGP, &info);

      peer->rmap_type = 0;

      if (ret == RMAP_DENYMATCH)
	{
	  bgp_attr_flush (attr);
	  return 0;
	}
    }

  /* After route-map has been applied, we check to see if the nexthop to
   * be carried in the attribute (that is used for the announcement) can
   * be cleared off or not. We do this in all cases where we would be
   * setting the nexthop to "ourselves". For IPv6, we only need to consider
   * the global nexthop here; the link-local nexthop would have been cleared
   * already, and if not, it is required by the update formation code.
   * Also see earlier comments in this function.
   */
  /*
   * If route-map has performed some operation on the nexthop or the peer
   * configuration says to pass it unchanged, we cannot reset the nexthop
   * here, so only attempt to do it if these aren't true. Note that the
   * route-map handler itself might have cleared the nexthop, if for example,
   * it is configured as 'peer-address'.
   */
  if (!bgp_rmap_nhop_changed(attr->rmap_change_flags,
                             riattr->rmap_change_flags) &&
      !transparent &&
      !CHECK_FLAG (peer->af_flags[afi][safi], PEER_FLAG_NEXTHOP_UNCHANGED))
    {
      /* We can reset the nexthop, if setting (or forcing) it to 'self' */
      if (CHECK_FLAG (peer->af_flags[afi][safi], PEER_FLAG_NEXTHOP_SELF) ||
          CHECK_FLAG (peer->af_flags[afi][safi], PEER_FLAG_FORCE_NEXTHOP_SELF))
        {
          if (!reflect ||
              CHECK_FLAG (peer->af_flags[afi][safi],
                          PEER_FLAG_FORCE_NEXTHOP_SELF))
            subgroup_announce_reset_nhop ((peer_cap_enhe(peer) ?
                          AF_INET6 : p->family), attr);
        }
      else if (peer->sort == BGP_PEER_EBGP)
        {
          /* Can also reset the nexthop if announcing to EBGP, but only if
           * no peer in the subgroup is on a shared subnet.
           * Note: 3rd party nexthop currently implemented for IPv4 only.
           */
          SUBGRP_FOREACH_PEER (subgrp, paf)
            {
              if (bgp_multiaccess_check_v4 (riattr->nexthop, paf->peer))
                break;
            }
          if (!paf)
            subgroup_announce_reset_nhop ((peer_cap_enhe(peer) ? AF_INET6 : p->family), attr);
        }
      /* If IPv6/MP and nexthop does not have any override and happens to
       * be a link-local address, reset it so that we don't pass along the
       * source's link-local IPv6 address to recipients who may not be on
       * the same interface.
       */
      if (p->family == AF_INET6 || peer_cap_enhe(peer))
        {
          if (IN6_IS_ADDR_LINKLOCAL (&attr->extra->mp_nexthop_global))
            subgroup_announce_reset_nhop (AF_INET6, attr);
        }
    }

  return 1;
}

struct bgp_info_pair
{
  struct bgp_info *old;
  struct bgp_info *new;
};

static void
bgp_best_selection (struct bgp *bgp, struct bgp_node *rn,
		    struct bgp_maxpaths_cfg *mpath_cfg,
		    struct bgp_info_pair *result)
{
  struct bgp_info *new_select;
  struct bgp_info *old_select;
  struct bgp_info *ri;
  struct bgp_info *ri1;
  struct bgp_info *ri2;
  struct bgp_info *nextri = NULL;
  int paths_eq, do_mpath, debug;
  struct list mp_list;
  char pfx_buf[PREFIX2STR_BUFFER];
  char path_buf[PATH_ADDPATH_STR_BUFFER];

  bgp_mp_list_init (&mp_list);
  do_mpath = (mpath_cfg->maxpaths_ebgp > 1 || mpath_cfg->maxpaths_ibgp > 1);

  debug = bgp_debug_bestpath(&rn->p);

  if (debug)
    prefix2str (&rn->p, pfx_buf, sizeof (pfx_buf));

  /* bgp deterministic-med */
  new_select = NULL;
  if (bgp_flag_check (bgp, BGP_FLAG_DETERMINISTIC_MED))
    {

      /* Clear BGP_INFO_DMED_SELECTED for all paths */
      for (ri1 = rn->info; ri1; ri1 = ri1->next)
        bgp_info_unset_flag (rn, ri1, BGP_INFO_DMED_SELECTED);

      for (ri1 = rn->info; ri1; ri1 = ri1->next)
        {
          if (CHECK_FLAG (ri1->flags, BGP_INFO_DMED_CHECK))
            continue;
          if (BGP_INFO_HOLDDOWN (ri1))
            continue;
          if (ri1->peer && ri1->peer != bgp->peer_self)
            if (ri1->peer->status != Established)
              continue;

          new_select = ri1;
          if (ri1->next)
            {
              for (ri2 = ri1->next; ri2; ri2 = ri2->next)
                {
                  if (CHECK_FLAG (ri2->flags, BGP_INFO_DMED_CHECK))
                    continue;
                  if (BGP_INFO_HOLDDOWN (ri2))
                    continue;
                  if (ri2->peer &&
                      ri2->peer != bgp->peer_self &&
                      !CHECK_FLAG (ri2->peer->sflags, PEER_STATUS_NSF_WAIT))
                    if (ri2->peer->status != Established)
                      continue;

                  if (aspath_cmp_left (ri1->attr->aspath, ri2->attr->aspath)
                      || aspath_cmp_left_confed (ri1->attr->aspath,
                                                 ri2->attr->aspath))
                    {
                      if (bgp_info_cmp (bgp, ri2, new_select, &paths_eq,
                                        mpath_cfg, debug, pfx_buf))
                        {
                          bgp_info_unset_flag (rn, new_select, BGP_INFO_DMED_SELECTED);
                          new_select = ri2;
                        }

                      bgp_info_set_flag (rn, ri2, BGP_INFO_DMED_CHECK);
                    }
                }
            }
          bgp_info_set_flag (rn, new_select, BGP_INFO_DMED_CHECK);
          bgp_info_set_flag (rn, new_select, BGP_INFO_DMED_SELECTED);

          if (debug)
            {
              bgp_info_path_with_addpath_rx_str (new_select, path_buf);
              zlog_debug("%s: %s is the bestpath from AS %d",
                         pfx_buf, path_buf, aspath_get_first_as(new_select->attr->aspath));
            }
        }
    }

  /* Check old selected route and new selected route. */
  old_select = NULL;
  new_select = NULL;
  for (ri = rn->info; (ri != NULL) && (nextri = ri->next, 1); ri = nextri)
    {
      if (CHECK_FLAG (ri->flags, BGP_INFO_SELECTED))
	old_select = ri;

      if (BGP_INFO_HOLDDOWN (ri))
        {
          /* reap REMOVED routes, if needs be 
           * selected route must stay for a while longer though
           */
          if (CHECK_FLAG (ri->flags, BGP_INFO_REMOVED)
              && (ri != old_select))
              bgp_info_reap (rn, ri);
          
          continue;
        }

      if (ri->peer &&
          ri->peer != bgp->peer_self &&
          !CHECK_FLAG (ri->peer->sflags, PEER_STATUS_NSF_WAIT))
        if (ri->peer->status != Established)
          continue;

      if (bgp_flag_check (bgp, BGP_FLAG_DETERMINISTIC_MED)
          && (! CHECK_FLAG (ri->flags, BGP_INFO_DMED_SELECTED)))
	{
	  bgp_info_unset_flag (rn, ri, BGP_INFO_DMED_CHECK);
	  continue;
        }

      bgp_info_unset_flag (rn, ri, BGP_INFO_DMED_CHECK);

      if (bgp_info_cmp (bgp, ri, new_select, &paths_eq, mpath_cfg, debug, pfx_buf))
	{
	  new_select = ri;
	}
    }
    
  /* Now that we know which path is the bestpath see if any of the other paths
   * qualify as multipaths
   */
  if (debug)
    {
      if (new_select)
        bgp_info_path_with_addpath_rx_str (new_select, path_buf);
      else
        sprintf (path_buf, "NONE");
      zlog_debug("%s: After path selection, newbest is %s oldbest was %s",
                 pfx_buf, path_buf,
                 old_select ? old_select->peer->host : "NONE");
    }

  if (do_mpath && new_select)
    {
      for (ri = rn->info; (ri != NULL) && (nextri = ri->next, 1); ri = nextri)
        {

          if (debug)
            bgp_info_path_with_addpath_rx_str (ri, path_buf);

          if (ri == new_select)
            {
              if (debug)
                zlog_debug("%s: %s is the bestpath, add to the multipath list",
                           pfx_buf, path_buf);
              bgp_mp_list_add (&mp_list, ri);
              continue;
            }

          if (BGP_INFO_HOLDDOWN (ri))
            continue;

          if (ri->peer &&
              ri->peer != bgp->peer_self &&
              !CHECK_FLAG (ri->peer->sflags, PEER_STATUS_NSF_WAIT))
            if (ri->peer->status != Established)
              continue;

          if (!bgp_info_nexthop_cmp (ri, new_select))
            {
              if (debug)
                zlog_debug("%s: %s has the same nexthop as the bestpath, skip it",
                           pfx_buf, path_buf);
              continue;
            }

          bgp_info_cmp (bgp, ri, new_select, &paths_eq, mpath_cfg, debug, pfx_buf);

          if (paths_eq)
            {
              if (debug)
                zlog_debug("%s: %s is equivalent to the bestpath, add to the multipath list",
                           pfx_buf, path_buf);
	      bgp_mp_list_add (&mp_list, ri);
            }
        }
    }

  bgp_info_mpath_update (rn, new_select, old_select, &mp_list, mpath_cfg);
  bgp_info_mpath_aggregate_update (new_select, old_select);
  bgp_mp_list_clear (&mp_list);

  result->old = old_select;
  result->new = new_select;

  return;
}

/*
 * A new route/change in bestpath of an existing route. Evaluate the path
 * for advertisement to the subgroup.
 */
int
subgroup_process_announce_selected (struct update_subgroup *subgrp,
				    struct bgp_info *selected,
				    struct bgp_node *rn,
                                    u_int32_t addpath_tx_id)
{
  struct prefix *p;
  struct peer *onlypeer;
  struct attr attr;
  struct attr_extra extra;
  afi_t afi;
  safi_t safi;

  p = &rn->p;
  afi = SUBGRP_AFI(subgrp);
  safi = SUBGRP_SAFI(subgrp);
  onlypeer = ((SUBGRP_PCOUNT(subgrp) == 1) ?
	      (SUBGRP_PFIRST(subgrp))->peer : NULL);

  /* First update is deferred until ORF or ROUTE-REFRESH is received */
  if (onlypeer && CHECK_FLAG (onlypeer->af_sflags[afi][safi],
			      PEER_STATUS_ORF_WAIT_REFRESH))
    return 0;

  memset(&extra, 0, sizeof(struct attr_extra));
  /* It's initialized in bgp_announce_check() */
  attr.extra = &extra;

  /* Announcement to the subgroup.  If the route is filtered withdraw it. */
  if (selected)
    {
      if (subgroup_announce_check(selected, subgrp, p, &attr))
        bgp_adj_out_set_subgroup(rn, subgrp, &attr, selected);
      else
        bgp_adj_out_unset_subgroup(rn, subgrp, 1, selected->addpath_tx_id);
    }

  /* If selected is NULL we must withdraw the path using addpath_tx_id */
  else
    {
      bgp_adj_out_unset_subgroup(rn, subgrp, 1, addpath_tx_id);
    }

  return 0;
}

/*
 * Clear IGP changed flag and attribute changed flag for a route (all paths).
 * This is called at the end of route processing.
 */
static void
bgp_zebra_clear_route_change_flags (struct bgp_node *rn)
{
  struct bgp_info *ri;

  for (ri = rn->info; ri; ri = ri->next)
    {
	if (BGP_INFO_HOLDDOWN (ri))
          continue;
        UNSET_FLAG (ri->flags, BGP_INFO_IGP_CHANGED);
        UNSET_FLAG (ri->flags, BGP_INFO_ATTR_CHANGED);
    }
}

/*
 * Has the route changed from the RIB's perspective? This is invoked only
 * if the route selection returns the same best route as earlier - to
 * determine if we need to update zebra or not.
 */
static int
bgp_zebra_has_route_changed (struct bgp_node *rn, struct bgp_info *selected)
{
  struct bgp_info *mpinfo;

  /* If this is multipath, check all selected paths for any nexthop change or
   * attribute change. Some attribute changes (e.g., community) aren't of
   * relevance to the RIB, but we'll update zebra to ensure we handle the
   * case of BGP nexthop change. This is the behavior when the best path has
   * an attribute change anyway.
   */
  if (CHECK_FLAG (selected->flags, BGP_INFO_IGP_CHANGED) ||
      CHECK_FLAG (selected->flags, BGP_INFO_MULTIPATH_CHG))
    return 1;

  /* If this is multipath, check all selected paths for any nexthop change */
  for (mpinfo = bgp_info_mpath_first (selected); mpinfo;
       mpinfo = bgp_info_mpath_next (mpinfo))
    {
      if (CHECK_FLAG (mpinfo->flags, BGP_INFO_IGP_CHANGED)
          || CHECK_FLAG (mpinfo->flags, BGP_INFO_ATTR_CHANGED))
        return 1;
    }

  /* Nothing has changed from the RIB's perspective. */
  return 0;
}

struct bgp_process_queue
{
  struct bgp *bgp;
  struct bgp_node *rn;
  afi_t afi;
  safi_t safi;
};

static wq_item_status
bgp_process_main (struct work_queue *wq, void *data)
{
  struct bgp_process_queue *pq = data;
  struct bgp *bgp = pq->bgp;
  struct bgp_node *rn = pq->rn;
  afi_t afi = pq->afi;
  safi_t safi = pq->safi;
  struct prefix *p = &rn->p;
  struct bgp_info *new_select;
  struct bgp_info *old_select;
  struct bgp_info_pair old_and_new;

  /* Is it end of initial update? (after startup) */
  if (!rn)
    {
      quagga_timestamp(3, bgp->update_delay_zebra_resume_time,
                       sizeof(bgp->update_delay_zebra_resume_time));

      bgp->main_zebra_update_hold = 0;
      for (afi = AFI_IP; afi < AFI_MAX; afi++)
        for (safi = SAFI_UNICAST; safi < SAFI_MAX; safi++)
          {
            bgp_zebra_announce_table(bgp, afi, safi);
          }
      bgp->main_peers_update_hold = 0;

      bgp_start_routeadv(bgp);
      return WQ_SUCCESS;
    }

  /* Best path selection. */
  bgp_best_selection (bgp, rn, &bgp->maxpaths[afi][safi], &old_and_new);
  old_select = old_and_new.old;
  new_select = old_and_new.new;

  /* Nothing to do. */
  if (old_select && old_select == new_select &&
      !CHECK_FLAG(rn->flags, BGP_NODE_USER_CLEAR) &&
      !CHECK_FLAG(old_select->flags, BGP_INFO_ATTR_CHANGED) &&
      !bgp->addpath_tx_used[afi][safi])
    {
      if (bgp_zebra_has_route_changed (rn, old_select))
        {
#if ENABLE_BGP_VNC
              vnc_import_bgp_add_route(bgp, p, old_select);
              vnc_import_bgp_exterior_add_route(bgp, p, old_select);
#endif
        bgp_zebra_announce (p, old_select, bgp, afi, safi);
        }
      UNSET_FLAG (old_select->flags, BGP_INFO_MULTIPATH_CHG);
      bgp_zebra_clear_route_change_flags (rn);
      UNSET_FLAG (rn->flags, BGP_NODE_PROCESS_SCHEDULED);
      return WQ_SUCCESS;
    }

  /* If the user did "clear ip bgp prefix x.x.x.x" this flag will be set */
  UNSET_FLAG(rn->flags, BGP_NODE_USER_CLEAR);

  /* bestpath has changed; bump version */
  if (old_select || new_select)
    {
      bgp_bump_version(rn);

      if (!bgp->t_rmap_def_originate_eval)
        {
          bgp_lock (bgp);
          THREAD_TIMER_ON(bm->master, bgp->t_rmap_def_originate_eval,
                          update_group_refresh_default_originate_route_map,
                          bgp, RMAP_DEFAULT_ORIGINATE_EVAL_TIMER);
        }
    }

  if (old_select)
    bgp_info_unset_flag (rn, old_select, BGP_INFO_SELECTED);
  if (new_select)
    {
      bgp_info_set_flag (rn, new_select, BGP_INFO_SELECTED);
      bgp_info_unset_flag (rn, new_select, BGP_INFO_ATTR_CHANGED);
      UNSET_FLAG (new_select->flags, BGP_INFO_MULTIPATH_CHG);
    }

#if ENABLE_BGP_VNC
  if ((afi == AFI_IP || afi == AFI_IP6) && (safi == SAFI_UNICAST)) {
    if (old_select != new_select) {
      if (old_select) {
        vnc_import_bgp_exterior_del_route(bgp, p, old_select);
        vnc_import_bgp_del_route(bgp, p, old_select);
      }
      if (new_select) {
        vnc_import_bgp_exterior_add_route(bgp, p, new_select);
        vnc_import_bgp_add_route(bgp, p, new_select);
      }
    }
  }
#endif

  group_announce_route(bgp, afi, safi, rn, new_select);

  /* FIB update. */
  if ((safi == SAFI_UNICAST || safi == SAFI_MULTICAST) &&
      (bgp->inst_type != BGP_INSTANCE_TYPE_VIEW) &&
      !bgp_option_check (BGP_OPT_NO_FIB))
    {
      if (new_select 
	  && new_select->type == ZEBRA_ROUTE_BGP 
	  && (new_select->sub_type == BGP_ROUTE_NORMAL ||
              new_select->sub_type == BGP_ROUTE_AGGREGATE))
	bgp_zebra_announce (p, new_select, bgp, afi, safi);
      else
	{
	  /* Withdraw the route from the kernel. */
	  if (old_select 
	      && old_select->type == ZEBRA_ROUTE_BGP
	      && (old_select->sub_type == BGP_ROUTE_NORMAL ||
                  old_select->sub_type == BGP_ROUTE_AGGREGATE))
	    bgp_zebra_withdraw (p, old_select, safi);
	}
    }

  /* Clear any route change flags. */
  bgp_zebra_clear_route_change_flags (rn);

  /* Reap old select bgp_info, if it has been removed */
  if (old_select && CHECK_FLAG (old_select->flags, BGP_INFO_REMOVED))
    bgp_info_reap (rn, old_select);
  
  UNSET_FLAG (rn->flags, BGP_NODE_PROCESS_SCHEDULED);
  return WQ_SUCCESS;
}

static void
bgp_processq_del (struct work_queue *wq, void *data)
{
  struct bgp_process_queue *pq = data;
  struct bgp_table *table;

  bgp_unlock (pq->bgp);
  if (pq->rn)
    {
      table = bgp_node_table (pq->rn);
      bgp_unlock_node (pq->rn);
      bgp_table_unlock (table);
    }
  XFREE (MTYPE_BGP_PROCESS_QUEUE, pq);
}

void
bgp_process_queue_init (void)
{
  if (!bm->process_main_queue)
    {
      bm->process_main_queue
	= work_queue_new (bm->master, "process_main_queue");

      if ( !bm->process_main_queue)
        {
          zlog_err ("%s: Failed to allocate work queue", __func__);
          exit (1);
        }
    }
  
  bm->process_main_queue->spec.workfunc = &bgp_process_main;
  bm->process_main_queue->spec.del_item_data = &bgp_processq_del;
  bm->process_main_queue->spec.max_retries = 0;
  bm->process_main_queue->spec.hold = 50;
  /* Use a higher yield value of 50ms for main queue processing */
  bm->process_main_queue->spec.yield = 50 * 1000L;
}

void
bgp_process (struct bgp *bgp, struct bgp_node *rn, afi_t afi, safi_t safi)
{
  struct bgp_process_queue *pqnode;
  
  /* already scheduled for processing? */
  if (CHECK_FLAG (rn->flags, BGP_NODE_PROCESS_SCHEDULED))
    return;

  if (bm->process_main_queue == NULL)
    bgp_process_queue_init ();

  pqnode = XCALLOC (MTYPE_BGP_PROCESS_QUEUE, 
                    sizeof (struct bgp_process_queue));
  if (!pqnode)
    return;

  /* all unlocked in bgp_processq_del */
  bgp_table_lock (bgp_node_table (rn));
  pqnode->rn = bgp_lock_node (rn);
  pqnode->bgp = bgp;
  bgp_lock (bgp);
  pqnode->afi = afi;
  pqnode->safi = safi;
  work_queue_add (bm->process_main_queue, pqnode);
  SET_FLAG (rn->flags, BGP_NODE_PROCESS_SCHEDULED);
  return;
}

void
bgp_add_eoiu_mark (struct bgp *bgp)
{
  struct bgp_process_queue *pqnode;

  if (bm->process_main_queue == NULL)
    bgp_process_queue_init ();

  pqnode = XCALLOC (MTYPE_BGP_PROCESS_QUEUE,
                    sizeof (struct bgp_process_queue));
  if (!pqnode)
    return;

  pqnode->rn = NULL;
  pqnode->bgp = bgp;
  bgp_lock (bgp);
  work_queue_add (bm->process_main_queue, pqnode);
}

static int
bgp_maximum_prefix_restart_timer (struct thread *thread)
{
  struct peer *peer;

  peer = THREAD_ARG (thread);
  peer->t_pmax_restart = NULL;

  if (bgp_debug_neighbor_events(peer))
    zlog_debug ("%s Maximum-prefix restart timer expired, restore peering",
		peer->host);

  peer_clear (peer, NULL);

  return 0;
}

int
bgp_maximum_prefix_overflow (struct peer *peer, afi_t afi,
                             safi_t safi, int always)
{
  iana_afi_t pkt_afi;
  safi_t pkt_safi;

  if (!CHECK_FLAG (peer->af_flags[afi][safi], PEER_FLAG_MAX_PREFIX))
    return 0;

  if (peer->pcount[afi][safi] > peer->pmax[afi][safi])
    {
      if (CHECK_FLAG (peer->af_sflags[afi][safi], PEER_STATUS_PREFIX_LIMIT)
         && ! always)
       return 0;

      zlog_info ("%%MAXPFXEXCEED: No. of %s prefix received from %s %ld exceed, "
	         "limit %ld", afi_safi_print (afi, safi), peer->host,
	         peer->pcount[afi][safi], peer->pmax[afi][safi]);
      SET_FLAG (peer->af_sflags[afi][safi], PEER_STATUS_PREFIX_LIMIT);

      if (CHECK_FLAG (peer->af_flags[afi][safi], PEER_FLAG_MAX_PREFIX_WARNING))
       return 0;

      /* Convert AFI, SAFI to values for packet. */
      pkt_afi = afi_int2iana (afi);
      pkt_safi = safi_int2iana (safi);
      {
       u_int8_t ndata[7];

       ndata[0] = (pkt_afi >>  8);
       ndata[1] = pkt_afi;
       ndata[2] = pkt_safi;
       ndata[3] = (peer->pmax[afi][safi] >> 24);
       ndata[4] = (peer->pmax[afi][safi] >> 16);
       ndata[5] = (peer->pmax[afi][safi] >> 8);
       ndata[6] = (peer->pmax[afi][safi]);

       SET_FLAG (peer->sflags, PEER_STATUS_PREFIX_OVERFLOW);
       bgp_notify_send_with_data (peer, BGP_NOTIFY_CEASE,
                                  BGP_NOTIFY_CEASE_MAX_PREFIX, ndata, 7);
      }

      /* Dynamic peers will just close their connection. */
      if (peer_dynamic_neighbor (peer))
        return 1;

      /* restart timer start */
      if (peer->pmax_restart[afi][safi])
	{
	  peer->v_pmax_restart = peer->pmax_restart[afi][safi] * 60;

          if (bgp_debug_neighbor_events(peer))
	    zlog_debug ("%s Maximum-prefix restart timer started for %d secs",
			peer->host, peer->v_pmax_restart);

	  BGP_TIMER_ON (peer->t_pmax_restart, bgp_maximum_prefix_restart_timer,
			peer->v_pmax_restart);
	}

      return 1;
    }
  else
    UNSET_FLAG (peer->af_sflags[afi][safi], PEER_STATUS_PREFIX_LIMIT);

  if (peer->pcount[afi][safi] > (peer->pmax[afi][safi] * peer->pmax_threshold[afi][safi] / 100))
    {
      if (CHECK_FLAG (peer->af_sflags[afi][safi], PEER_STATUS_PREFIX_THRESHOLD)
         && ! always)
       return 0;

      zlog_info ("%%MAXPFX: No. of %s prefix received from %s reaches %ld, max %ld",
	         afi_safi_print (afi, safi), peer->host, peer->pcount[afi][safi],
	         peer->pmax[afi][safi]);
      SET_FLAG (peer->af_sflags[afi][safi], PEER_STATUS_PREFIX_THRESHOLD);
    }
  else
    UNSET_FLAG (peer->af_sflags[afi][safi], PEER_STATUS_PREFIX_THRESHOLD);
  return 0;
}

/* Unconditionally remove the route from the RIB, without taking
 * damping into consideration (eg, because the session went down)
 */
static void
bgp_rib_remove (struct bgp_node *rn, struct bgp_info *ri, struct peer *peer,
		afi_t afi, safi_t safi)
{
  bgp_aggregate_decrement (peer->bgp, &rn->p, ri, afi, safi);
  
  if (!CHECK_FLAG (ri->flags, BGP_INFO_HISTORY))
    bgp_info_delete (rn, ri); /* keep historical info */
    
  bgp_process (peer->bgp, rn, afi, safi);
}

static void
bgp_rib_withdraw (struct bgp_node *rn, struct bgp_info *ri, struct peer *peer,
		  afi_t afi, safi_t safi, struct prefix_rd *prd)
{
  int status = BGP_DAMP_NONE;

  /* apply dampening, if result is suppressed, we'll be retaining 
   * the bgp_info in the RIB for historical reference.
   */
  if (CHECK_FLAG (peer->bgp->af_flags[afi][safi], BGP_CONFIG_DAMPENING)
      && peer->sort == BGP_PEER_EBGP)
    if ( (status = bgp_damp_withdraw (ri, rn, afi, safi, 0)) 
         == BGP_DAMP_SUPPRESSED)
      {
        bgp_aggregate_decrement (peer->bgp, &rn->p, ri, afi, safi);
        return;
      }
    
#if ENABLE_BGP_VNC
    if (safi == SAFI_MPLS_VPN) {
	struct bgp_node		*prn = NULL;
	struct bgp_table	*table = NULL;

	prn = bgp_node_get(peer->bgp->rib[afi][safi], (struct prefix *) prd);
	if (prn->info) {
	    table = (struct bgp_table *)(prn->info);

	    vnc_import_bgp_del_vnc_host_route_mode_resolve_nve(
		peer->bgp,
		prd,
		table,
		&rn->p,
		ri);
	}
	bgp_unlock_node(prn);
    }
    if ((afi == AFI_IP || afi == AFI_IP6) && (safi == SAFI_UNICAST)) {
        if (CHECK_FLAG (ri->flags, BGP_INFO_SELECTED)) {

	    vnc_import_bgp_del_route(peer->bgp, &rn->p, ri);
	    vnc_import_bgp_exterior_del_route(peer->bgp, &rn->p, ri);
	}
    }
#endif    
  bgp_rib_remove (rn, ri, peer, afi, safi);
}

static struct bgp_info *
info_make (int type, int sub_type, u_short instance, struct peer *peer, struct attr *attr,
	   struct bgp_node *rn)
{
  struct bgp_info *new;

  /* Make new BGP info. */
  new = XCALLOC (MTYPE_BGP_ROUTE, sizeof (struct bgp_info));
  new->type = type;
  new->instance = instance;
  new->sub_type = sub_type;
  new->peer = peer;
  new->attr = attr;
  new->uptime = bgp_clock ();
  new->net = rn;
  new->addpath_tx_id = ++peer->bgp->addpath_tx_id;
  return new;
}

static void
bgp_info_addpath_rx_str(u_int32_t addpath_id, char *buf)
{
  if (addpath_id)
    sprintf(buf, " with addpath ID %d", addpath_id);
}


/* Check if received nexthop is valid or not. */
static int
bgp_update_martian_nexthop (struct bgp *bgp, afi_t afi, safi_t safi, struct attr *attr)
{
  struct attr_extra *attre = attr->extra;
  int ret = 0;

  /* Only validated for unicast and multicast currently. */
  if (safi != SAFI_UNICAST && safi != SAFI_MULTICAST)
    return 0;

  /* If NEXT_HOP is present, validate it. */
  if (attr->flag & ATTR_FLAG_BIT (BGP_ATTR_NEXT_HOP))
    {
      if (attr->nexthop.s_addr == 0 ||
          IPV4_CLASS_DE (ntohl (attr->nexthop.s_addr)) ||
          bgp_nexthop_self (bgp, attr))
        ret = 1;
    }

  /* If MP_NEXTHOP is present, validate it. */
  /* Note: For IPv6 nexthops, we only validate the global (1st) nexthop;
   * there is code in bgp_attr.c to ignore the link-local (2nd) nexthop if
   * it is not an IPv6 link-local address.
   */
  if (attre && attre->mp_nexthop_len)
    {
      switch (attre->mp_nexthop_len)
        {
        case BGP_ATTR_NHLEN_IPV4:
        case BGP_ATTR_NHLEN_VPNV4:
          ret = (attre->mp_nexthop_global_in.s_addr == 0 ||
                 IPV4_CLASS_DE (ntohl (attre->mp_nexthop_global_in.s_addr)));
          break;

        case BGP_ATTR_NHLEN_IPV6_GLOBAL:
        case BGP_ATTR_NHLEN_IPV6_GLOBAL_AND_LL:
        case BGP_ATTR_NHLEN_VPNV6_GLOBAL:
          ret = (IN6_IS_ADDR_UNSPECIFIED(&attre->mp_nexthop_global) ||
                 IN6_IS_ADDR_LOOPBACK(&attre->mp_nexthop_global)    ||
                 IN6_IS_ADDR_MULTICAST(&attre->mp_nexthop_global));
          break;

        default:
          ret = 1;
          break;
        }
    }

  return ret;
}

int
bgp_update (struct peer *peer, struct prefix *p, u_int32_t addpath_id,
            struct attr *attr, afi_t afi, safi_t safi, int type,
            int sub_type, struct prefix_rd *prd, u_char *tag,
            int soft_reconfig)
{
  int ret;
  int aspath_loop_count = 0;
  struct bgp_node *rn;
  struct bgp *bgp;
  struct attr new_attr;
  struct attr_extra new_extra;
  struct attr *attr_new;
  struct bgp_info *ri;
  struct bgp_info *new;
  const char *reason;
  char buf[SU_ADDRSTRLEN];
  char buf2[30];
  int connected = 0;
  int do_loop_check = 1;
#if ENABLE_BGP_VNC
  int vnc_implicit_withdraw = 0;
#endif

  memset (&new_attr, 0, sizeof(struct attr));
  memset (&new_extra, 0, sizeof(struct attr_extra));

  bgp = peer->bgp;
  rn = bgp_afi_node_get (bgp->rib[afi][safi], afi, safi, p, prd);
  
  /* When peer's soft reconfiguration enabled.  Record input packet in
     Adj-RIBs-In.  */
  if (! soft_reconfig && CHECK_FLAG (peer->af_flags[afi][safi], PEER_FLAG_SOFT_RECONFIG)
      && peer != bgp->peer_self)
    bgp_adj_in_set (rn, peer, attr, addpath_id);

  /* Check previously received route. */
  for (ri = rn->info; ri; ri = ri->next)
    if (ri->peer == peer && ri->type == type && ri->sub_type == sub_type &&
        ri->addpath_rx_id == addpath_id)
      break;

  /* AS path local-as loop check. */
  if (peer->change_local_as)
    {
      if (! CHECK_FLAG (peer->flags, PEER_FLAG_LOCAL_AS_NO_PREPEND))
	aspath_loop_count = 1;

      if (aspath_loop_check (attr->aspath, peer->change_local_as) > aspath_loop_count) 
	{
	  reason = "as-path contains our own AS;";
	  goto filtered;
	}
    }

  /* If the peer is configured for "allowas-in origin" and the last ASN in the
   * as-path is our ASN then we do not need to call aspath_loop_check
   */
  if (CHECK_FLAG (peer->af_flags[afi][safi], PEER_FLAG_ALLOWAS_IN_ORIGIN))
      if (aspath_get_last_as(attr->aspath) == bgp->as)
        do_loop_check = 0;

  /* AS path loop check. */
  if (do_loop_check)
    {
      if (aspath_loop_check (attr->aspath, bgp->as) > peer->allowas_in[afi][safi]
          || (CHECK_FLAG(bgp->config, BGP_CONFIG_CONFEDERATION)
              && aspath_loop_check(attr->aspath, bgp->confed_id) > peer->allowas_in[afi][safi]))
        {
          reason = "as-path contains our own AS;";
          goto filtered;
        }
    }

  /* Route reflector originator ID check.  */
  if (attr->flag & ATTR_FLAG_BIT (BGP_ATTR_ORIGINATOR_ID)
      && IPV4_ADDR_SAME (&bgp->router_id, &attr->extra->originator_id))
    {
      reason = "originator is us;";
      goto filtered;
    }

  /* Route reflector cluster ID check.  */
  if (bgp_cluster_filter (peer, attr))
    {
      reason = "reflected from the same cluster;";
      goto  filtered;
    }

  /* Apply incoming filter.  */
  if (bgp_input_filter (peer, p, attr, afi, safi) == FILTER_DENY)
    {
      reason = "filter;";
      goto filtered;
    }

  new_attr.extra = &new_extra;
  bgp_attr_dup (&new_attr, attr);

  /* Apply incoming route-map.
   * NB: new_attr may now contain newly allocated values from route-map "set"
   * commands, so we need bgp_attr_flush in the error paths, until we intern
   * the attr (which takes over the memory references) */
  if (bgp_input_modifier (peer, p, &new_attr, afi, safi, NULL) == RMAP_DENY)
    {
      reason = "route-map;";
      bgp_attr_flush (&new_attr);
      goto filtered;
    }

  /* next hop check.  */
  if (bgp_update_martian_nexthop (bgp, afi, safi, &new_attr))
    {
       reason = "martian or self next-hop;";
       bgp_attr_flush (&new_attr);
       goto filtered;
    }

  attr_new = bgp_attr_intern (&new_attr);

  /* If the update is implicit withdraw. */
  if (ri)
    {
      ri->uptime = bgp_clock ();

      /* Same attribute comes in. */
      if (!CHECK_FLAG (ri->flags, BGP_INFO_REMOVED) 
          && attrhash_cmp (ri->attr, attr_new))
	{
	  if (CHECK_FLAG (bgp->af_flags[afi][safi], BGP_CONFIG_DAMPENING)
	      && peer->sort == BGP_PEER_EBGP
	      && CHECK_FLAG (ri->flags, BGP_INFO_HISTORY))
	    {
	      if (bgp_debug_update(peer, p, NULL, 1))
                {
                  bgp_info_addpath_rx_str(addpath_id, buf2);
		  zlog_debug ("%s rcvd %s/%d%s",
		              peer->host,
		              inet_ntop(p->family, &p->u.prefix, buf, SU_ADDRSTRLEN),
		              p->prefixlen, buf2);
                }

	      if (bgp_damp_update (ri, rn, afi, safi) != BGP_DAMP_SUPPRESSED)
	        {
                  bgp_aggregate_increment (bgp, p, ri, afi, safi);
                  bgp_process (bgp, rn, afi, safi);
                }
	    }
          else /* Duplicate - odd */
	    {
	      if (bgp_debug_update(peer, p, NULL, 1))
                {
                if (!peer->rcvd_attr_printed)
                  {
                    zlog_debug ("%s rcvd UPDATE w/ attr: %s", peer->host, peer->rcvd_attr_str);
                    peer->rcvd_attr_printed = 1;
                  }

                  bgp_info_addpath_rx_str(addpath_id, buf2);
		  zlog_debug ("%s rcvd %s/%d%s...duplicate ignored",
		              peer->host,
		              inet_ntop(p->family, &p->u.prefix, buf, SU_ADDRSTRLEN),
		              p->prefixlen, buf2);
                }

	      /* graceful restart STALE flag unset. */
	      if (CHECK_FLAG (ri->flags, BGP_INFO_STALE))
		{
		  bgp_info_unset_flag (rn, ri, BGP_INFO_STALE);
		  bgp_process (bgp, rn, afi, safi);
		}
	    }

	  bgp_unlock_node (rn);
	  bgp_attr_unintern (&attr_new);

	  return 0;
	}

      /* Withdraw/Announce before we fully processed the withdraw */
      if (CHECK_FLAG(ri->flags, BGP_INFO_REMOVED))
        {
          if (bgp_debug_update(peer, p, NULL, 1))
            {
              bgp_info_addpath_rx_str(addpath_id, buf2);
              zlog_debug ("%s rcvd %s/%d%s, flapped quicker than processing",
                          peer->host,
                          inet_ntop(p->family, &p->u.prefix, buf, SU_ADDRSTRLEN),
                          p->prefixlen, buf2);
            }
          bgp_info_restore (rn, ri);
        }

      /* Received Logging. */
      if (bgp_debug_update(peer, p, NULL, 1))
        {
          bgp_info_addpath_rx_str(addpath_id, buf2);
	  zlog_debug ("%s rcvd %s/%d%s",
	            peer->host,
	            inet_ntop(p->family, &p->u.prefix, buf, SU_ADDRSTRLEN),
	            p->prefixlen, buf2);
        }

      /* graceful restart STALE flag unset. */
      if (CHECK_FLAG (ri->flags, BGP_INFO_STALE))
	bgp_info_unset_flag (rn, ri, BGP_INFO_STALE);

      /* The attribute is changed. */
      bgp_info_set_flag (rn, ri, BGP_INFO_ATTR_CHANGED);
      
      /* implicit withdraw, decrement aggregate and pcount here.
       * only if update is accepted, they'll increment below.
       */
      bgp_aggregate_decrement (bgp, p, ri, afi, safi);
      
      /* Update bgp route dampening information.  */
      if (CHECK_FLAG (bgp->af_flags[afi][safi], BGP_CONFIG_DAMPENING)
	  && peer->sort == BGP_PEER_EBGP)
	{
	  /* This is implicit withdraw so we should update dampening
	     information.  */
	  if (! CHECK_FLAG (ri->flags, BGP_INFO_HISTORY))
	    bgp_damp_withdraw (ri, rn, afi, safi, 1);  
	}
#if ENABLE_BGP_VNC
    if (safi == SAFI_MPLS_VPN) {
	struct bgp_node		*prn = NULL;
	struct bgp_table	*table = NULL;

	prn = bgp_node_get(bgp->rib[afi][safi], (struct prefix *) prd);
	if (prn->info) {
	    table = (struct bgp_table *)(prn->info);

	    vnc_import_bgp_del_vnc_host_route_mode_resolve_nve(
		bgp,
		prd,
		table,
		p,
		ri);
	}
	bgp_unlock_node(prn);
    }
    if ((afi == AFI_IP || afi == AFI_IP6) && (safi == SAFI_UNICAST)) {
        if (CHECK_FLAG (ri->flags, BGP_INFO_SELECTED)) {
	    /*
	     * Implicit withdraw case.
	     */
	    ++vnc_implicit_withdraw;
	    vnc_import_bgp_del_route(bgp, p, ri);
	    vnc_import_bgp_exterior_del_route(bgp, p, ri);
	}
    }
#endif
	
      /* Update to new attribute.  */
      bgp_attr_unintern (&ri->attr);
      ri->attr = attr_new;

      /* Update MPLS tag.  */
      if (safi == SAFI_MPLS_VPN)
        memcpy ((bgp_info_extra_get (ri))->tag, tag, 3);

#if ENABLE_BGP_VNC
      if ((afi == AFI_IP || afi == AFI_IP6) && (safi == SAFI_UNICAST)) 
        {
          if (vnc_implicit_withdraw) 
            {
              /*
               * Add back the route with its new attributes (e.g., nexthop).
               * The route is still selected, until the route selection
               * queued by bgp_process actually runs. We have to make this
               * update to the VNC side immediately to avoid racing against
               * configuration changes (e.g., route-map changes) which
               * trigger re-importation of the entire RIB.
               */
              vnc_import_bgp_add_route(bgp, p, ri);
              vnc_import_bgp_exterior_add_route(bgp, p, ri);
            }
        }
#endif

      /* Update bgp route dampening information.  */
      if (CHECK_FLAG (bgp->af_flags[afi][safi], BGP_CONFIG_DAMPENING)
	  && peer->sort == BGP_PEER_EBGP)
	{
	  /* Now we do normal update dampening.  */
	  ret = bgp_damp_update (ri, rn, afi, safi);
	  if (ret == BGP_DAMP_SUPPRESSED)
	    {
	      bgp_unlock_node (rn);
	      return 0;
	    }
	}

      /* Nexthop reachability check. */
      if ((afi == AFI_IP || afi == AFI_IP6) && safi == SAFI_UNICAST)
	{
	  if (peer->sort == BGP_PEER_EBGP && peer->ttl == 1 &&
	      ! CHECK_FLAG (peer->flags, PEER_FLAG_DISABLE_CONNECTED_CHECK)
	      && ! bgp_flag_check(bgp, BGP_FLAG_DISABLE_NH_CONNECTED_CHK))
	    connected = 1;
	  else
	    connected = 0;

	  if (bgp_find_or_add_nexthop (bgp, afi, ri, NULL, connected))
	    bgp_info_set_flag (rn, ri, BGP_INFO_VALID);
	  else
	    {
	      if (BGP_DEBUG(nht, NHT))
		{
		  char buf1[INET6_ADDRSTRLEN];
		  inet_ntop(AF_INET, (const void *)&attr_new->nexthop, buf1, INET6_ADDRSTRLEN);
		  zlog_debug("%s(%s): NH unresolved", __FUNCTION__, buf1);
		}
	      bgp_info_unset_flag (rn, ri, BGP_INFO_VALID);
	    }
	}
      else
	bgp_info_set_flag (rn, ri, BGP_INFO_VALID);

#if ENABLE_BGP_VNC
      if (safi == SAFI_MPLS_VPN) 
        {
          struct bgp_node		*prn = NULL;
          struct bgp_table	*table = NULL;

          prn = bgp_node_get(bgp->rib[afi][safi], (struct prefix *) prd);
          if (prn->info) 
            {
              table = (struct bgp_table *)(prn->info);

              vnc_import_bgp_add_vnc_host_route_mode_resolve_nve(
		bgp,
                    prd,
                    table,
                    p,
                    ri);
            }
          bgp_unlock_node(prn);
        }
#endif

      /* Process change. */
      bgp_aggregate_increment (bgp, p, ri, afi, safi);

      bgp_process (bgp, rn, afi, safi);
      bgp_unlock_node (rn);

#if ENABLE_BGP_VNC
  if (SAFI_MPLS_VPN == safi)
    {
      uint32_t    label = decode_label(tag);

      rfapiProcessUpdate(peer, NULL, p, prd, attr, afi, safi, type, sub_type,
        &label);
    }
  if (SAFI_ENCAP == safi)
    {
      rfapiProcessUpdate(peer, NULL, p, prd, attr, afi, safi, type, sub_type,
        NULL);
    }
#endif

      return 0;
    } // End of implicit withdraw

  /* Received Logging. */
  if (bgp_debug_update(peer, p, NULL, 1))
    {
      if (!peer->rcvd_attr_printed)
        {
          zlog_debug ("%s rcvd UPDATE w/ attr: %s", peer->host, peer->rcvd_attr_str);
          peer->rcvd_attr_printed = 1;
        }

      bgp_info_addpath_rx_str(addpath_id, buf2);
      zlog_debug ("%s rcvd %s/%d%s",
	          peer->host,
	          inet_ntop(p->family, &p->u.prefix, buf, SU_ADDRSTRLEN),
	          p->prefixlen, buf2);
    }

  /* Make new BGP info. */
  new = info_make(type, sub_type, 0, peer, attr_new, rn);

  /* Update MPLS tag. */
  if (safi == SAFI_MPLS_VPN)
    memcpy ((bgp_info_extra_get (new))->tag, tag, 3);

  /* Nexthop reachability check. */
  if ((afi == AFI_IP || afi == AFI_IP6) && safi == SAFI_UNICAST)
    {
      if (peer->sort == BGP_PEER_EBGP && peer->ttl == 1 &&
	  ! CHECK_FLAG (peer->flags, PEER_FLAG_DISABLE_CONNECTED_CHECK)
	  && ! bgp_flag_check(bgp, BGP_FLAG_DISABLE_NH_CONNECTED_CHK))
	connected = 1;
      else
	connected = 0;

      if (bgp_find_or_add_nexthop (bgp, afi, new, NULL, connected))
	bgp_info_set_flag (rn, new, BGP_INFO_VALID);
      else
	{
	  if (BGP_DEBUG(nht, NHT))
	    {
	      char buf1[INET6_ADDRSTRLEN];
	      inet_ntop(AF_INET, (const void *)&attr_new->nexthop, buf1, INET6_ADDRSTRLEN);
	      zlog_debug("%s(%s): NH unresolved", __FUNCTION__, buf1);
	    }
	  bgp_info_unset_flag (rn, new, BGP_INFO_VALID);
	}
    }
  else
    bgp_info_set_flag (rn, new, BGP_INFO_VALID);

  /* Addpath ID */
  new->addpath_rx_id = addpath_id;

  /* Increment prefix */
  bgp_aggregate_increment (bgp, p, new, afi, safi);
  
  /* Register new BGP information. */
  bgp_info_add (rn, new);
  
  /* route_node_get lock */
  bgp_unlock_node (rn);

#if ENABLE_BGP_VNC
  if (safi == SAFI_MPLS_VPN) 
    {
      struct bgp_node		*prn = NULL;
      struct bgp_table	*table = NULL;
    
      prn = bgp_node_get(bgp->rib[afi][safi], (struct prefix *) prd);
      if (prn->info) 
        {
          table = (struct bgp_table *)(prn->info);
      
          vnc_import_bgp_add_vnc_host_route_mode_resolve_nve(
                             bgp,
                             prd,
                             table,
                             p,
                             new);
        }
      bgp_unlock_node(prn);
    }
#endif

  /* If maximum prefix count is configured and current prefix
     count exeed it. */
  if (bgp_maximum_prefix_overflow (peer, afi, safi, 0))
    return -1;

  /* Process change. */
  bgp_process (bgp, rn, afi, safi);

#if ENABLE_BGP_VNC
  if (SAFI_MPLS_VPN == safi)
    {
      uint32_t    label = decode_label(tag);

      rfapiProcessUpdate(peer, NULL, p, prd, attr, afi, safi, type, sub_type,
        &label);
    }
  if (SAFI_ENCAP == safi)
    {
      rfapiProcessUpdate(peer, NULL, p, prd, attr, afi, safi, type, sub_type,
        NULL);
    }
#endif

  return 0;

  /* This BGP update is filtered.  Log the reason then update BGP
     entry.  */
 filtered:
  if (bgp_debug_update(peer, p, NULL, 1))
    {
      if (!peer->rcvd_attr_printed)
        {
          zlog_debug ("%s rcvd UPDATE w/ attr: %s", peer->host, peer->rcvd_attr_str);
          peer->rcvd_attr_printed = 1;
        }

      bgp_info_addpath_rx_str(addpath_id, buf2);
      zlog_debug ("%s rcvd UPDATE about %s/%d%s -- DENIED due to: %s",
                  peer->host,
                  inet_ntop (p->family, &p->u.prefix, buf, SU_ADDRSTRLEN),
                  p->prefixlen, buf2, reason);
    }

  if (ri)
    bgp_rib_remove (rn, ri, peer, afi, safi);

  bgp_unlock_node (rn);

  return 0;
}

int
bgp_withdraw (struct peer *peer, struct prefix *p, u_int32_t addpath_id,
              struct attr *attr, afi_t afi, safi_t safi, int type, int sub_type,
	      struct prefix_rd *prd, u_char *tag)
{
  struct bgp *bgp;
  char buf[SU_ADDRSTRLEN];
  char buf2[30];
  struct bgp_node *rn;
  struct bgp_info *ri;

#if ENABLE_BGP_VNC
  if ((SAFI_MPLS_VPN == safi) || (SAFI_ENCAP == safi))
    {
      rfapiProcessWithdraw(peer, NULL, p, prd, NULL, afi, safi, type, 0);
    }
#endif

  bgp = peer->bgp;

  /* Lookup node. */
  rn = bgp_afi_node_get (bgp->rib[afi][safi], afi, safi, p, prd);

  /* If peer is soft reconfiguration enabled.  Record input packet for
   * further calculation.
   *
   * Cisco IOS 12.4(24)T4 on session establishment sends withdraws for all
   * routes that are filtered.  This tanks out Quagga RS pretty badly due to
   * the iteration over all RS clients.
   * Since we need to remove the entry from adj_in anyway, do that first and
   * if there was no entry, we don't need to do anything more.
   */
  if (CHECK_FLAG (peer->af_flags[afi][safi], PEER_FLAG_SOFT_RECONFIG)
      && peer != bgp->peer_self)
    if (!bgp_adj_in_unset (rn, peer, addpath_id))
      {
        if (bgp_debug_update (peer, p, NULL, 1))
          zlog_debug ("%s withdrawing route %s/%d "
		      "not in adj-in", peer->host,
		      inet_ntop(p->family, &p->u.prefix, buf, SU_ADDRSTRLEN),
		      p->prefixlen);
        bgp_unlock_node (rn);
        return 0;
      }

  /* Lookup withdrawn route. */
  for (ri = rn->info; ri; ri = ri->next)
    if (ri->peer == peer && ri->type == type && ri->sub_type == sub_type &&
        ri->addpath_rx_id == addpath_id)
      break;

  /* Logging. */
  if (bgp_debug_update(peer, p, NULL, 1))
    {
      bgp_info_addpath_rx_str(addpath_id, buf2);
      zlog_debug ("%s rcvd UPDATE about %s/%d%s -- withdrawn",
	        peer->host,
	        inet_ntop(p->family, &p->u.prefix, buf, SU_ADDRSTRLEN),
	        p->prefixlen, buf2);
    }

  /* Withdraw specified route from routing table. */
  if (ri && ! CHECK_FLAG (ri->flags, BGP_INFO_HISTORY))
    bgp_rib_withdraw (rn, ri, peer, afi, safi, prd);
  else if (bgp_debug_update(peer, p, NULL, 1))
    zlog_debug ("%s Can't find the route %s/%d", peer->host,
	        inet_ntop (p->family, &p->u.prefix, buf, SU_ADDRSTRLEN),
	        p->prefixlen);

  /* Unlock bgp_node_get() lock. */
  bgp_unlock_node (rn);

  return 0;
}

void
bgp_default_originate (struct peer *peer, afi_t afi, safi_t safi, int withdraw)
{
  struct update_subgroup *subgrp;
  subgrp = peer_subgroup(peer, afi, safi);
  subgroup_default_originate(subgrp, withdraw);
}


/*
 * bgp_stop_announce_route_timer
 */
void
bgp_stop_announce_route_timer (struct peer_af *paf)
{
  if (!paf->t_announce_route)
    return;
 
  THREAD_TIMER_OFF (paf->t_announce_route);
}

/*
 * bgp_announce_route_timer_expired
 *
 * Callback that is invoked when the route announcement timer for a
 * peer_af expires.
 */
static int
bgp_announce_route_timer_expired (struct thread *t)
{
  struct peer_af *paf;
  struct peer *peer;

  paf = THREAD_ARG (t);
  peer = paf->peer;

  assert (paf->t_announce_route);
  paf->t_announce_route = NULL;

  if (peer->status != Established)
    return 0;

  if (!peer->afc_nego[paf->afi][paf->safi])
    return 0;

  peer_af_announce_route (paf, 1);
  return 0;
}

/*
 * bgp_announce_route
 *
 * *Triggers* announcement of routes of a given AFI/SAFI to a peer.
 */
void
bgp_announce_route (struct peer *peer, afi_t afi, safi_t safi)
{
  struct peer_af *paf;
  struct update_subgroup *subgrp;

  paf = peer_af_find (peer, afi, safi);
  if (!paf)
    return;
  subgrp = PAF_SUBGRP(paf);

  /*
   * Ignore if subgroup doesn't exist (implies AF is not negotiated)
   * or a refresh has already been triggered.
   */
  if (!subgrp || paf->t_announce_route)
    return;

  /*
   * Start a timer to stagger/delay the announce. This serves
   * two purposes - announcement can potentially be combined for
   * multiple peers and the announcement doesn't happen in the
   * vty context.
   */
  THREAD_TIMER_MSEC_ON (bm->master, paf->t_announce_route,
			bgp_announce_route_timer_expired, paf,
                        (subgrp->peer_count == 1) ?
			BGP_ANNOUNCE_ROUTE_SHORT_DELAY_MS :
			BGP_ANNOUNCE_ROUTE_DELAY_MS);
}

/*
 * Announce routes from all AF tables to a peer.
 *
 * This should ONLY be called when there is a need to refresh the
 * routes to the peer based on a policy change for this peer alone
 * or a route refresh request received from the peer.
 * The operation will result in splitting the peer from its existing
 * subgroups and putting it in new subgroups.
 */
void
bgp_announce_route_all (struct peer *peer)
{
  afi_t afi;
  safi_t safi;
  
  for (afi = AFI_IP; afi < AFI_MAX; afi++)
    for (safi = SAFI_UNICAST; safi < SAFI_MAX; safi++)
      bgp_announce_route (peer, afi, safi);
}

static void
bgp_soft_reconfig_table (struct peer *peer, afi_t afi, safi_t safi,
			 struct bgp_table *table, struct prefix_rd *prd)
{
  int ret;
  struct bgp_node *rn;
  struct bgp_adj_in *ain;

  if (! table)
    table = peer->bgp->rib[afi][safi];

  for (rn = bgp_table_top (table); rn; rn = bgp_route_next (rn))
    for (ain = rn->adj_in; ain; ain = ain->next)
      {
	if (ain->peer == peer)
	  {
	    struct bgp_info *ri = rn->info;
	    u_char *tag = (ri && ri->extra) ? ri->extra->tag : NULL;

	    ret = bgp_update (peer, &rn->p, ain->addpath_rx_id, ain->attr,
                              afi, safi, ZEBRA_ROUTE_BGP, BGP_ROUTE_NORMAL,
			      prd, tag, 1);

	    if (ret < 0)
	      {
		bgp_unlock_node (rn);
		return;
	      }
	  }
      }
}

void
bgp_soft_reconfig_in (struct peer *peer, afi_t afi, safi_t safi)
{
  struct bgp_node *rn;
  struct bgp_table *table;

  if (peer->status != Established)
    return;

  if ((safi != SAFI_MPLS_VPN) && (safi != SAFI_ENCAP))
    bgp_soft_reconfig_table (peer, afi, safi, NULL, NULL);
  else
    for (rn = bgp_table_top (peer->bgp->rib[afi][safi]); rn;
	 rn = bgp_route_next (rn))
      if ((table = rn->info) != NULL)
        {
          struct prefix_rd prd;
          prd.family = AF_UNSPEC;
          prd.prefixlen = 64;
          memcpy(&prd.val, rn->p.u.val, 8);

          bgp_soft_reconfig_table (peer, afi, safi, table, &prd);
        }
}


struct bgp_clear_node_queue
{
  struct bgp_node *rn;
};

static wq_item_status
bgp_clear_route_node (struct work_queue *wq, void *data)
{
  struct bgp_clear_node_queue *cnq = data;
  struct bgp_node *rn = cnq->rn;
  struct peer *peer = wq->spec.data;
  struct bgp_info *ri;
  afi_t afi = bgp_node_table (rn)->afi;
  safi_t safi = bgp_node_table (rn)->safi;
  
  assert (rn && peer);
  
  /* It is possible that we have multiple paths for a prefix from a peer
   * if that peer is using AddPath.
   */
  for (ri = rn->info; ri; ri = ri->next)
    if (ri->peer == peer)
      {
        /* graceful restart STALE flag set. */
        if (CHECK_FLAG (peer->sflags, PEER_STATUS_NSF_WAIT)
            && peer->nsf[afi][safi]
            && ! CHECK_FLAG (ri->flags, BGP_INFO_STALE)
            && ! CHECK_FLAG (ri->flags, BGP_INFO_UNUSEABLE))
          bgp_info_set_flag (rn, ri, BGP_INFO_STALE);
        else
          bgp_rib_remove (rn, ri, peer, afi, safi);
      }
  return WQ_SUCCESS;
}

static void
bgp_clear_node_queue_del (struct work_queue *wq, void *data)
{
  struct bgp_clear_node_queue *cnq = data;
  struct bgp_node *rn = cnq->rn;
  struct bgp_table *table = bgp_node_table (rn);
  
  bgp_unlock_node (rn); 
  bgp_table_unlock (table);
  XFREE (MTYPE_BGP_CLEAR_NODE_QUEUE, cnq);
}

static void
bgp_clear_node_complete (struct work_queue *wq)
{
  struct peer *peer = wq->spec.data;
  
  /* Tickle FSM to start moving again */
  BGP_EVENT_ADD (peer, Clearing_Completed);

  peer_unlock (peer); /* bgp_clear_route */
}

static void
bgp_clear_node_queue_init (struct peer *peer)
{
  char wname[sizeof("clear xxxx:xxxx:xxxx:xxxx:xxxx:xxxx:xxxx:xxxx")];
  
  snprintf (wname, sizeof(wname), "clear %s", peer->host);
#undef CLEAR_QUEUE_NAME_LEN

  if ( (peer->clear_node_queue = work_queue_new (bm->master, wname)) == NULL)
    {
      zlog_err ("%s: Failed to allocate work queue", __func__);
      exit (1);
    }
  peer->clear_node_queue->spec.hold = 10;
  peer->clear_node_queue->spec.workfunc = &bgp_clear_route_node;
  peer->clear_node_queue->spec.del_item_data = &bgp_clear_node_queue_del;
  peer->clear_node_queue->spec.completion_func = &bgp_clear_node_complete;
  peer->clear_node_queue->spec.max_retries = 0;
  
  /* we only 'lock' this peer reference when the queue is actually active */
  peer->clear_node_queue->spec.data = peer;
}

static void
bgp_clear_route_table (struct peer *peer, afi_t afi, safi_t safi,
                       struct bgp_table *table)
{
  struct bgp_node *rn;
  int force = bm->process_main_queue ? 0 : 1;
  
  if (! table)
    table = peer->bgp->rib[afi][safi];
  
  /* If still no table => afi/safi isn't configured at all or smth. */
  if (! table)
    return;
  
  for (rn = bgp_table_top (table); rn; rn = bgp_route_next (rn))
    {
      struct bgp_info *ri, *next;
      struct bgp_adj_in *ain;
      struct bgp_adj_in *ain_next;

      /* XXX:TODO: This is suboptimal, every non-empty route_node is
       * queued for every clearing peer, regardless of whether it is
       * relevant to the peer at hand.
       *
       * Overview: There are 3 different indices which need to be
       * scrubbed, potentially, when a peer is removed:
       *
       * 1 peer's routes visible via the RIB (ie accepted routes)
       * 2 peer's routes visible by the (optional) peer's adj-in index
       * 3 other routes visible by the peer's adj-out index
       *
       * 3 there is no hurry in scrubbing, once the struct peer is
       * removed from bgp->peer, we could just GC such deleted peer's
       * adj-outs at our leisure.
       *
       * 1 and 2 must be 'scrubbed' in some way, at least made
       * invisible via RIB index before peer session is allowed to be
       * brought back up. So one needs to know when such a 'search' is
       * complete.
       *
       * Ideally:
       *
       * - there'd be a single global queue or a single RIB walker
       * - rather than tracking which route_nodes still need to be
       *   examined on a peer basis, we'd track which peers still
       *   aren't cleared
       *
       * Given that our per-peer prefix-counts now should be reliable,
       * this may actually be achievable. It doesn't seem to be a huge
       * problem at this time,
       *
       * It is possible that we have multiple paths for a prefix from a peer
       * if that peer is using AddPath.
       */
      ain = rn->adj_in;
      while (ain)
        {
          ain_next = ain->next;

          if (ain->peer == peer)
            {
              bgp_adj_in_remove (rn, ain);
              bgp_unlock_node (rn);
            }

          ain = ain_next;
        }

      for (ri = rn->info; ri; ri = next)
	{
	  next = ri->next;
	  if (ri->peer != peer)
	    continue;

	  if (force)
	    bgp_info_reap (rn, ri);
	  else
	    {
	      struct bgp_clear_node_queue *cnq;

	      /* both unlocked in bgp_clear_node_queue_del */
	      bgp_table_lock (bgp_node_table (rn));
	      bgp_lock_node (rn);
	      cnq = XCALLOC (MTYPE_BGP_CLEAR_NODE_QUEUE,
			     sizeof (struct bgp_clear_node_queue));
	      cnq->rn = rn;
	      work_queue_add (peer->clear_node_queue, cnq);
	      break;
	    }
	}
    }
  return;
}

void
bgp_clear_route (struct peer *peer, afi_t afi, safi_t safi)
{
  struct bgp_node *rn;
  struct bgp_table *table;

  if (peer->clear_node_queue == NULL)
    bgp_clear_node_queue_init (peer);
  
  /* bgp_fsm.c keeps sessions in state Clearing, not transitioning to
   * Idle until it receives a Clearing_Completed event. This protects
   * against peers which flap faster than we can we clear, which could
   * lead to:
   *
   * a) race with routes from the new session being installed before
   *    clear_route_node visits the node (to delete the route of that
   *    peer)
   * b) resource exhaustion, clear_route_node likely leads to an entry
   *    on the process_main queue. Fast-flapping could cause that queue
   *    to grow and grow.
   */

  /* lock peer in assumption that clear-node-queue will get nodes; if so,
   * the unlock will happen upon work-queue completion; other wise, the
   * unlock happens at the end of this function.
   */
  if (!peer->clear_node_queue->thread)
    peer_lock (peer);

  if (safi != SAFI_MPLS_VPN && safi != SAFI_ENCAP)
    bgp_clear_route_table (peer, afi, safi, NULL);
  else
    for (rn = bgp_table_top (peer->bgp->rib[afi][safi]); rn;
         rn = bgp_route_next (rn))
      if ((table = rn->info) != NULL)
        bgp_clear_route_table (peer, afi, safi, table);

  /* unlock if no nodes got added to the clear-node-queue. */
  if (!peer->clear_node_queue->thread)
    peer_unlock (peer);

}
  
void
bgp_clear_route_all (struct peer *peer)
{
  afi_t afi;
  safi_t safi;

  for (afi = AFI_IP; afi < AFI_MAX; afi++)
    for (safi = SAFI_UNICAST; safi < SAFI_MAX; safi++)
      bgp_clear_route (peer, afi, safi);

#if ENABLE_BGP_VNC
  rfapiProcessPeerDown(peer);
#endif
}

void
bgp_clear_adj_in (struct peer *peer, afi_t afi, safi_t safi)
{
  struct bgp_table *table;
  struct bgp_node *rn;
  struct bgp_adj_in *ain;
  struct bgp_adj_in *ain_next;

  table = peer->bgp->rib[afi][safi];

  /* It is possible that we have multiple paths for a prefix from a peer
   * if that peer is using AddPath.
   */
  for (rn = bgp_table_top (table); rn; rn = bgp_route_next (rn))
    {
      ain = rn->adj_in;

      while (ain)
        {
          ain_next = ain->next;

          if (ain->peer == peer)
            {
              bgp_adj_in_remove (rn, ain);
              bgp_unlock_node (rn);
	    }

          ain = ain_next;
        }
    }
}

void
bgp_clear_stale_route (struct peer *peer, afi_t afi, safi_t safi)
{
  struct bgp_node *rn;
  struct bgp_info *ri;
  struct bgp_table *table;

  if ( safi == SAFI_MPLS_VPN)
    {
      for (rn = bgp_table_top (peer->bgp->rib[afi][safi]); rn; rn = bgp_route_next (rn))
        {
          struct bgp_node *rm;
          struct bgp_info *ri;

          /* look for neighbor in tables */
          if ((table = rn->info) != NULL)
            {
              for (rm = bgp_table_top (table); rm; rm = bgp_route_next (rm))
                for (ri = rm->info; ri; ri = ri->next)
                  if (ri->peer == peer)
                    {
                      if (CHECK_FLAG (ri->flags, BGP_INFO_STALE))
                        bgp_rib_remove (rm, ri, peer, afi, safi);
                      break;
                    }
            }
        }
    }
  else
    {
      for (rn = bgp_table_top (peer->bgp->rib[afi][safi]); rn; rn = bgp_route_next (rn))
        for (ri = rn->info; ri; ri = ri->next)
          if (ri->peer == peer)
            {
              if (CHECK_FLAG (ri->flags, BGP_INFO_STALE))
                bgp_rib_remove (rn, ri, peer, afi, safi);
              break;
            }
    }
}

static void
bgp_cleanup_table(struct bgp_table *table, safi_t safi)
{
  struct bgp_node *rn;
  struct bgp_info *ri;
  struct bgp_info *next;

  for (rn = bgp_table_top (table); rn; rn = bgp_route_next (rn))
    for (ri = rn->info; ri; ri = next)
      {
        next = ri->next;
        if (CHECK_FLAG (ri->flags, BGP_INFO_SELECTED)
            && ri->type == ZEBRA_ROUTE_BGP
            && (ri->sub_type == BGP_ROUTE_NORMAL ||
                ri->sub_type == BGP_ROUTE_AGGREGATE))
          {
#if ENABLE_BGP_VNC
            if (table->owner && table->owner->bgp)
              vnc_import_bgp_del_route(table->owner->bgp, &rn->p, ri);
#endif
            bgp_zebra_withdraw (&rn->p, ri, safi);
            bgp_info_reap (rn, ri);
          }
      }
}

/* Delete all kernel routes. */
void
bgp_cleanup_routes (struct bgp *bgp)
{
  afi_t afi;

  for (afi = AFI_IP; afi < AFI_MAX; ++afi)
    {
      struct bgp_node *rn;

      bgp_cleanup_table(bgp->rib[afi][SAFI_UNICAST], SAFI_UNICAST);

      /*
       * VPN and ENCAP tables are two-level (RD is top level)
       */
      for (rn = bgp_table_top(bgp->rib[afi][SAFI_MPLS_VPN]); rn;
	   rn = bgp_route_next (rn))
	{
	  if (rn->info)
	    {
	      bgp_cleanup_table((struct bgp_table *)(rn->info), SAFI_MPLS_VPN);
	      bgp_table_finish ((struct bgp_table **)&(rn->info));
	      rn->info = NULL;
	      bgp_unlock_node(rn);
	    }
	}

      for (rn = bgp_table_top(bgp->rib[afi][SAFI_ENCAP]); rn;
	   rn = bgp_route_next (rn))
	{
	  if (rn->info)
	    {
	      bgp_cleanup_table((struct bgp_table *)(rn->info), SAFI_ENCAP);
	      bgp_table_finish ((struct bgp_table **)&(rn->info));
	      rn->info = NULL;
	      bgp_unlock_node(rn);
	    }
	}
    }
}

void
bgp_reset (void)
{
  vty_reset ();
  bgp_zclient_reset ();
  access_list_reset ();
  prefix_list_reset ();
}

static int
bgp_addpath_encode_rx (struct peer *peer, afi_t afi, safi_t safi)
{
  return (CHECK_FLAG (peer->af_cap[afi][safi], PEER_CAP_ADDPATH_AF_RX_ADV) &&
          CHECK_FLAG (peer->af_cap[afi][safi], PEER_CAP_ADDPATH_AF_TX_RCV));
}

/* Parse NLRI stream.  Withdraw NLRI is recognized by NULL attr
   value. */
int
bgp_nlri_parse_ip (struct peer *peer, struct attr *attr,
                   struct bgp_nlri *packet)
{
  u_char *pnt;
  u_char *lim;
  struct prefix p;
  int psize;
  int ret;
  afi_t afi;
  safi_t safi;
  int addpath_encoded;
  u_int32_t addpath_id;

  /* Check peer status. */
  if (peer->status != Established)
    return 0;
  
  pnt = packet->nlri;
  lim = pnt + packet->length;
  afi = packet->afi;
  safi = packet->safi;
  addpath_id = 0;
  addpath_encoded = bgp_addpath_encode_rx (peer, afi, safi);

  /* RFC4771 6.3 The NLRI field in the UPDATE message is checked for
     syntactic validity.  If the field is syntactically incorrect,
     then the Error Subcode is set to Invalid Network Field. */
  for (; pnt < lim; pnt += psize)
    {
      /* Clear prefix structure. */
      memset (&p, 0, sizeof (struct prefix));

      if (addpath_encoded)
        {

          /* When packet overflow occurs return immediately. */
          if (pnt + BGP_ADDPATH_ID_LEN > lim)
            return -1;

          addpath_id = ntohl(*((uint32_t*) pnt));
          pnt += BGP_ADDPATH_ID_LEN;
        }

      /* Fetch prefix length. */
      p.prefixlen = *pnt++;
      /* afi/safi validity already verified by caller, bgp_update_receive */
      p.family = afi2family (afi);

      /* Prefix length check. */
      if (p.prefixlen > prefix_blen (&p) * 8)
        {
          zlog_err("%s [Error] Update packet error (wrong perfix length %d for afi %u)",
                   peer->host, p.prefixlen, packet->afi);
          return -1;
        }

      /* Packet size overflow check. */
      psize = PSIZE (p.prefixlen);

      /* When packet overflow occur return immediately. */
      if (pnt + psize > lim)
        {
          zlog_err("%s [Error] Update packet error (prefix length %d overflows packet)",
                   peer->host, p.prefixlen);
          return -1;
        }

      /* Defensive coding, double-check the psize fits in a struct prefix */
      if (psize > (ssize_t) sizeof(p.u))
        {
          zlog_err("%s [Error] Update packet error (prefix length %d too large for prefix storage %zu)",
                   peer->host, p.prefixlen, sizeof(p.u));
          return -1;
        }

      /* Fetch prefix from NLRI packet. */
      memcpy (&p.u.prefix, pnt, psize);

      /* Check address. */
      if (afi == AFI_IP && safi == SAFI_UNICAST)
	{
	  if (IN_CLASSD (ntohl (p.u.prefix4.s_addr)))
	    {
	      /* From RFC4271 Section 6.3:
	       *
	       * If a prefix in the NLRI field is semantically incorrect
	       * (e.g., an unexpected multicast IP address), an error SHOULD
	       * be logged locally, and the prefix SHOULD be ignored.
	        */
	      zlog_err ("%s: IPv4 unicast NLRI is multicast address %s, ignoring",
	                peer->host, inet_ntoa (p.u.prefix4));
	      continue;
	    }
	}

      /* Check address. */
      if (afi == AFI_IP6 && safi == SAFI_UNICAST)
	{
	  if (IN6_IS_ADDR_LINKLOCAL (&p.u.prefix6))
	    {
	      char buf[BUFSIZ];

	      zlog_err ("%s: IPv6 unicast NLRI is link-local address %s, ignoring",
	                peer->host, inet_ntop (AF_INET6, &p.u.prefix6, buf, BUFSIZ));

	      continue;
	    }
	  if (IN6_IS_ADDR_MULTICAST (&p.u.prefix6))
	    {
	      char buf[BUFSIZ];

	      zlog_err ("%s: IPv6 unicast NLRI is multicast address %s, ignoring",
	                peer->host, inet_ntop (AF_INET6, &p.u.prefix6, buf, BUFSIZ));

	      continue;
	    }
	}

      /* Normal process. */
      if (attr)
	ret = bgp_update (peer, &p, addpath_id, attr, afi, safi,
			  ZEBRA_ROUTE_BGP, BGP_ROUTE_NORMAL, NULL, NULL, 0);
      else
	ret = bgp_withdraw (peer, &p, addpath_id, attr, afi, safi,
			    ZEBRA_ROUTE_BGP, BGP_ROUTE_NORMAL, NULL, NULL);

      /* Address family configuration mismatch or maximum-prefix count
         overflow. */
      if (ret < 0)
	return -1;
    }

  /* Packet length consistency check. */
  if (pnt != lim)
    {
      zlog_err ("%s [Error] Update packet error (prefix length mismatch with total length)",
                peer->host);
      return -1;
    }

  return 0;
}

static struct bgp_static *
bgp_static_new (void)
{
  return XCALLOC (MTYPE_BGP_STATIC, sizeof (struct bgp_static));
}

static void
bgp_static_free (struct bgp_static *bgp_static)
{
  if (bgp_static->rmap.name)
    XFREE(MTYPE_ROUTE_MAP_NAME, bgp_static->rmap.name);
  XFREE (MTYPE_BGP_STATIC, bgp_static);
}

static void
bgp_static_update_main (struct bgp *bgp, struct prefix *p,
			struct bgp_static *bgp_static, afi_t afi, safi_t safi)
{
  struct bgp_node *rn;
  struct bgp_info *ri;
  struct bgp_info *new;
  struct bgp_info info;
  struct attr attr;
  struct attr *attr_new;
  int ret;
#if ENABLE_BGP_VNC
  int vnc_implicit_withdraw = 0;
#endif

  assert (bgp_static);
  if (!bgp_static)
    return;

  rn = bgp_afi_node_get (bgp->rib[afi][safi], afi, safi, p, NULL);

  bgp_attr_default_set (&attr, BGP_ORIGIN_IGP);
  
  attr.nexthop = bgp_static->igpnexthop;
  attr.med = bgp_static->igpmetric;
  attr.flag |= ATTR_FLAG_BIT (BGP_ATTR_MULTI_EXIT_DISC);

  if (bgp_static->atomic)
    attr.flag |= ATTR_FLAG_BIT (BGP_ATTR_ATOMIC_AGGREGATE);

  /* Apply route-map. */
  if (bgp_static->rmap.name)
    {
      struct attr attr_tmp = attr;
      info.peer = bgp->peer_self;
      info.attr = &attr_tmp;

      SET_FLAG (bgp->peer_self->rmap_type, PEER_RMAP_TYPE_NETWORK);

      ret = route_map_apply (bgp_static->rmap.map, p, RMAP_BGP, &info);

      bgp->peer_self->rmap_type = 0;

      if (ret == RMAP_DENYMATCH)
	{    
	  /* Free uninterned attribute. */
	  bgp_attr_flush (&attr_tmp);

	  /* Unintern original. */
	  aspath_unintern (&attr.aspath);
	  bgp_attr_extra_free (&attr);
	  bgp_static_withdraw (bgp, p, afi, safi);
	  return;
	}
      attr_new = bgp_attr_intern (&attr_tmp);
    }
  else
    attr_new = bgp_attr_intern (&attr);

  for (ri = rn->info; ri; ri = ri->next)
    if (ri->peer == bgp->peer_self && ri->type == ZEBRA_ROUTE_BGP
	&& ri->sub_type == BGP_ROUTE_STATIC)
      break;

  if (ri)
    {
      if (attrhash_cmp (ri->attr, attr_new) &&
	  !CHECK_FLAG(ri->flags, BGP_INFO_REMOVED) &&
	  !bgp_flag_check(bgp, BGP_FLAG_FORCE_STATIC_PROCESS))
	{
	  bgp_unlock_node (rn);
	  bgp_attr_unintern (&attr_new);
	  aspath_unintern (&attr.aspath);
	  bgp_attr_extra_free (&attr);
	  return;
	}
      else
	{
	  /* The attribute is changed. */
	  bgp_info_set_flag (rn, ri, BGP_INFO_ATTR_CHANGED);

	  /* Rewrite BGP route information. */
	  if (CHECK_FLAG(ri->flags, BGP_INFO_REMOVED))
	    bgp_info_restore(rn, ri);
	  else
	    bgp_aggregate_decrement (bgp, p, ri, afi, safi);
#if ENABLE_BGP_VNC
          if ((afi == AFI_IP || afi == AFI_IP6) && (safi == SAFI_UNICAST)) 
            {
              if (CHECK_FLAG (ri->flags, BGP_INFO_SELECTED)) 
                {
                  /*
                   * Implicit withdraw case.
                   * We have to do this before ri is changed
                   */
                  ++vnc_implicit_withdraw;
                  vnc_import_bgp_del_route(bgp, p, ri);
                  vnc_import_bgp_exterior_del_route(bgp, p, ri);
                }
            }
#endif
	  bgp_attr_unintern (&ri->attr);
	  ri->attr = attr_new;
	  ri->uptime = bgp_clock ();
#if ENABLE_BGP_VNC
          if ((afi == AFI_IP || afi == AFI_IP6) && (safi == SAFI_UNICAST)) 
            {
              if (vnc_implicit_withdraw) 
                {
                  vnc_import_bgp_add_route(bgp, p, ri);
                  vnc_import_bgp_exterior_add_route(bgp, p, ri);
                }
            }
#endif

	  /* Nexthop reachability check. */
	  if (bgp_flag_check (bgp, BGP_FLAG_IMPORT_CHECK))
	    {
	      if (bgp_find_or_add_nexthop (bgp, afi, ri, NULL, 0))
		bgp_info_set_flag (rn, ri, BGP_INFO_VALID);
	      else
		{
		  if (BGP_DEBUG(nht, NHT))
		    {
		      char buf1[INET6_ADDRSTRLEN];
		      inet_ntop(p->family, &p->u.prefix, buf1,
				INET6_ADDRSTRLEN);
		      zlog_debug("%s(%s): Route not in table, not advertising",
				 __FUNCTION__, buf1);
		    }
		  bgp_info_unset_flag (rn, ri, BGP_INFO_VALID);
		}
	    }
	  else
	    {
	      /* Delete the NHT structure if any, if we're toggling between
	       * enabling/disabling import check. We deregister the route
	       * from NHT to avoid overloading NHT and the process interaction
	       */
	      bgp_unlink_nexthop(ri);
	      bgp_info_set_flag (rn, ri, BGP_INFO_VALID);
	    }
	  /* Process change. */
	  bgp_aggregate_increment (bgp, p, ri, afi, safi);
	  bgp_process (bgp, rn, afi, safi);
	  bgp_unlock_node (rn);
	  aspath_unintern (&attr.aspath);
	  bgp_attr_extra_free (&attr);
	  return;
	}
    }

  /* Make new BGP info. */
  new = info_make(ZEBRA_ROUTE_BGP, BGP_ROUTE_STATIC, 0, bgp->peer_self, attr_new,
		  rn);
  /* Nexthop reachability check. */
  if (bgp_flag_check (bgp, BGP_FLAG_IMPORT_CHECK))
    {
      if (bgp_find_or_add_nexthop (bgp, afi, new, NULL, 0))
	bgp_info_set_flag (rn, new, BGP_INFO_VALID);
      else
	{
	  if (BGP_DEBUG(nht, NHT))
	    {
	      char buf1[INET6_ADDRSTRLEN];
	      inet_ntop(p->family, &p->u.prefix, buf1,
			INET6_ADDRSTRLEN);
	      zlog_debug("%s(%s): Route not in table, not advertising",
			 __FUNCTION__, buf1);
	    }
	  bgp_info_unset_flag (rn, new, BGP_INFO_VALID);
	}
    }
  else
    {
      /* Delete the NHT structure if any, if we're toggling between
       * enabling/disabling import check. We deregister the route
       * from NHT to avoid overloading NHT and the process interaction
       */
      bgp_unlink_nexthop(new);

      bgp_info_set_flag (rn, new, BGP_INFO_VALID);
    }

  /* Aggregate address increment. */
  bgp_aggregate_increment (bgp, p, new, afi, safi);
  
  /* Register new BGP information. */
  bgp_info_add (rn, new);
  
  /* route_node_get lock */
  bgp_unlock_node (rn);
  
  /* Process change. */
  bgp_process (bgp, rn, afi, safi);

  /* Unintern original. */
  aspath_unintern (&attr.aspath);
  bgp_attr_extra_free (&attr);
}

void
bgp_static_update (struct bgp *bgp, struct prefix *p,
                  struct bgp_static *bgp_static, afi_t afi, safi_t safi)
{
  bgp_static_update_main (bgp, p, bgp_static, afi, safi);
}

void
bgp_static_withdraw (struct bgp *bgp, struct prefix *p, afi_t afi,
		     safi_t safi)
{
  struct bgp_node *rn;
  struct bgp_info *ri;

  rn = bgp_afi_node_get (bgp->rib[afi][safi], afi, safi, p, NULL);

  /* Check selected route and self inserted route. */
  for (ri = rn->info; ri; ri = ri->next)
    if (ri->peer == bgp->peer_self 
	&& ri->type == ZEBRA_ROUTE_BGP
	&& ri->sub_type == BGP_ROUTE_STATIC)
      break;

  /* Withdraw static BGP route from routing table. */
  if (ri)
    {
      bgp_aggregate_decrement (bgp, p, ri, afi, safi);
      bgp_unlink_nexthop(ri);
      bgp_info_delete (rn, ri);
      bgp_process (bgp, rn, afi, safi);
    }

  /* Unlock bgp_node_lookup. */
  bgp_unlock_node (rn);
}

/*
 * Used for SAFI_MPLS_VPN and SAFI_ENCAP
 */
static void
bgp_static_withdraw_safi (struct bgp *bgp, struct prefix *p, afi_t afi,
                          safi_t safi, struct prefix_rd *prd, u_char *tag)
{
  struct bgp_node *rn;
  struct bgp_info *ri;

  rn = bgp_afi_node_get (bgp->rib[afi][safi], afi, safi, p, prd);

  /* Check selected route and self inserted route. */
  for (ri = rn->info; ri; ri = ri->next)
    if (ri->peer == bgp->peer_self 
	&& ri->type == ZEBRA_ROUTE_BGP
	&& ri->sub_type == BGP_ROUTE_STATIC)
      break;

  /* Withdraw static BGP route from routing table. */
  if (ri)
    {
#if ENABLE_BGP_VNC
	rfapiProcessWithdraw(
	    ri->peer,
	    NULL,
	    p,
	    prd,
	    ri->attr,
	    afi,
	    safi,
	    ri->type,
	    1);		/* Kill, since it is an administrative change */
#endif
      bgp_aggregate_decrement (bgp, p, ri, afi, safi);
      bgp_info_delete (rn, ri);
      bgp_process (bgp, rn, afi, safi);
    }

  /* Unlock bgp_node_lookup. */
  bgp_unlock_node (rn);
}

static void
bgp_static_update_safi (struct bgp *bgp, struct prefix *p,
                        struct bgp_static *bgp_static, afi_t afi, safi_t safi)
{
  struct bgp_node *rn;
  struct bgp_info *new;
  struct attr *attr_new;
  struct attr attr = { 0 };
  struct bgp_info *ri;
#if ENABLE_BGP_VNC
  u_int32_t        label = 0;
#endif

  assert (bgp_static);

  rn = bgp_afi_node_get (bgp->rib[afi][safi], afi, safi, p, &bgp_static->prd);

  bgp_attr_default_set (&attr, BGP_ORIGIN_IGP);

  attr.nexthop = bgp_static->igpnexthop;
  attr.med = bgp_static->igpmetric;
  attr.flag |= ATTR_FLAG_BIT (BGP_ATTR_MULTI_EXIT_DISC);

  /* Apply route-map. */
  if (bgp_static->rmap.name)
    {
      struct attr attr_tmp = attr;
      struct bgp_info info;
      int ret;

      info.peer = bgp->peer_self;
      info.attr = &attr_tmp;

      SET_FLAG (bgp->peer_self->rmap_type, PEER_RMAP_TYPE_NETWORK);

      ret = route_map_apply (bgp_static->rmap.map, p, RMAP_BGP, &info);

      bgp->peer_self->rmap_type = 0;

      if (ret == RMAP_DENYMATCH)
        {
          /* Free uninterned attribute. */
          bgp_attr_flush (&attr_tmp);

          /* Unintern original. */
          aspath_unintern (&attr.aspath);
          bgp_attr_extra_free (&attr);
          bgp_static_withdraw_safi (bgp, p, afi, safi, &bgp_static->prd,
                                    bgp_static->tag);
          return;
        }

      attr_new = bgp_attr_intern (&attr_tmp);
    }
  else
    {
      attr_new = bgp_attr_intern (&attr);
    }

  for (ri = rn->info; ri; ri = ri->next)
    if (ri->peer == bgp->peer_self && ri->type == ZEBRA_ROUTE_BGP
        && ri->sub_type == BGP_ROUTE_STATIC)
      break;

  if (ri)
    {
      if (attrhash_cmp (ri->attr, attr_new) &&
          !CHECK_FLAG(ri->flags, BGP_INFO_REMOVED))
        {
          bgp_unlock_node (rn);
          bgp_attr_unintern (&attr_new);
          aspath_unintern (&attr.aspath);
          bgp_attr_extra_free (&attr);
          return;
        }
      else
        {
          /* The attribute is changed. */
          bgp_info_set_flag (rn, ri, BGP_INFO_ATTR_CHANGED);

          /* Rewrite BGP route information. */
          if (CHECK_FLAG(ri->flags, BGP_INFO_REMOVED))
            bgp_info_restore(rn, ri);
          else
            bgp_aggregate_decrement (bgp, p, ri, afi, safi);
          bgp_attr_unintern (&ri->attr);
          ri->attr = attr_new;
          ri->uptime = bgp_clock ();
#if ENABLE_BGP_VNC
          if (ri->extra)
              label = decode_label (ri->extra->tag);
#endif

          /* Process change. */
          bgp_aggregate_increment (bgp, p, ri, afi, safi);
          bgp_process (bgp, rn, afi, safi);
#if ENABLE_BGP_VNC
          rfapiProcessUpdate(ri->peer, NULL, p, &bgp_static->prd,
                             ri->attr, afi, safi, 
                             ri->type, ri->sub_type, &label);
#endif
          bgp_unlock_node (rn);
          aspath_unintern (&attr.aspath);
          bgp_attr_extra_free (&attr);
          return;
        }
    }


  /* Make new BGP info. */
  new = info_make(ZEBRA_ROUTE_BGP, BGP_ROUTE_STATIC, 0, bgp->peer_self, attr_new,
		  rn);
  SET_FLAG (new->flags, BGP_INFO_VALID);
  new->extra = bgp_info_extra_new();
  memcpy (new->extra->tag, bgp_static->tag, 3);
#if ENABLE_BGP_VNC
  label = decode_label (bgp_static->tag);
#endif

  /* Aggregate address increment. */
  bgp_aggregate_increment (bgp, p, new, afi, safi);

  /* Register new BGP information. */
  bgp_info_add (rn, new);

  /* route_node_get lock */
  bgp_unlock_node (rn);

  /* Process change. */
  bgp_process (bgp, rn, afi, safi);

#if ENABLE_BGP_VNC
  rfapiProcessUpdate(new->peer, NULL, p, &bgp_static->prd,
                     new->attr, afi, safi, 
                     new->type, new->sub_type, &label);
#endif

  /* Unintern original. */
  aspath_unintern (&attr.aspath);
  bgp_attr_extra_free (&attr);
}

/* Configure static BGP network.  When user don't run zebra, static
   route should be installed as valid.  */
static int
bgp_static_set (struct vty *vty, const char *ip_str, 
                afi_t afi, safi_t safi, const char *rmap, int backdoor)
{
  VTY_DECLVAR_CONTEXT(bgp, bgp);
  int ret;
  struct prefix p;
  struct bgp_static *bgp_static;
  struct bgp_node *rn;
  u_char need_update = 0;

  /* Convert IP prefix string to struct prefix. */
  ret = str2prefix (ip_str, &p);
  if (! ret)
    {
      vty_out (vty, "%% Malformed prefix%s", VTY_NEWLINE);
      return CMD_WARNING;
    }
  if (afi == AFI_IP6 && IN6_IS_ADDR_LINKLOCAL (&p.u.prefix6))
    {
      vty_out (vty, "%% Malformed prefix (link-local address)%s",
	       VTY_NEWLINE);
      return CMD_WARNING;
    }

  apply_mask (&p);

  /* Set BGP static route configuration. */
  rn = bgp_node_get (bgp->route[afi][safi], &p);

  if (rn->info)
    {
      /* Configuration change. */
      bgp_static = rn->info;

      /* Check previous routes are installed into BGP.  */
      if (bgp_static->valid && bgp_static->backdoor != backdoor)
        need_update = 1;
      
      bgp_static->backdoor = backdoor;
      
      if (rmap)
	{
	  if (bgp_static->rmap.name)
	    XFREE(MTYPE_ROUTE_MAP_NAME, bgp_static->rmap.name);
	  bgp_static->rmap.name = XSTRDUP(MTYPE_ROUTE_MAP_NAME, rmap);
	  bgp_static->rmap.map = route_map_lookup_by_name (rmap);
	}
      else
	{
	  if (bgp_static->rmap.name)
	    XFREE(MTYPE_ROUTE_MAP_NAME, bgp_static->rmap.name);
	  bgp_static->rmap.name = NULL;
	  bgp_static->rmap.map = NULL;
	  bgp_static->valid = 0;
	}
      bgp_unlock_node (rn);
    }
  else
    {
      /* New configuration. */
      bgp_static = bgp_static_new ();
      bgp_static->backdoor = backdoor;
      bgp_static->valid = 0;
      bgp_static->igpmetric = 0;
      bgp_static->igpnexthop.s_addr = 0;
      
      if (rmap)
	{
	  if (bgp_static->rmap.name)
	    XFREE(MTYPE_ROUTE_MAP_NAME, bgp_static->rmap.name);
	  bgp_static->rmap.name = XSTRDUP(MTYPE_ROUTE_MAP_NAME, rmap);
	  bgp_static->rmap.map = route_map_lookup_by_name (rmap);
	}
      rn->info = bgp_static;
    }

  bgp_static->valid = 1;
  if (need_update)
    bgp_static_withdraw (bgp, &p, afi, safi);

  if (! bgp_static->backdoor)
    bgp_static_update (bgp, &p, bgp_static, afi, safi);

  return CMD_SUCCESS;
}

/* Configure static BGP network. */
static int
bgp_static_unset (struct vty *vty, const char *ip_str,
		  afi_t afi, safi_t safi)
{
  VTY_DECLVAR_CONTEXT(bgp, bgp);
  int ret;
  struct prefix p;
  struct bgp_static *bgp_static;
  struct bgp_node *rn;

  /* Convert IP prefix string to struct prefix. */
  ret = str2prefix (ip_str, &p);
  if (! ret)
    {
      vty_out (vty, "%% Malformed prefix%s", VTY_NEWLINE);
      return CMD_WARNING;
    }
  if (afi == AFI_IP6 && IN6_IS_ADDR_LINKLOCAL (&p.u.prefix6))
    {
      vty_out (vty, "%% Malformed prefix (link-local address)%s",
	       VTY_NEWLINE);
      return CMD_WARNING;
    }

  apply_mask (&p);

  rn = bgp_node_lookup (bgp->route[afi][safi], &p);
  if (! rn)
    {
      vty_out (vty, "%% Can't find specified static route configuration.%s",
	       VTY_NEWLINE);
      return CMD_WARNING;
    }

  bgp_static = rn->info;
  
  /* Update BGP RIB. */
  if (! bgp_static->backdoor)
    bgp_static_withdraw (bgp, &p, afi, safi);

  /* Clear configuration. */
  bgp_static_free (bgp_static);
  rn->info = NULL;
  bgp_unlock_node (rn);
  bgp_unlock_node (rn);

  return CMD_SUCCESS;
}

void
bgp_static_add (struct bgp *bgp)
{
  afi_t afi;
  safi_t safi;
  struct bgp_node *rn;
  struct bgp_node *rm;
  struct bgp_table *table;
  struct bgp_static *bgp_static;

  for (afi = AFI_IP; afi < AFI_MAX; afi++)
    for (safi = SAFI_UNICAST; safi < SAFI_MAX; safi++)
      for (rn = bgp_table_top (bgp->route[afi][safi]); rn; rn = bgp_route_next (rn))
	if (rn->info != NULL)
	  {      
	    if (safi == SAFI_MPLS_VPN)
	      {
		table = rn->info;

		for (rm = bgp_table_top (table); rm; rm = bgp_route_next (rm))
		  {
		    bgp_static = rn->info;
                    bgp_static_update_safi (bgp, &rm->p, bgp_static, afi, safi);
		  }
	      }
	    else
	      {
		bgp_static_update (bgp, &rn->p, rn->info, afi, safi);
	      }
	  }
}

/* Called from bgp_delete().  Delete all static routes from the BGP
   instance. */
void
bgp_static_delete (struct bgp *bgp)
{
  afi_t afi;
  safi_t safi;
  struct bgp_node *rn;
  struct bgp_node *rm;
  struct bgp_table *table;
  struct bgp_static *bgp_static;

  for (afi = AFI_IP; afi < AFI_MAX; afi++)
    for (safi = SAFI_UNICAST; safi < SAFI_MAX; safi++)
      for (rn = bgp_table_top (bgp->route[afi][safi]); rn; rn = bgp_route_next (rn))
	if (rn->info != NULL)
	  {      
	    if ((safi == SAFI_MPLS_VPN) || (safi == SAFI_ENCAP))
	      {
		table = rn->info;

		for (rm = bgp_table_top (table); rm; rm = bgp_route_next (rm))
		  {
		    bgp_static = rn->info;
		    bgp_static_withdraw_safi (bgp, &rm->p,
					       AFI_IP, safi,
					       (struct prefix_rd *)&rn->p,
					       bgp_static->tag);
		    bgp_static_free (bgp_static);
		    rn->info = NULL;
		    bgp_unlock_node (rn);
		  }
	      }
	    else
	      {
		bgp_static = rn->info;
		bgp_static_withdraw (bgp, &rn->p, afi, safi);
		bgp_static_free (bgp_static);
		rn->info = NULL;
		bgp_unlock_node (rn);
	      }
	  }
}

void
bgp_static_redo_import_check (struct bgp *bgp)
{
  afi_t afi;
  safi_t safi;
  struct bgp_node *rn;
  struct bgp_static *bgp_static;

  /* Use this flag to force reprocessing of the route */
  bgp_flag_set(bgp, BGP_FLAG_FORCE_STATIC_PROCESS);
  for (afi = AFI_IP; afi < AFI_MAX; afi++)
    for (safi = SAFI_UNICAST; safi < SAFI_MAX; safi++)
      for (rn = bgp_table_top (bgp->route[afi][safi]); rn; rn = bgp_route_next (rn))
	if (rn->info != NULL)
	  {
	    bgp_static = rn->info;
	    bgp_static_update (bgp, &rn->p, bgp_static, afi, safi);
	  }
  bgp_flag_unset(bgp, BGP_FLAG_FORCE_STATIC_PROCESS);
}

static void
bgp_purge_af_static_redist_routes (struct bgp *bgp, afi_t afi, safi_t safi)
{
  struct bgp_table *table;
  struct bgp_node *rn;
  struct bgp_info *ri;

  table = bgp->rib[afi][safi];
  for (rn = bgp_table_top (table); rn; rn = bgp_route_next (rn))
    {
      for (ri = rn->info; ri; ri = ri->next)
        {
          if (ri->peer == bgp->peer_self &&
              ((ri->type == ZEBRA_ROUTE_BGP &&
                ri->sub_type == BGP_ROUTE_STATIC) ||
               (ri->type != ZEBRA_ROUTE_BGP &&
                ri->sub_type == BGP_ROUTE_REDISTRIBUTE)))
            {
              bgp_aggregate_decrement (bgp, &rn->p, ri, afi, safi);
              bgp_unlink_nexthop(ri);
              bgp_info_delete (rn, ri);
              bgp_process (bgp, rn, afi, safi);
            }
        }
    }
}

/*
 * Purge all networks and redistributed routes from routing table.
 * Invoked upon the instance going down.
 */
void
bgp_purge_static_redist_routes (struct bgp *bgp)
{
  afi_t afi;
  safi_t safi;

  for (afi = AFI_IP; afi < AFI_MAX; afi++)
    for (safi = SAFI_UNICAST; safi < SAFI_MAX; safi++)
      bgp_purge_af_static_redist_routes (bgp, afi, safi);
}

/*
 * gpz 110624
 * Currently this is used to set static routes for VPN and ENCAP.
 * I think it can probably be factored with bgp_static_set.
 */
int
bgp_static_set_safi (safi_t safi, struct vty *vty, const char *ip_str,
                     const char *rd_str, const char *tag_str,
                     const char *rmap_str)
{
  VTY_DECLVAR_CONTEXT(bgp, bgp);
  int ret;
  struct prefix p;
  struct prefix_rd prd;
  struct bgp_node *prn;
  struct bgp_node *rn;
  struct bgp_table *table;
  struct bgp_static *bgp_static;
  u_char tag[3];
  afi_t afi;

  ret = str2prefix (ip_str, &p);
  if (! ret)
    {
      vty_out (vty, "%% Malformed prefix%s", VTY_NEWLINE);
      return CMD_WARNING;
    }
  apply_mask (&p);

  ret = str2prefix_rd (rd_str, &prd);
  if (! ret)
    {
      vty_out (vty, "%% Malformed rd%s", VTY_NEWLINE);
      return CMD_WARNING;
    }

  ret = str2tag (tag_str, tag);
  if (! ret)
    {
      vty_out (vty, "%% Malformed tag%s", VTY_NEWLINE);
      return CMD_WARNING;
    }
  if (p.family == AF_INET)
    afi = AFI_IP;
  else if (p.family == AF_INET6)
    afi = AFI_IP6;
  else
    {
      vty_out (vty, "%% Non Supported prefix%s", VTY_NEWLINE);
      return CMD_WARNING;
    }
  prn = bgp_node_get (bgp->route[afi][safi],
			(struct prefix *)&prd);
  if (prn->info == NULL)
    prn->info = bgp_table_init (afi, safi);
  else
    bgp_unlock_node (prn);
  table = prn->info;

  rn = bgp_node_get (table, &p);

  if (rn->info)
    {
      vty_out (vty, "%% Same network configuration exists%s", VTY_NEWLINE);
      bgp_unlock_node (rn);
    }
  else
    {
      /* New configuration. */
      bgp_static = bgp_static_new ();
      bgp_static->backdoor = 0;
      bgp_static->valid = 0;
      bgp_static->igpmetric = 0;
      bgp_static->igpnexthop.s_addr = 0;
      memcpy(bgp_static->tag, tag, 3);
      bgp_static->prd = prd;

      if (rmap_str)
	{
	  if (bgp_static->rmap.name)
	    free (bgp_static->rmap.name);
	  bgp_static->rmap.name = strdup (rmap_str);
	  bgp_static->rmap.map = route_map_lookup_by_name (rmap_str);
	}
      rn->info = bgp_static;

      bgp_static->valid = 1;
      bgp_static_update_safi (bgp, &p, bgp_static, afi, safi);
    }

  return CMD_SUCCESS;
}

/* Configure static BGP network. */
int
bgp_static_unset_safi(safi_t safi, struct vty *vty, const char *ip_str,
                      const char *rd_str, const char *tag_str)
{
  VTY_DECLVAR_CONTEXT(bgp, bgp);
  int ret;
  struct prefix p;
  struct prefix_rd prd;
  struct bgp_node *prn;
  struct bgp_node *rn;
  struct bgp_table *table;
  struct bgp_static *bgp_static;
  u_char tag[3];

  /* Convert IP prefix string to struct prefix. */
  ret = str2prefix (ip_str, &p);
  if (! ret)
    {
      vty_out (vty, "%% Malformed prefix%s", VTY_NEWLINE);
      return CMD_WARNING;
    }
  apply_mask (&p);

  ret = str2prefix_rd (rd_str, &prd);
  if (! ret)
    {
      vty_out (vty, "%% Malformed rd%s", VTY_NEWLINE);
      return CMD_WARNING;
    }

  ret = str2tag (tag_str, tag);
  if (! ret)
    {
      vty_out (vty, "%% Malformed tag%s", VTY_NEWLINE);
      return CMD_WARNING;
    }

  prn = bgp_node_get (bgp->route[AFI_IP][safi],
			(struct prefix *)&prd);
  if (prn->info == NULL)
    prn->info = bgp_table_init (AFI_IP, safi);
  else
    bgp_unlock_node (prn);
  table = prn->info;

  rn = bgp_node_lookup (table, &p);

  if (rn)
    {
      bgp_static_withdraw_safi (bgp, &p, AFI_IP, safi, &prd, tag);

      bgp_static = rn->info;
      bgp_static_free (bgp_static);
      rn->info = NULL;
      bgp_unlock_node (rn);
      bgp_unlock_node (rn);
    }
  else
    vty_out (vty, "%% Can't find the route%s", VTY_NEWLINE);

  return CMD_SUCCESS;
}

static int
bgp_table_map_set (struct vty *vty, afi_t afi, safi_t safi,
                   const char *rmap_name)
{
  VTY_DECLVAR_CONTEXT(bgp, bgp);
  struct bgp_rmap *rmap;

  rmap = &bgp->table_map[afi][safi];
  if (rmap_name)
    {
      if (rmap->name)
        XFREE(MTYPE_ROUTE_MAP_NAME, rmap->name);
      rmap->name = XSTRDUP(MTYPE_ROUTE_MAP_NAME, rmap_name);
      rmap->map = route_map_lookup_by_name (rmap_name);
    }
  else
    {
      if (rmap->name)
        XFREE(MTYPE_ROUTE_MAP_NAME, rmap->name);
      rmap->name = NULL;
      rmap->map = NULL;
    }

  bgp_zebra_announce_table(bgp, afi, safi);

  return CMD_SUCCESS;
}

static int
bgp_table_map_unset (struct vty *vty, afi_t afi, safi_t safi,
                     const char *rmap_name)
{
  VTY_DECLVAR_CONTEXT(bgp, bgp);
  struct bgp_rmap *rmap;

  rmap = &bgp->table_map[afi][safi];
  if (rmap->name)
    XFREE(MTYPE_ROUTE_MAP_NAME, rmap->name);
  rmap->name = NULL;
  rmap->map = NULL;

  bgp_zebra_announce_table(bgp, afi, safi);

  return CMD_SUCCESS;
}

int
bgp_config_write_table_map (struct vty *vty, struct bgp *bgp, afi_t afi,
			   safi_t safi, int *write)
{
  if (bgp->table_map[afi][safi].name)
    {
      bgp_config_write_family_header (vty, afi, safi, write);
      vty_out (vty, "  table-map %s%s",
	       bgp->table_map[afi][safi].name, VTY_NEWLINE);
    }

  return 0;
}

DEFUN (bgp_table_map,
       bgp_table_map_cmd,
       "table-map WORD",
       "BGP table to RIB route download filter\n"
       "Name of the route map\n")
{
  int idx_word = 1;
  return bgp_table_map_set (vty,
             bgp_node_afi (vty), bgp_node_safi (vty), argv[idx_word]->arg);
}
DEFUN (no_bgp_table_map,
       no_bgp_table_map_cmd,
       "no table-map WORD",
       NO_STR
       "BGP table to RIB route download filter\n"
       "Name of the route map\n")
{
  int idx_word = 2;
  return bgp_table_map_unset (vty,
             bgp_node_afi (vty), bgp_node_safi (vty), argv[idx_word]->arg);
}

DEFUN (bgp_network,
       bgp_network_cmd,
       "network A.B.C.D/M",
       "Specify a network to announce via BGP\n"
       "IPv4 prefix\n")
{
  int idx_ipv4_prefixlen = 1;
  return bgp_static_set (vty, argv[idx_ipv4_prefixlen]->arg,
			 AFI_IP, bgp_node_safi (vty), NULL, 0);
}

DEFUN (bgp_network_route_map,
       bgp_network_route_map_cmd,
       "network A.B.C.D/M route-map WORD",
       "Specify a network to announce via BGP\n"
       "IPv4 prefix\n"
       "Route-map to modify the attributes\n"
       "Name of the route map\n")
{
  int idx_ipv4_prefixlen = 1;
  int idx_word = 3;
  return bgp_static_set (vty, argv[idx_ipv4_prefixlen]->arg,
			 AFI_IP, bgp_node_safi (vty), argv[idx_word]->arg, 0);
}

DEFUN (bgp_network_backdoor,
       bgp_network_backdoor_cmd,
       "network A.B.C.D/M backdoor",
       "Specify a network to announce via BGP\n"
       "IPv4 prefix\n"
       "Specify a BGP backdoor route\n")
{
  int idx_ipv4_prefixlen = 1;
  return bgp_static_set (vty, argv[idx_ipv4_prefixlen]->arg, AFI_IP, SAFI_UNICAST,
                         NULL, 1);
}

DEFUN (bgp_network_mask,
       bgp_network_mask_cmd,
       "network A.B.C.D mask A.B.C.D",
       "Specify a network to announce via BGP\n"
       "Network number\n"
       "Network mask\n"
       "Network mask\n")
{
  int idx_ipv4 = 1;
  int idx_ipv4_2 = 3;
  int ret;
  char prefix_str[BUFSIZ];
  
  ret = netmask_str2prefix_str (argv[idx_ipv4]->arg, argv[idx_ipv4_2]->arg, prefix_str);
  if (! ret)
    {
      vty_out (vty, "%% Inconsistent address and mask%s", VTY_NEWLINE);
      return CMD_WARNING;
    }

  return bgp_static_set (vty, prefix_str,
			 AFI_IP, bgp_node_safi (vty), NULL, 0);
}

DEFUN (bgp_network_mask_route_map,
       bgp_network_mask_route_map_cmd,
       "network A.B.C.D mask A.B.C.D route-map WORD",
       "Specify a network to announce via BGP\n"
       "Network number\n"
       "Network mask\n"
       "Network mask\n"
       "Route-map to modify the attributes\n"
       "Name of the route map\n")
{
  int idx_ipv4 = 1;
  int idx_ipv4_2 = 3;
  int idx_word = 5;
  int ret;
  char prefix_str[BUFSIZ];
  
  ret = netmask_str2prefix_str (argv[idx_ipv4]->arg, argv[idx_ipv4_2]->arg, prefix_str);
  if (! ret)
    {
      vty_out (vty, "%% Inconsistent address and mask%s", VTY_NEWLINE);
      return CMD_WARNING;
    }

  return bgp_static_set (vty, prefix_str,
			 AFI_IP, bgp_node_safi (vty), argv[idx_word]->arg, 0);
}

DEFUN (bgp_network_mask_backdoor,
       bgp_network_mask_backdoor_cmd,
       "network A.B.C.D mask A.B.C.D backdoor",
       "Specify a network to announce via BGP\n"
       "Network number\n"
       "Network mask\n"
       "Network mask\n"
       "Specify a BGP backdoor route\n")
{
  int idx_ipv4 = 1;
  int idx_ipv4_2 = 3;
  int ret;
  char prefix_str[BUFSIZ];
  
  ret = netmask_str2prefix_str (argv[idx_ipv4]->arg, argv[idx_ipv4_2]->arg, prefix_str);
  if (! ret)
    {
      vty_out (vty, "%% Inconsistent address and mask%s", VTY_NEWLINE);
      return CMD_WARNING;
    }

  return bgp_static_set (vty, prefix_str, AFI_IP, SAFI_UNICAST,
                         NULL, 1);
}

DEFUN (bgp_network_mask_natural,
       bgp_network_mask_natural_cmd,
       "network A.B.C.D",
       "Specify a network to announce via BGP\n"
       "Network number\n")
{
  int idx_ipv4 = 1;
  int ret;
  char prefix_str[BUFSIZ];

  ret = netmask_str2prefix_str (argv[idx_ipv4]->arg, NULL, prefix_str);
  if (! ret)
    {
      vty_out (vty, "%% Inconsistent address and mask%s", VTY_NEWLINE);
      return CMD_WARNING;
    }

  return bgp_static_set (vty, prefix_str,
			 AFI_IP, bgp_node_safi (vty), NULL, 0);
}

DEFUN (bgp_network_mask_natural_route_map,
       bgp_network_mask_natural_route_map_cmd,
       "network A.B.C.D route-map WORD",
       "Specify a network to announce via BGP\n"
       "Network number\n"
       "Route-map to modify the attributes\n"
       "Name of the route map\n")
{
  int idx_ipv4 = 1;
  int idx_word = 3;
  int ret;
  char prefix_str[BUFSIZ];

  ret = netmask_str2prefix_str (argv[idx_ipv4]->arg, NULL, prefix_str);
  if (! ret)
    {
      vty_out (vty, "%% Inconsistent address and mask%s", VTY_NEWLINE);
      return CMD_WARNING;
    }

  return bgp_static_set (vty, prefix_str,
			 AFI_IP, bgp_node_safi (vty), argv[idx_word]->arg, 0);
}

DEFUN (bgp_network_mask_natural_backdoor,
       bgp_network_mask_natural_backdoor_cmd,
       "network A.B.C.D backdoor",
       "Specify a network to announce via BGP\n"
       "Network number\n"
       "Specify a BGP backdoor route\n")
{
  int idx_ipv4 = 1;
  int ret;
  char prefix_str[BUFSIZ];

  ret = netmask_str2prefix_str (argv[idx_ipv4]->arg, NULL, prefix_str);
  if (! ret)
    {
      vty_out (vty, "%% Inconsistent address and mask%s", VTY_NEWLINE);
      return CMD_WARNING;
    }

  return bgp_static_set (vty, prefix_str, AFI_IP, SAFI_UNICAST,
                         NULL, 1);
}

DEFUN (no_bgp_network,
       no_bgp_network_cmd,
       "no network A.B.C.D/M [<backdoor|route-map WORD>]",
       NO_STR
       "Specify a network to announce via BGP\n"
       "IPv4 prefix\n"
       "Specify a BGP backdoor route\n"
       "Route-map to modify the attributes\n"
       "Name of the route map\n")
{
  int idx_ipv4_prefixlen = 2;
  return bgp_static_unset (vty, argv[idx_ipv4_prefixlen]->arg, AFI_IP, 
			   bgp_node_safi (vty));
}

DEFUN (no_bgp_network_mask,
       no_bgp_network_mask_cmd,
       "no network A.B.C.D mask A.B.C.D [<backdoor|route-map WORD>]",
       NO_STR
       "Specify a network to announce via BGP\n"
       "Network number\n"
       "Network mask\n"
       "Network mask\n"
       "Specify a BGP backdoor route\n"
       "Route-map to modify the attributes\n"
       "Name of the route map\n")
{
  int idx_ipv4 = 2;
  int idx_ipv4_2 = 4;
  int ret;
  char prefix_str[BUFSIZ];

  ret = netmask_str2prefix_str (argv[idx_ipv4]->arg, argv[idx_ipv4_2]->arg, prefix_str);
  if (! ret)
    {
      vty_out (vty, "%% Inconsistent address and mask%s", VTY_NEWLINE);
      return CMD_WARNING;
    }

  return bgp_static_unset (vty, prefix_str, AFI_IP, 
			   bgp_node_safi (vty));
}

DEFUN (no_bgp_network_mask_natural,
       no_bgp_network_mask_natural_cmd,
       "no network A.B.C.D [<backdoor|route-map WORD>]",
       NO_STR
       "Specify a network to announce via BGP\n"
       "Network number\n"
       "Specify a BGP backdoor route\n"
       "Route-map to modify the attributes\n"
       "Name of the route map\n")
{
  int idx_ipv4 = 2;
  int ret;
  char prefix_str[BUFSIZ];

  ret = netmask_str2prefix_str (argv[idx_ipv4]->arg, NULL, prefix_str);
  if (! ret)
    {
      vty_out (vty, "%% Inconsistent address and mask%s", VTY_NEWLINE);
      return CMD_WARNING;
    }

  return bgp_static_unset (vty, prefix_str, AFI_IP, 
			   bgp_node_safi (vty));
}

DEFUN (ipv6_bgp_network,
       ipv6_bgp_network_cmd,
       "network X:X::X:X/M",
       "Specify a network to announce via BGP\n"
       "IPv6 prefix\n")
{
  int idx_ipv6_prefixlen = 1;
  return bgp_static_set (vty, argv[idx_ipv6_prefixlen]->arg, AFI_IP6, bgp_node_safi(vty),
                         NULL, 0);
}

DEFUN (ipv6_bgp_network_route_map,
       ipv6_bgp_network_route_map_cmd,
       "network X:X::X:X/M route-map WORD",
       "Specify a network to announce via BGP\n"
       "IPv6 prefix\n"
       "Route-map to modify the attributes\n"
       "Name of the route map\n")
{
  int idx_ipv6_prefixlen = 1;
  int idx_word = 3;
  return bgp_static_set (vty, argv[idx_ipv6_prefixlen]->arg, AFI_IP6,
			 bgp_node_safi (vty), argv[idx_word]->arg, 0);
}

DEFUN (no_ipv6_bgp_network,
       no_ipv6_bgp_network_cmd,
       "no network X:X::X:X/M [route-map WORD]",
       NO_STR
       "Specify a network to announce via BGP\n"
       "IPv6 prefix\n"
       "Route-map to modify the attributes\n"
       "Name of the route map\n")
{
  int idx_ipv6_prefixlen = 2;
  return bgp_static_unset (vty, argv[idx_ipv6_prefixlen]->arg, AFI_IP6, bgp_node_safi(vty));
}

/* Aggreagete address:

  advertise-map  Set condition to advertise attribute
  as-set         Generate AS set path information
  attribute-map  Set attributes of aggregate
  route-map      Set parameters of aggregate
  summary-only   Filter more specific routes from updates
  suppress-map   Conditionally filter more specific routes from updates
  <cr>
 */
struct bgp_aggregate
{
  /* Summary-only flag. */
  u_char summary_only;

  /* AS set generation. */
  u_char as_set;

  /* Route-map for aggregated route. */
  struct route_map *map;

  /* Suppress-count. */
  unsigned long count;

  /* SAFI configuration. */
  safi_t safi;
};

static struct bgp_aggregate *
bgp_aggregate_new (void)
{
  return XCALLOC (MTYPE_BGP_AGGREGATE, sizeof (struct bgp_aggregate));
}

static void
bgp_aggregate_free (struct bgp_aggregate *aggregate)
{
  XFREE (MTYPE_BGP_AGGREGATE, aggregate);
}     

/* Update an aggregate as routes are added/removed from the BGP table */
static void
bgp_aggregate_route (struct bgp *bgp, struct prefix *p, struct bgp_info *rinew,
		     afi_t afi, safi_t safi, struct bgp_info *del, 
		     struct bgp_aggregate *aggregate)
{
  struct bgp_table *table;
  struct bgp_node *top;
  struct bgp_node *rn;
  u_char origin;
  struct aspath *aspath = NULL;
  struct aspath *asmerge = NULL;
  struct community *community = NULL;
  struct community *commerge = NULL;
#if defined(AGGREGATE_NEXTHOP_CHECK)
  struct in_addr nexthop;
  u_int32_t med = 0;
#endif
  struct bgp_info *ri;
  struct bgp_info *new;
  int first = 1;
  unsigned long match = 0;
  u_char atomic_aggregate = 0;

  /* Record adding route's nexthop and med. */
 if (rinew)
   {
#if defined(AGGREGATE_NEXTHOP_CHECK)
     nexthop = rinew->attr->nexthop;
     med = rinew->attr->med;
#endif
   }

  /* ORIGIN attribute: If at least one route among routes that are
     aggregated has ORIGIN with the value INCOMPLETE, then the
     aggregated route must have the ORIGIN attribute with the value
     INCOMPLETE. Otherwise, if at least one route among routes that
     are aggregated has ORIGIN with the value EGP, then the aggregated
     route must have the origin attribute with the value EGP. In all
     other case the value of the ORIGIN attribute of the aggregated
     route is INTERNAL. */
  origin = BGP_ORIGIN_IGP;

  table = bgp->rib[afi][safi];

  top = bgp_node_get (table, p);
  for (rn = bgp_node_get (table, p); rn; rn = bgp_route_next_until (rn, top))
    if (rn->p.prefixlen > p->prefixlen)
      {
	match = 0;

	for (ri = rn->info; ri; ri = ri->next)
	  {
	    if (BGP_INFO_HOLDDOWN (ri))
	      continue;

	    if (del && ri == del)
	      continue;

	    if (! rinew && first)
	      {
#if defined(AGGREGATE_NEXTHOP_CHECK)
		nexthop = ri->attr->nexthop;
		med = ri->attr->med;
#endif
		first = 0;
	      }

#ifdef AGGREGATE_NEXTHOP_CHECK
	    if (! IPV4_ADDR_SAME (&ri->attr->nexthop, &nexthop)
		|| ri->attr->med != med)
	      {
		if (aspath)
		  aspath_free (aspath);
		if (community)
		  community_free (community);
		bgp_unlock_node (rn);
		bgp_unlock_node (top);
		return;
	      }
#endif /* AGGREGATE_NEXTHOP_CHECK */

            if (ri->attr->flag & ATTR_FLAG_BIT(BGP_ATTR_ATOMIC_AGGREGATE))
              atomic_aggregate = 1;

	    if (ri->sub_type != BGP_ROUTE_AGGREGATE)
	      {
		if (aggregate->summary_only)
		  {
		    (bgp_info_extra_get (ri))->suppress++;
		    bgp_info_set_flag (rn, ri, BGP_INFO_ATTR_CHANGED);
		    match++;
		  }

		aggregate->count++;

		if (origin < ri->attr->origin)
		  origin = ri->attr->origin;

		if (aggregate->as_set)
		  {
		    if (aspath)
		      {
			asmerge = aspath_aggregate (aspath, ri->attr->aspath);
			aspath_free (aspath);
			aspath = asmerge;
		      }
		    else
		      aspath = aspath_dup (ri->attr->aspath);

		    if (ri->attr->community)
		      {
			if (community)
			  {
			    commerge = community_merge (community,
							ri->attr->community);
			    community = community_uniq_sort (commerge);
			    community_free (commerge);
			  }
			else
			  community = community_dup (ri->attr->community);
		      }
		  }
	      }
	  }
	if (match)
	  bgp_process (bgp, rn, afi, safi);
      }
  bgp_unlock_node (top);

  if (rinew)
    {
      aggregate->count++;
      
      if (aggregate->summary_only)
        (bgp_info_extra_get (rinew))->suppress++;

      if (origin < rinew->attr->origin)
        origin = rinew->attr->origin;

      if (aggregate->as_set)
	{
	  if (aspath)
	    {
	      asmerge = aspath_aggregate (aspath, rinew->attr->aspath);
	      aspath_free (aspath);
	      aspath = asmerge;
	    }
	  else
	    aspath = aspath_dup (rinew->attr->aspath);

	  if (rinew->attr->community)
	    {
	      if (community)
		{
		  commerge = community_merge (community,
					      rinew->attr->community);
		  community = community_uniq_sort (commerge);
		  community_free (commerge);
		}
	      else
		community = community_dup (rinew->attr->community);
	    }
	}
    }

  if (aggregate->count > 0)
    {
      rn = bgp_node_get (table, p);
      new = info_make(ZEBRA_ROUTE_BGP, BGP_ROUTE_AGGREGATE, 0, bgp->peer_self,
		      bgp_attr_aggregate_intern(bgp, origin, aspath, community,
						aggregate->as_set,
                                                atomic_aggregate), rn);
      SET_FLAG (new->flags, BGP_INFO_VALID);

      bgp_info_add (rn, new);
      bgp_unlock_node (rn);
      bgp_process (bgp, rn, afi, safi);
    }
  else
    {
      if (aspath)
	aspath_free (aspath);
      if (community)
	community_free (community);
    }
}

void bgp_aggregate_delete (struct bgp *, struct prefix *, afi_t, safi_t,
			   struct bgp_aggregate *);

void
bgp_aggregate_increment (struct bgp *bgp, struct prefix *p,
			 struct bgp_info *ri, afi_t afi, safi_t safi)
{
  struct bgp_node *child;
  struct bgp_node *rn;
  struct bgp_aggregate *aggregate;
  struct bgp_table *table;

  /* MPLS-VPN aggregation is not yet supported. */
  if ((safi == SAFI_MPLS_VPN) || (safi == SAFI_ENCAP))
    return;

  table = bgp->aggregate[afi][safi];

  /* No aggregates configured. */
  if (bgp_table_top_nolock (table) == NULL)
    return;

  if (p->prefixlen == 0)
    return;

  if (BGP_INFO_HOLDDOWN (ri))
    return;

  child = bgp_node_get (table, p);

  /* Aggregate address configuration check. */
  for (rn = child; rn; rn = bgp_node_parent_nolock (rn))
    if ((aggregate = rn->info) != NULL && rn->p.prefixlen < p->prefixlen)
      {
	bgp_aggregate_delete (bgp, &rn->p, afi, safi, aggregate);
	bgp_aggregate_route (bgp, &rn->p, ri, afi, safi, NULL, aggregate);
      }
  bgp_unlock_node (child);
}

void
bgp_aggregate_decrement (struct bgp *bgp, struct prefix *p, 
			 struct bgp_info *del, afi_t afi, safi_t safi)
{
  struct bgp_node *child;
  struct bgp_node *rn;
  struct bgp_aggregate *aggregate;
  struct bgp_table *table;

  /* MPLS-VPN aggregation is not yet supported. */
  if ((safi == SAFI_MPLS_VPN) || (safi == SAFI_ENCAP))
    return;

  table = bgp->aggregate[afi][safi];

  /* No aggregates configured. */
  if (bgp_table_top_nolock (table) == NULL)
    return;

  if (p->prefixlen == 0)
    return;

  child = bgp_node_get (table, p);

  /* Aggregate address configuration check. */
  for (rn = child; rn; rn = bgp_node_parent_nolock (rn))
    if ((aggregate = rn->info) != NULL && rn->p.prefixlen < p->prefixlen)
      {
	bgp_aggregate_delete (bgp, &rn->p, afi, safi, aggregate);
	bgp_aggregate_route (bgp, &rn->p, NULL, afi, safi, del, aggregate);
      }
  bgp_unlock_node (child);
}

/* Called via bgp_aggregate_set when the user configures aggregate-address */
static void
bgp_aggregate_add (struct bgp *bgp, struct prefix *p, afi_t afi, safi_t safi,
		   struct bgp_aggregate *aggregate)
{
  struct bgp_table *table;
  struct bgp_node *top;
  struct bgp_node *rn;
  struct bgp_info *new;
  struct bgp_info *ri;
  unsigned long match;
  u_char origin = BGP_ORIGIN_IGP;
  struct aspath *aspath = NULL;
  struct aspath *asmerge = NULL;
  struct community *community = NULL;
  struct community *commerge = NULL;
  u_char atomic_aggregate = 0;

  table = bgp->rib[afi][safi];

  /* Sanity check. */
  if (afi == AFI_IP && p->prefixlen == IPV4_MAX_BITLEN)
    return;
  if (afi == AFI_IP6 && p->prefixlen == IPV6_MAX_BITLEN)
    return;
    
  /* If routes exists below this node, generate aggregate routes. */
  top = bgp_node_get (table, p);
  for (rn = bgp_node_get (table, p); rn; rn = bgp_route_next_until (rn, top))
    if (rn->p.prefixlen > p->prefixlen)
      {
	match = 0;

	for (ri = rn->info; ri; ri = ri->next)
	  {
	    if (BGP_INFO_HOLDDOWN (ri))
	      continue;

            if (ri->attr->flag & ATTR_FLAG_BIT(BGP_ATTR_ATOMIC_AGGREGATE))
              atomic_aggregate = 1;

	    if (ri->sub_type != BGP_ROUTE_AGGREGATE)
	      {
		/* summary-only aggregate route suppress aggregated
		   route announcement.  */
		if (aggregate->summary_only)
		  {
		    (bgp_info_extra_get (ri))->suppress++;
		    bgp_info_set_flag (rn, ri, BGP_INFO_ATTR_CHANGED);
		    match++;
		  }

                /* If at least one route among routes that are aggregated has
                 * ORIGIN with the value INCOMPLETE, then the aggregated route
                 * MUST have the ORIGIN attribute with the value INCOMPLETE.
                 * Otherwise, if at least one route among routes that are
                 * aggregated has ORIGIN with the value EGP, then the aggregated
                 * route MUST have the ORIGIN attribute with the value EGP.
                 */
                if (origin < ri->attr->origin)
                    origin = ri->attr->origin;

		/* as-set aggregate route generate origin, as path,
		   community aggregation.  */
		if (aggregate->as_set)
		  {
		    if (aspath)
		      {
			asmerge = aspath_aggregate (aspath, ri->attr->aspath);
			aspath_free (aspath);
			aspath = asmerge;
		      }
		    else
		      aspath = aspath_dup (ri->attr->aspath);

		    if (ri->attr->community)
		      {
			if (community)
			  {
			    commerge = community_merge (community,
							ri->attr->community);
			    community = community_uniq_sort (commerge);
			    community_free (commerge);
			  }
			else
			  community = community_dup (ri->attr->community);
		      }
		  }
		aggregate->count++;
	      }
	  }
	
	/* If this node is suppressed, process the change. */
	if (match)
	  bgp_process (bgp, rn, afi, safi);
      }
  bgp_unlock_node (top);

  /* Add aggregate route to BGP table. */
  if (aggregate->count)
    {
      rn = bgp_node_get (table, p);
      new = info_make(ZEBRA_ROUTE_BGP, BGP_ROUTE_AGGREGATE, 0, bgp->peer_self,
		      bgp_attr_aggregate_intern(bgp, origin, aspath, community,
						aggregate->as_set,
                                                atomic_aggregate), rn);
      SET_FLAG (new->flags, BGP_INFO_VALID);

      bgp_info_add (rn, new);
      bgp_unlock_node (rn);
      
      /* Process change. */
      bgp_process (bgp, rn, afi, safi);
    }
  else
    {
      if (aspath)
	aspath_free (aspath);
      if (community)
	community_free (community);
    }
}

void
bgp_aggregate_delete (struct bgp *bgp, struct prefix *p, afi_t afi, 
		      safi_t safi, struct bgp_aggregate *aggregate)
{
  struct bgp_table *table;
  struct bgp_node *top;
  struct bgp_node *rn;
  struct bgp_info *ri;
  unsigned long match;

  table = bgp->rib[afi][safi];

  if (afi == AFI_IP && p->prefixlen == IPV4_MAX_BITLEN)
    return;
  if (afi == AFI_IP6 && p->prefixlen == IPV6_MAX_BITLEN)
    return;

  /* If routes exists below this node, generate aggregate routes. */
  top = bgp_node_get (table, p);
  for (rn = bgp_node_get (table, p); rn; rn = bgp_route_next_until (rn, top))
    if (rn->p.prefixlen > p->prefixlen)
      {
	match = 0;

	for (ri = rn->info; ri; ri = ri->next)
	  {
	    if (BGP_INFO_HOLDDOWN (ri))
	      continue;

	    if (ri->sub_type != BGP_ROUTE_AGGREGATE)
	      {
		if (aggregate->summary_only && ri->extra)
		  {
		    ri->extra->suppress--;

		    if (ri->extra->suppress == 0)
		      {
			bgp_info_set_flag (rn, ri, BGP_INFO_ATTR_CHANGED);
			match++;
		      }
		  }
		aggregate->count--;
	      }
	  }

	/* If this node was suppressed, process the change. */
	if (match)
	  bgp_process (bgp, rn, afi, safi);
      }
  bgp_unlock_node (top);

  /* Delete aggregate route from BGP table. */
  rn = bgp_node_get (table, p);

  for (ri = rn->info; ri; ri = ri->next)
    if (ri->peer == bgp->peer_self 
	&& ri->type == ZEBRA_ROUTE_BGP
	&& ri->sub_type == BGP_ROUTE_AGGREGATE)
      break;

  /* Withdraw static BGP route from routing table. */
  if (ri)
    {
      bgp_info_delete (rn, ri);
      bgp_process (bgp, rn, afi, safi);
    }

  /* Unlock bgp_node_lookup. */
  bgp_unlock_node (rn);
}

/* Aggregate route attribute. */
#define AGGREGATE_SUMMARY_ONLY 1
#define AGGREGATE_AS_SET       1

static int
bgp_aggregate_unset (struct vty *vty, const char *prefix_str,
                     afi_t afi, safi_t safi)
{
  VTY_DECLVAR_CONTEXT(bgp, bgp);
  int ret;
  struct prefix p;
  struct bgp_node *rn;
  struct bgp_aggregate *aggregate;

  /* Convert string to prefix structure. */
  ret = str2prefix (prefix_str, &p);
  if (!ret)
    {
      vty_out (vty, "Malformed prefix%s", VTY_NEWLINE);
      return CMD_WARNING;
    }
  apply_mask (&p);

  /* Old configuration check. */
  rn = bgp_node_lookup (bgp->aggregate[afi][safi], &p);
  if (! rn)
    {
      vty_out (vty, "%% There is no aggregate-address configuration.%s",
               VTY_NEWLINE);
      return CMD_WARNING;
    }

  aggregate = rn->info;
  if (aggregate->safi & SAFI_UNICAST)
    bgp_aggregate_delete (bgp, &p, afi, SAFI_UNICAST, aggregate);
  if (aggregate->safi & SAFI_MULTICAST)
    bgp_aggregate_delete (bgp, &p, afi, SAFI_MULTICAST, aggregate);

  /* Unlock aggregate address configuration. */
  rn->info = NULL;
  bgp_aggregate_free (aggregate);
  bgp_unlock_node (rn);
  bgp_unlock_node (rn);

  return CMD_SUCCESS;
}

static int
bgp_aggregate_set (struct vty *vty, const char *prefix_str,
                   afi_t afi, safi_t safi,
		   u_char summary_only, u_char as_set)
{
  VTY_DECLVAR_CONTEXT(bgp, bgp);
  int ret;
  struct prefix p;
  struct bgp_node *rn;
  struct bgp_aggregate *aggregate;

  /* Convert string to prefix structure. */
  ret = str2prefix (prefix_str, &p);
  if (!ret)
    {
      vty_out (vty, "Malformed prefix%s", VTY_NEWLINE);
      return CMD_WARNING;
    }
  apply_mask (&p);

  /* Old configuration check. */
  rn = bgp_node_get (bgp->aggregate[afi][safi], &p);

  if (rn->info)
    {
      vty_out (vty, "There is already same aggregate network.%s", VTY_NEWLINE);
      /* try to remove the old entry */
      ret = bgp_aggregate_unset (vty, prefix_str, afi, safi);
      if (ret)
        {
          vty_out (vty, "Error deleting aggregate.%s", VTY_NEWLINE);
	  bgp_unlock_node (rn);
	  return CMD_WARNING;
        }
    }

  /* Make aggregate address structure. */
  aggregate = bgp_aggregate_new ();
  aggregate->summary_only = summary_only;
  aggregate->as_set = as_set;
  aggregate->safi = safi;
  rn->info = aggregate;

  /* Aggregate address insert into BGP routing table. */
  if (safi & SAFI_UNICAST)
    bgp_aggregate_add (bgp, &p, afi, SAFI_UNICAST, aggregate);
  if (safi & SAFI_MULTICAST)
    bgp_aggregate_add (bgp, &p, afi, SAFI_MULTICAST, aggregate);

  return CMD_SUCCESS;
}

DEFUN (aggregate_address,
       aggregate_address_cmd,
       "aggregate-address A.B.C.D/M [<as-set [summary-only]|summary-only [as-set]>]",
       "Configure BGP aggregate entries\n"
       "Aggregate prefix\n"
       "Generate AS set path information\n"
       "Filter more specific routes from updates\n"
       "Filter more specific routes from updates\n"
       "Generate AS set path information\n")
{
  int idx = 0;
  argv_find (argv, argc, "A.B.C.D/M", &idx);
  char *prefix = argv[idx]->arg;
  int as_set = argv_find (argv, argc, "as-set", &idx) ? AGGREGATE_AS_SET : 0;
  idx = 0;
  int summary_only = argv_find (argv, argc, "summary-only", &idx) ? AGGREGATE_SUMMARY_ONLY : 0;

  return bgp_aggregate_set (vty, prefix, AFI_IP, bgp_node_safi (vty), summary_only, as_set);
}

DEFUN (aggregate_address_mask,
       aggregate_address_mask_cmd,
       "aggregate-address A.B.C.D A.B.C.D [<as-set [summary-only]|summary-only [as-set]>]",
       "Configure BGP aggregate entries\n"
       "Aggregate address\n"
       "Aggregate mask\n"
       "Generate AS set path information\n"
       "Filter more specific routes from updates\n"
       "Filter more specific routes from updates\n"
       "Generate AS set path information\n")
{
  int idx = 0;
  argv_find (argv, argc, "A.B.C.D", &idx);
  char *prefix = argv[idx++]->arg;
  argv_find (argv, argc, "A.B.C.D", &idx);
  char *mask = argv[idx]->arg;
  int as_set = argv_find (argv, argc, "as-set", &idx) ? AGGREGATE_AS_SET : 0;
  idx = 0;
  int summary_only = argv_find (argv, argc, "summary-only", &idx) ? AGGREGATE_SUMMARY_ONLY : 0;

  char prefix_str[BUFSIZ];
  int ret = netmask_str2prefix_str (prefix, mask, prefix_str);

  if (! ret)
    {
      vty_out (vty, "%% Inconsistent address and mask%s", VTY_NEWLINE);
      return CMD_WARNING;
    }

  return bgp_aggregate_set (vty, prefix_str, AFI_IP, bgp_node_safi (vty), summary_only, as_set);
}

DEFUN (no_aggregate_address,
       no_aggregate_address_cmd,
       "no aggregate-address A.B.C.D/M [<as-set [summary-only]|summary-only [as-set]>]",
       NO_STR
       "Configure BGP aggregate entries\n"
       "Aggregate prefix\n"
       "Generate AS set path information\n"
       "Filter more specific routes from updates\n"
       "Filter more specific routes from updates\n"
       "Generate AS set path information\n")
{
  int idx = 0;
  argv_find (argv, argc, "A.B.C.D/M", &idx);
  char *prefix = argv[idx]->arg;
  return bgp_aggregate_unset (vty, prefix, AFI_IP, bgp_node_safi (vty));
}

DEFUN (no_aggregate_address_mask,
       no_aggregate_address_mask_cmd,
       "no aggregate-address A.B.C.D A.B.C.D [<as-set [summary-only]|summary-only [as-set]>]",
       NO_STR
       "Configure BGP aggregate entries\n"
       "Aggregate address\n"
       "Aggregate mask\n"
       "Generate AS set path information\n"
       "Filter more specific routes from updates\n"
       "Filter more specific routes from updates\n"
       "Generate AS set path information\n")
{
  int idx = 0;
  argv_find (argv, argc, "A.B.C.D", &idx);
  char *prefix = argv[idx++]->arg;
  argv_find (argv, argc, "A.B.C.D", &idx);
  char *mask = argv[idx]->arg;

  char prefix_str[BUFSIZ];
  int ret = netmask_str2prefix_str (prefix, mask, prefix_str);

  if (! ret)
    {
      vty_out (vty, "%% Inconsistent address and mask%s", VTY_NEWLINE);
      return CMD_WARNING;
    }

  return bgp_aggregate_unset (vty, prefix_str, AFI_IP, bgp_node_safi (vty));
}

DEFUN (ipv6_aggregate_address,
       ipv6_aggregate_address_cmd,
       "aggregate-address X:X::X:X/M [summary-only]",
       "Configure BGP aggregate entries\n"
       "Aggregate prefix\n"
       "Filter more specific routes from updates\n")
{
  int idx = 0;
  argv_find (argv, argc, "X:X::X:X/M", &idx);
  char *prefix = argv[idx]->arg;
  int sum_only = argv_find (argv, argc, "summary-only", &idx) ? AGGREGATE_SUMMARY_ONLY : 0;
  return bgp_aggregate_set (vty, prefix, AFI_IP6, SAFI_UNICAST, sum_only, 0);
}

DEFUN (no_ipv6_aggregate_address,
       no_ipv6_aggregate_address_cmd,
       "no aggregate-address X:X::X:X/M [summary-only]",
       NO_STR
       "Configure BGP aggregate entries\n"
       "Aggregate prefix\n"
       "Filter more specific routes from updates\n")
{
  int idx = 0;
  argv_find (argv, argc, "X:X::X:X/M", &idx);
  char *prefix = argv[idx]->arg;
  return bgp_aggregate_unset (vty, prefix, AFI_IP6, SAFI_UNICAST);
}

/* Redistribute route treatment. */
void
bgp_redistribute_add (struct bgp *bgp, struct prefix *p, const struct in_addr *nexthop,
		      const struct in6_addr *nexthop6, unsigned int ifindex,
		      u_int32_t metric, u_char type, u_short instance, route_tag_t tag)
{
  struct bgp_info *new;
  struct bgp_info *bi;
  struct bgp_info info;
  struct bgp_node *bn;
  struct attr attr;
  struct attr *new_attr;
  afi_t afi;
  int ret;
  struct bgp_redist *red;

  /* Make default attribute. */
  bgp_attr_default_set (&attr, BGP_ORIGIN_INCOMPLETE);
  if (nexthop)
    attr.nexthop = *nexthop;
  attr.nh_ifindex = ifindex;

  if (nexthop6)
    {
      struct attr_extra *extra = bgp_attr_extra_get(&attr);
      extra->mp_nexthop_global = *nexthop6;
      extra->mp_nexthop_len = BGP_ATTR_NHLEN_IPV6_GLOBAL;
    }

  attr.med = metric;
  attr.flag |= ATTR_FLAG_BIT (BGP_ATTR_MULTI_EXIT_DISC);
  attr.extra->tag = tag;

  afi = family2afi (p->family);

  red = bgp_redist_lookup(bgp, afi, type, instance);
  if (red)
    {
      struct attr attr_new;
      struct attr_extra extra_new;

      /* Copy attribute for modification. */
      attr_new.extra = &extra_new;
      bgp_attr_dup (&attr_new, &attr);

      if (red->redist_metric_flag)
        attr_new.med = red->redist_metric;

      /* Apply route-map. */
      if (red->rmap.name)
        {
          info.peer = bgp->peer_self;
          info.attr = &attr_new;

          SET_FLAG (bgp->peer_self->rmap_type, PEER_RMAP_TYPE_REDISTRIBUTE);

          ret = route_map_apply (red->rmap.map, p, RMAP_BGP, &info);

          bgp->peer_self->rmap_type = 0;

          if (ret == RMAP_DENYMATCH)
            {
              /* Free uninterned attribute. */
              bgp_attr_flush (&attr_new);

              /* Unintern original. */
              aspath_unintern (&attr.aspath);
              bgp_attr_extra_free (&attr);
              bgp_redistribute_delete (bgp, p, type, instance);
              return;
            }
        }

      bn = bgp_afi_node_get (bgp->rib[afi][SAFI_UNICAST], 
                             afi, SAFI_UNICAST, p, NULL);

      new_attr = bgp_attr_intern (&attr_new);

      for (bi = bn->info; bi; bi = bi->next)
        if (bi->peer == bgp->peer_self
            && bi->sub_type == BGP_ROUTE_REDISTRIBUTE)
          break;

      if (bi)
        {
          /* Ensure the (source route) type is updated. */
          bi->type = type;
          if (attrhash_cmp (bi->attr, new_attr) &&
              !CHECK_FLAG(bi->flags, BGP_INFO_REMOVED))
            {
              bgp_attr_unintern (&new_attr);
              aspath_unintern (&attr.aspath);
              bgp_attr_extra_free (&attr);
              bgp_unlock_node (bn);
              return;
            }
          else
            {
              /* The attribute is changed. */
              bgp_info_set_flag (bn, bi, BGP_INFO_ATTR_CHANGED);

              /* Rewrite BGP route information. */
              if (CHECK_FLAG(bi->flags, BGP_INFO_REMOVED))
                bgp_info_restore(bn, bi);
              else
                bgp_aggregate_decrement (bgp, p, bi, afi, SAFI_UNICAST);
              bgp_attr_unintern (&bi->attr);
              bi->attr = new_attr;
              bi->uptime = bgp_clock ();

              /* Process change. */
              bgp_aggregate_increment (bgp, p, bi, afi, SAFI_UNICAST);
              bgp_process (bgp, bn, afi, SAFI_UNICAST);
              bgp_unlock_node (bn);
              aspath_unintern (&attr.aspath);
              bgp_attr_extra_free (&attr);
              return;
            }
        }

      new = info_make(type, BGP_ROUTE_REDISTRIBUTE, instance, bgp->peer_self,
                      new_attr, bn);
      SET_FLAG (new->flags, BGP_INFO_VALID);

      bgp_aggregate_increment (bgp, p, new, afi, SAFI_UNICAST);
      bgp_info_add (bn, new);
      bgp_unlock_node (bn);
      bgp_process (bgp, bn, afi, SAFI_UNICAST);
    }

  /* Unintern original. */
  aspath_unintern (&attr.aspath);
  bgp_attr_extra_free (&attr);
}

void
bgp_redistribute_delete (struct bgp *bgp, struct prefix *p, u_char type, u_short instance)
{
  afi_t afi;
  struct bgp_node *rn;
  struct bgp_info *ri;
  struct bgp_redist *red;

  afi = family2afi (p->family);

  red = bgp_redist_lookup(bgp, afi, type, instance);
  if (red)
    {
      rn = bgp_afi_node_get (bgp->rib[afi][SAFI_UNICAST], afi, SAFI_UNICAST, p, NULL);

      for (ri = rn->info; ri; ri = ri->next)
        if (ri->peer == bgp->peer_self
            && ri->type == type)
          break;

      if (ri)
        {
          bgp_aggregate_decrement (bgp, p, ri, afi, SAFI_UNICAST);
          bgp_info_delete (rn, ri);
          bgp_process (bgp, rn, afi, SAFI_UNICAST);
        }
      bgp_unlock_node (rn);
    }
}

/* Withdraw specified route type's route. */
void
bgp_redistribute_withdraw (struct bgp *bgp, afi_t afi, int type, u_short instance)
{
  struct bgp_node *rn;
  struct bgp_info *ri;
  struct bgp_table *table;

  table = bgp->rib[afi][SAFI_UNICAST];

  for (rn = bgp_table_top (table); rn; rn = bgp_route_next (rn))
    {
      for (ri = rn->info; ri; ri = ri->next)
	if (ri->peer == bgp->peer_self
	    && ri->type == type
            && ri->instance == instance)
	  break;

      if (ri)
	{
	  bgp_aggregate_decrement (bgp, &rn->p, ri, afi, SAFI_UNICAST);
	  bgp_info_delete (rn, ri);
	  bgp_process (bgp, rn, afi, SAFI_UNICAST);
	}
    }
}

/* Static function to display route. */
static void
route_vty_out_route (struct prefix *p, struct vty *vty)
{
  int len;
  u_int32_t destination; 
  char buf[BUFSIZ];

  if (p->family == AF_INET)
    {
      len = vty_out (vty, "%s", inet_ntop (p->family, &p->u.prefix, buf, BUFSIZ));
      destination = ntohl (p->u.prefix4.s_addr);

      if ((IN_CLASSC (destination) && p->prefixlen == 24)
          || (IN_CLASSB (destination) && p->prefixlen == 16)
          || (IN_CLASSA (destination) && p->prefixlen == 8)
          || p->u.prefix4.s_addr == 0)
        {
          /* When mask is natural, mask is not displayed. */
        }
      else
        len += vty_out (vty, "/%d", p->prefixlen);
    }
  else
    len = vty_out (vty, "%s/%d", inet_ntop (p->family, &p->u.prefix, buf, BUFSIZ),
		   p->prefixlen);

  len = 17 - len;
  if (len < 1)
    vty_out (vty, "%s%*s", VTY_NEWLINE, 20, " ");
  else
    vty_out (vty, "%*s", len, " ");
}

enum bgp_display_type
{
  normal_list,
};

/* Print the short form route status for a bgp_info */
static void
route_vty_short_status_out (struct vty *vty, struct bgp_info *binfo,
                            json_object *json_path)
{
  if (json_path)
    {

      /* Route status display. */
      if (CHECK_FLAG (binfo->flags, BGP_INFO_REMOVED))
        json_object_boolean_true_add(json_path, "removed");

      if (CHECK_FLAG (binfo->flags, BGP_INFO_STALE))
        json_object_boolean_true_add(json_path, "stale");

      if (binfo->extra && binfo->extra->suppress)
        json_object_boolean_true_add(json_path, "suppressed");

      if (CHECK_FLAG (binfo->flags, BGP_INFO_VALID) &&
               ! CHECK_FLAG (binfo->flags, BGP_INFO_HISTORY))
        json_object_boolean_true_add(json_path, "valid");

      /* Selected */
      if (CHECK_FLAG (binfo->flags, BGP_INFO_HISTORY))
        json_object_boolean_true_add(json_path, "history");

      if (CHECK_FLAG (binfo->flags, BGP_INFO_DAMPED))
        json_object_boolean_true_add(json_path, "damped");

      if (CHECK_FLAG (binfo->flags, BGP_INFO_SELECTED))
        json_object_boolean_true_add(json_path, "bestpath");

      if (CHECK_FLAG (binfo->flags, BGP_INFO_MULTIPATH))
        json_object_boolean_true_add(json_path, "multipath");

      /* Internal route. */
      if ((binfo->peer->as) && (binfo->peer->as == binfo->peer->local_as))
        json_object_string_add(json_path, "pathFrom", "internal");
      else
        json_object_string_add(json_path, "pathFrom", "external");

      return;
    }

 /* Route status display. */
  if (CHECK_FLAG (binfo->flags, BGP_INFO_REMOVED))
    vty_out (vty, "R");
  else if (CHECK_FLAG (binfo->flags, BGP_INFO_STALE))
    vty_out (vty, "S");
  else if (binfo->extra && binfo->extra->suppress)
    vty_out (vty, "s");
  else if (CHECK_FLAG (binfo->flags, BGP_INFO_VALID) &&
           ! CHECK_FLAG (binfo->flags, BGP_INFO_HISTORY))
    vty_out (vty, "*");
  else
    vty_out (vty, " ");

  /* Selected */
  if (CHECK_FLAG (binfo->flags, BGP_INFO_HISTORY))
    vty_out (vty, "h");
  else if (CHECK_FLAG (binfo->flags, BGP_INFO_DAMPED))
    vty_out (vty, "d");
  else if (CHECK_FLAG (binfo->flags, BGP_INFO_SELECTED))
    vty_out (vty, ">");
  else if (CHECK_FLAG (binfo->flags, BGP_INFO_MULTIPATH))
    vty_out (vty, "=");
  else
    vty_out (vty, " ");

  /* Internal route. */
  if (binfo->peer && 
      (binfo->peer->as) && (binfo->peer->as == binfo->peer->local_as))
    vty_out (vty, "i");
  else
    vty_out (vty, " ");
}

/* called from terminal list command */
void
route_vty_out (struct vty *vty, struct prefix *p,
	       struct bgp_info *binfo, int display, safi_t safi,
               json_object *json_paths)
{
  struct attr *attr;
  json_object *json_path = NULL;
  json_object *json_nexthops = NULL;
  json_object *json_nexthop_global = NULL;
  json_object *json_nexthop_ll = NULL;

  if (json_paths)
    json_path = json_object_new_object();

  /* short status lead text */
  route_vty_short_status_out (vty, binfo, json_path);

  if (!json_paths)
    {
      /* print prefix and mask */
      if (! display)
        route_vty_out_route (p, vty);
      else
        vty_out (vty, "%*s", 17, " ");
    }

  /* Print attribute */
  attr = binfo->attr;
  if (attr) 
    {
      /*
       * For ENCAP routes, nexthop address family is not
       * neccessarily the same as the prefix address family.
       * Both SAFI_MPLS_VPN and SAFI_ENCAP use the MP nexthop field
       */
      if ((safi == SAFI_ENCAP) || (safi == SAFI_MPLS_VPN))
        {
	  if (attr->extra)
            {
	      char buf[BUFSIZ];
              int af = NEXTHOP_FAMILY(attr->extra->mp_nexthop_len);

              switch (af)
                {
                  case AF_INET:
                    vty_out (vty, "%s", inet_ntop(af,
                             &attr->extra->mp_nexthop_global_in, buf, BUFSIZ));
                  break;
                  case AF_INET6:
                    vty_out (vty, "%s", inet_ntop(af,
                             &attr->extra->mp_nexthop_global, buf, BUFSIZ));
                  break;
                  default:
                    vty_out(vty, "?");
                  break;
                }
            }
          else
            vty_out(vty, "?");
        }
      /* IPv4 Next Hop */
      else if (p->family == AF_INET && !BGP_ATTR_NEXTHOP_AFI_IP6(attr))
	{
          if (json_paths)
            {
              json_nexthop_global = json_object_new_object();

	      if (safi == SAFI_MPLS_VPN)
                json_object_string_add(json_nexthop_global, "ip", inet_ntoa (attr->extra->mp_nexthop_global_in));
              else
                json_object_string_add(json_nexthop_global, "ip", inet_ntoa (attr->nexthop));

              json_object_string_add(json_nexthop_global, "afi", "ipv4");
              json_object_boolean_true_add(json_nexthop_global, "used");
            }
          else
            {
	      if (safi == SAFI_MPLS_VPN)
	        vty_out (vty, "%-16s",
                         inet_ntoa (attr->extra->mp_nexthop_global_in));
	      else
	        vty_out (vty, "%-16s", inet_ntoa (attr->nexthop));
            }
	}

      /* IPv6 Next Hop */
      else if (p->family == AF_INET6 || BGP_ATTR_NEXTHOP_AFI_IP6(attr))
	{
	  int len;
	  char buf[BUFSIZ];

          if (json_paths)
            {
              json_nexthop_global = json_object_new_object();
              json_object_string_add(json_nexthop_global, "ip",
                                     inet_ntop (AF_INET6,
                                                &attr->extra->mp_nexthop_global,
                                                buf, BUFSIZ));
              json_object_string_add(json_nexthop_global, "afi", "ipv6");
              json_object_string_add(json_nexthop_global, "scope", "global");

              /* We display both LL & GL if both have been received */
              if ((attr->extra->mp_nexthop_len == 32) || (binfo->peer->conf_if))
                {
                  json_nexthop_ll = json_object_new_object();
                  json_object_string_add(json_nexthop_ll, "ip",
                                         inet_ntop (AF_INET6,
                                                    &attr->extra->mp_nexthop_local,
                                                    buf, BUFSIZ));
                  json_object_string_add(json_nexthop_ll, "afi", "ipv6");
                  json_object_string_add(json_nexthop_ll, "scope", "link-local");

                  if ((IPV6_ADDR_CMP (&attr->extra->mp_nexthop_global,
                                      &attr->extra->mp_nexthop_local) != 0) &&
                                      !attr->extra->mp_nexthop_prefer_global)
                    json_object_boolean_true_add(json_nexthop_ll, "used");
                  else
                    json_object_boolean_true_add(json_nexthop_global, "used");
                }
              else
                json_object_boolean_true_add(json_nexthop_global, "used");
            }
          else
            {
              /* Display LL if LL/Global both in table unless prefer-global is set */
	      if (((attr->extra->mp_nexthop_len == 32) &&
                   !attr->extra->mp_nexthop_prefer_global) ||
                   (binfo->peer->conf_if))
		{
		  if (binfo->peer->conf_if)
		    {
		      len = vty_out (vty, "%s",
				     binfo->peer->conf_if);
		      len = 7 - len; /* len of IPv6 addr + max len of def ifname */

		      if (len < 1)
			vty_out (vty, "%s%*s", VTY_NEWLINE, 45, " ");
		      else
			vty_out (vty, "%*s", len, " ");
		    }
		  else
		    {
		      len = vty_out (vty, "%s",
				     inet_ntop (AF_INET6,
						&attr->extra->mp_nexthop_local,
						buf, BUFSIZ));
		      len = 16 - len;

		      if (len < 1)
			vty_out (vty, "%s%*s", VTY_NEWLINE, 36, " ");
		      else
			vty_out (vty, "%*s", len, " ");
		    }
		}
 	      else
		{
		  len = vty_out (vty, "%s",
				 inet_ntop (AF_INET6,
					    &attr->extra->mp_nexthop_global,
					    buf, BUFSIZ));
		  len = 16 - len;

		  if (len < 1)
		    vty_out (vty, "%s%*s", VTY_NEWLINE, 36, " ");
		  else
		    vty_out (vty, "%*s", len, " ");
		}
            }
	}

      /* MED/Metric */
      if (attr->flag & ATTR_FLAG_BIT (BGP_ATTR_MULTI_EXIT_DISC))
        if (json_paths)
          json_object_int_add(json_path, "med", attr->med);
        else
	  vty_out (vty, "%10u", attr->med);
      else
        if (!json_paths)
	  vty_out (vty, "          ");

      /* Local Pref */
      if (attr->flag & ATTR_FLAG_BIT (BGP_ATTR_LOCAL_PREF))
        if (json_paths)
          json_object_int_add(json_path, "localpref", attr->local_pref);
        else
	  vty_out (vty, "%7u", attr->local_pref);
      else
        if (!json_paths)
	  vty_out (vty, "       ");

      if (json_paths)
        {
          if (attr->extra)
            json_object_int_add(json_path, "weight", attr->extra->weight);
          else
            json_object_int_add(json_path, "weight", 0);
        }
      else
        vty_out (vty, "%7u ", (attr->extra ? attr->extra->weight : 0));

      if (json_paths) {
	char buf[BUFSIZ];
	json_object_string_add(json_path, "peerId", sockunion2str (&binfo->peer->su, buf, SU_ADDRSTRLEN));
      }

      /* Print aspath */
      if (attr->aspath)
        {
          if (json_paths)
            json_object_string_add(json_path, "aspath", attr->aspath->str);
          else
            aspath_print_vty (vty, "%s", attr->aspath, " ");
        }

      /* Print origin */
      if (json_paths)
        json_object_string_add(json_path, "origin", bgp_origin_long_str[attr->origin]);
      else
        vty_out (vty, "%s", bgp_origin_str[attr->origin]);
    }
  else
    {
      if (json_paths)
        json_object_string_add(json_path, "alert", "No attributes");
      else
        vty_out (vty, "No attributes to print%s", VTY_NEWLINE);
    }

  if (json_paths)
    {
      if (json_nexthop_global || json_nexthop_ll)
        {
          json_nexthops = json_object_new_array();

          if (json_nexthop_global)
            json_object_array_add(json_nexthops, json_nexthop_global);

          if (json_nexthop_ll)
            json_object_array_add(json_nexthops, json_nexthop_ll);

          json_object_object_add(json_path, "nexthops", json_nexthops);
        }

      json_object_array_add(json_paths, json_path);
    }
  else
    {
    vty_out (vty, "%s", VTY_NEWLINE);
#if ENABLE_BGP_VNC
      /* prints an additional line, indented, with VNC info, if present */
      if ((safi == SAFI_MPLS_VPN) || (safi == SAFI_ENCAP))
        rfapi_vty_out_vncinfo(vty, p, binfo, safi);
#endif
    }
}  

/* called from terminal list command */
void
route_vty_out_tmp (struct vty *vty, struct prefix *p, struct attr *attr, safi_t safi,
                   u_char use_json, json_object *json_ar)
{
  json_object *json_status = NULL;
  json_object *json_net = NULL;
  char buff[BUFSIZ];
  /* Route status display. */
  if (use_json)
    {
      json_status = json_object_new_object();
      json_net = json_object_new_object();
    }
  else
    {
      vty_out (vty, "*");
      vty_out (vty, ">");
      vty_out (vty, " ");
    }

  /* print prefix and mask */
  if (use_json)
    json_object_string_add(json_net, "addrPrefix", inet_ntop (p->family, &p->u.prefix, buff, BUFSIZ));
  else
    route_vty_out_route (p, vty);

  /* Print attribute */
  if (attr) 
    {
      if (use_json)
        {
          if (p->family == AF_INET &&
              (safi == SAFI_MPLS_VPN ||
               safi == SAFI_ENCAP ||
               !BGP_ATTR_NEXTHOP_AFI_IP6(attr)))
            {
              if (safi == SAFI_MPLS_VPN || safi == SAFI_ENCAP)
                json_object_string_add(json_net, "nextHop", inet_ntoa (attr->extra->mp_nexthop_global_in));
              else
                json_object_string_add(json_net, "nextHop", inet_ntoa (attr->nexthop));
            }
          else if (p->family == AF_INET6 || BGP_ATTR_NEXTHOP_AFI_IP6(attr))
            {
              char buf[BUFSIZ];

              json_object_string_add(json_net, "netHopGloabal", inet_ntop (AF_INET6, &attr->extra->mp_nexthop_global,
                                  buf, BUFSIZ));
            }

          if (attr->flag & ATTR_FLAG_BIT (BGP_ATTR_MULTI_EXIT_DISC))
            json_object_int_add(json_net, "metric", attr->med);

          if (attr->flag & ATTR_FLAG_BIT (BGP_ATTR_LOCAL_PREF))
            json_object_int_add(json_net, "localPref", attr->local_pref);

          if (attr->extra)
            json_object_int_add(json_net, "weight", attr->extra->weight);
          else
            json_object_int_add(json_net, "weight", 0);

          /* Print aspath */
          if (attr->aspath)
            json_object_string_add(json_net, "asPath", attr->aspath->str);

          /* Print origin */
          json_object_string_add(json_net, "bgpOriginCode", bgp_origin_str[attr->origin]);
        }
      else
        {
          if (p->family == AF_INET &&
              (safi == SAFI_MPLS_VPN ||
               safi == SAFI_ENCAP ||
               !BGP_ATTR_NEXTHOP_AFI_IP6(attr)))
            {
              if (safi == SAFI_MPLS_VPN || safi == SAFI_ENCAP)
                vty_out (vty, "%-16s",
                         inet_ntoa (attr->extra->mp_nexthop_global_in));
              else
                vty_out (vty, "%-16s", inet_ntoa (attr->nexthop));
            }
          else if (p->family == AF_INET6 || BGP_ATTR_NEXTHOP_AFI_IP6(attr))
            {
              int len;
              char buf[BUFSIZ];

              assert (attr->extra);

              len = vty_out (vty, "%s",
                             inet_ntop (AF_INET6, &attr->extra->mp_nexthop_global,
                             buf, BUFSIZ));
              len = 16 - len;
              if (len < 1)
                vty_out (vty, "%s%*s", VTY_NEWLINE, 36, " ");
              else
                vty_out (vty, "%*s", len, " ");
            }
          if (attr->flag & ATTR_FLAG_BIT (BGP_ATTR_MULTI_EXIT_DISC))
            vty_out (vty, "%10u", attr->med);
          else
            vty_out (vty, "          ");

          if (attr->flag & ATTR_FLAG_BIT (BGP_ATTR_LOCAL_PREF))
            vty_out (vty, "%7u", attr->local_pref);
          else
            vty_out (vty, "       ");

          vty_out (vty, "%7u ", (attr->extra ? attr->extra->weight : 0));

          /* Print aspath */
          if (attr->aspath)
            aspath_print_vty (vty, "%s", attr->aspath, " ");

          /* Print origin */
          vty_out (vty, "%s", bgp_origin_str[attr->origin]);
        }
    }
  if (use_json)
    {
      json_object_boolean_true_add(json_status, "*");
      json_object_boolean_true_add(json_status, ">");
      json_object_object_add(json_net, "appliedStatusSymbols", json_status);
      char buf_cut[BUFSIZ];
      json_object_object_add(json_ar, inet_ntop (p->family, &p->u.prefix, buf_cut, BUFSIZ), json_net);
    }
  else
    vty_out (vty, "%s", VTY_NEWLINE);
}  

void
route_vty_out_tag (struct vty *vty, struct prefix *p,
		   struct bgp_info *binfo, int display, safi_t safi, json_object *json)
{
  json_object *json_out = NULL;
  struct attr *attr;
  u_int32_t label = 0;
  
  if (!binfo->extra)
    return;

  if (json)
    json_out = json_object_new_object();
  
  /* short status lead text */ 
  route_vty_short_status_out (vty, binfo, json_out);
    
  /* print prefix and mask */
  if (json == NULL)
    {
      if (! display)
        route_vty_out_route (p, vty);
      else
        vty_out (vty, "%*s", 17, " ");
    }

  /* Print attribute */
  attr = binfo->attr;
  if (attr) 
    {
      if (p->family == AF_INET
          && (safi == SAFI_MPLS_VPN || !BGP_ATTR_NEXTHOP_AFI_IP6(attr)))
	{
	  if (safi == SAFI_MPLS_VPN || safi == SAFI_ENCAP)
            {
              if (json)
                json_object_string_add(json_out, "mpNexthopGlobalIn", inet_ntoa (attr->extra->mp_nexthop_global_in));
              else
                vty_out (vty, "%-16s", inet_ntoa (attr->extra->mp_nexthop_global_in));
            }
	  else
            {
              if (json)
                json_object_string_add(json_out, "nexthop", inet_ntoa (attr->nexthop));
              else
                vty_out (vty, "%-16s", inet_ntoa (attr->nexthop));
            }
	}
      else if (p->family == AF_INET6 || BGP_ATTR_NEXTHOP_AFI_IP6(attr))
	{
	  assert (attr->extra);
	  char buf_a[BUFSIZ];
	  char buf_b[BUFSIZ];
          char buf_c[BUFSIZ];
	  if (attr->extra->mp_nexthop_len == BGP_ATTR_NHLEN_IPV6_GLOBAL)
            {
              if (json)
                json_object_string_add(json_out, "mpNexthopGlobalIn",
                                       inet_ntop (AF_INET6, &attr->extra->mp_nexthop_global, buf_a, BUFSIZ));
              else
                vty_out (vty, "%s",
                         inet_ntop (AF_INET6, &attr->extra->mp_nexthop_global,
                                    buf_a, BUFSIZ));
            }
	  else if (attr->extra->mp_nexthop_len == BGP_ATTR_NHLEN_IPV6_GLOBAL_AND_LL)
            {
              if (json)
                {
                  inet_ntop (AF_INET6, &attr->extra->mp_nexthop_global,
                             buf_a, BUFSIZ);
                  inet_ntop (AF_INET6, &attr->extra->mp_nexthop_local,
                             buf_b, BUFSIZ);
                  sprintf(buf_c, "%s(%s)", buf_a, buf_b);
                  json_object_string_add(json_out, "mpNexthopGlobalLocal", buf_c);
                }
              else
                vty_out (vty, "%s(%s)",
                         inet_ntop (AF_INET6, &attr->extra->mp_nexthop_global,
                                    buf_a, BUFSIZ),
                         inet_ntop (AF_INET6, &attr->extra->mp_nexthop_local,
                                    buf_b, BUFSIZ));
            }

	}
    }

  label = decode_label (binfo->extra->tag);

  if (json)
    {
      if (label)
        json_object_int_add(json_out, "notag", label);
      json_object_array_add(json, json_out);
    }
  else
    {
      vty_out (vty, "notag/%d", label);
      vty_out (vty, "%s", VTY_NEWLINE);
    }
}  

/* dampening route */
static void
damp_route_vty_out (struct vty *vty, struct prefix *p, struct bgp_info *binfo,
                    int display, safi_t safi, u_char use_json, json_object *json)
{
  struct attr *attr;
  int len;
  char timebuf[BGP_UPTIME_LEN];

  /* short status lead text */ 
  route_vty_short_status_out (vty, binfo, json);
  
  /* print prefix and mask */
  if (!use_json)
    {
      if (! display)
        route_vty_out_route (p, vty);
      else
        vty_out (vty, "%*s", 17, " ");
    }

  len = vty_out (vty, "%s", binfo->peer->host);
  len = 17 - len;
  if (len < 1)
    {
      if (!use_json)
        vty_out (vty, "%s%*s", VTY_NEWLINE, 34, " ");
    }
  else
    {
      if (use_json)
        json_object_int_add(json, "peerHost", len);
      else
        vty_out (vty, "%*s", len, " ");
    }

  if (use_json)
    bgp_damp_reuse_time_vty (vty, binfo, timebuf, BGP_UPTIME_LEN, use_json, json);
  else
    vty_out (vty, "%s ", bgp_damp_reuse_time_vty (vty, binfo, timebuf, BGP_UPTIME_LEN, use_json, json));

  /* Print attribute */
  attr = binfo->attr;
  if (attr)
    {
      /* Print aspath */
      if (attr->aspath)
        {
          if (use_json)
            json_object_string_add(json, "asPath", attr->aspath->str);
          else
            aspath_print_vty (vty, "%s", attr->aspath, " ");
        }

      /* Print origin */
      if (use_json)
        json_object_string_add(json, "origin", bgp_origin_str[attr->origin]);
      else
        vty_out (vty, "%s", bgp_origin_str[attr->origin]);
    }
  if (!use_json)
    vty_out (vty, "%s", VTY_NEWLINE);
}

/* flap route */
static void
flap_route_vty_out (struct vty *vty, struct prefix *p, struct bgp_info *binfo,
                    int display, safi_t safi, u_char use_json, json_object *json)
{
  struct attr *attr;
  struct bgp_damp_info *bdi;
  char timebuf[BGP_UPTIME_LEN];
  int len;
  
  if (!binfo->extra)
    return;
  
  bdi = binfo->extra->damp_info;

  /* short status lead text */
  route_vty_short_status_out (vty, binfo, json);
  
  /* print prefix and mask */
  if (!use_json)
    {
      if (! display)
        route_vty_out_route (p, vty);
      else
        vty_out (vty, "%*s", 17, " ");
    }

  len = vty_out (vty, "%s", binfo->peer->host);
  len = 16 - len;
  if (len < 1)
    {
      if (!use_json)
        vty_out (vty, "%s%*s", VTY_NEWLINE, 33, " ");
    }
  else
    {
      if (use_json)
        json_object_int_add(json, "peerHost", len);
      else
        vty_out (vty, "%*s", len, " ");
    }

  len = vty_out (vty, "%d", bdi->flap);
  len = 5 - len;
  if (len < 1)
    {
      if (!use_json)
        vty_out (vty, " ");
    }
  else
    {
      if (use_json)
        json_object_int_add(json, "bdiFlap", len);
      else
        vty_out (vty, "%*s", len, " ");
    }

  if (use_json)
    peer_uptime (bdi->start_time, timebuf, BGP_UPTIME_LEN, use_json, json);
  else
    vty_out (vty, "%s ", peer_uptime (bdi->start_time,
             timebuf, BGP_UPTIME_LEN, 0, NULL));

  if (CHECK_FLAG (binfo->flags, BGP_INFO_DAMPED)
      && ! CHECK_FLAG (binfo->flags, BGP_INFO_HISTORY))
    {
      if (use_json)
        bgp_damp_reuse_time_vty (vty, binfo, timebuf, BGP_UPTIME_LEN, use_json, json);
      else
        vty_out (vty, "%s ", bgp_damp_reuse_time_vty (vty, binfo, timebuf, BGP_UPTIME_LEN, use_json, json));
    }
  else
    {
      if (!use_json)
        vty_out (vty, "%*s ", 8, " ");
    }

  /* Print attribute */
  attr = binfo->attr;
  if (attr)
    {
      /* Print aspath */
      if (attr->aspath)
        {
          if (use_json)
            json_object_string_add(json, "asPath", attr->aspath->str);
          else
            aspath_print_vty (vty, "%s", attr->aspath, " ");
        }

      /* Print origin */
      if (use_json)
        json_object_string_add(json, "origin", bgp_origin_str[attr->origin]);
      else
        vty_out (vty, "%s", bgp_origin_str[attr->origin]);
    }
  if (!use_json)
    vty_out (vty, "%s", VTY_NEWLINE);
}

static void
route_vty_out_advertised_to (struct vty *vty, struct peer *peer, int *first,
                             const char *header, json_object *json_adv_to)
{
  char buf1[INET6_ADDRSTRLEN];
  json_object *json_peer = NULL;

  if (json_adv_to)
    {
      /* 'advertised-to' is a dictionary of peers we have advertised this
       * prefix too.  The key is the peer's IP or swpX, the value is the
       * hostname if we know it and "" if not.
       */
      json_peer = json_object_new_object();

      if (peer->hostname)
        json_object_string_add(json_peer, "hostname", peer->hostname);

      if (peer->conf_if)
        json_object_object_add(json_adv_to, peer->conf_if, json_peer);
      else
        json_object_object_add(json_adv_to,
                               sockunion2str (&peer->su, buf1, SU_ADDRSTRLEN),
                               json_peer);
    }
  else
    {
      if (*first)
        {
          vty_out (vty, "%s", header);
          *first = 0;
        }

      if (peer->hostname && bgp_flag_check(peer->bgp, BGP_FLAG_SHOW_HOSTNAME))
        {
          if (peer->conf_if)
            vty_out (vty, " %s(%s)", peer->hostname, peer->conf_if);
          else
            vty_out (vty, " %s(%s)", peer->hostname,
                     sockunion2str (&peer->su, buf1, SU_ADDRSTRLEN));
        }
      else
        {
          if (peer->conf_if)
            vty_out (vty, " %s", peer->conf_if);
          else
            vty_out (vty, " %s", sockunion2str (&peer->su, buf1, SU_ADDRSTRLEN));
        }
    }
}

static void
route_vty_out_detail (struct vty *vty, struct bgp *bgp, struct prefix *p, 
		      struct bgp_info *binfo, afi_t afi, safi_t safi,
                      json_object *json_paths)
{
  char buf[INET6_ADDRSTRLEN];
  char buf1[BUFSIZ];
  struct attr *attr;
  int sockunion_vty_out (struct vty *, union sockunion *);
  time_t tbuf;
  json_object *json_bestpath = NULL;
  json_object *json_cluster_list = NULL;
  json_object *json_cluster_list_list = NULL;
  json_object *json_ext_community = NULL;
  json_object *json_last_update = NULL;
  json_object *json_nexthop_global = NULL;
  json_object *json_nexthop_ll = NULL;
  json_object *json_nexthops = NULL;
  json_object *json_path = NULL;
  json_object *json_peer = NULL;
  json_object *json_string = NULL;
  json_object *json_adv_to = NULL;
  int first = 0;
  struct listnode *node, *nnode;
  struct peer *peer;
  int addpath_capable;
  int has_adj;
  unsigned int first_as;

  if (json_paths)
    {
      json_path = json_object_new_object();
      json_peer = json_object_new_object();
      json_nexthop_global = json_object_new_object();
    }

  attr = binfo->attr;

  if (attr)
    {
      /* Line1 display AS-path, Aggregator */
      if (attr->aspath)
	{
          if (json_paths)
           {
            json_object_lock(attr->aspath->json);
            json_object_object_add(json_path, "aspath", attr->aspath->json);
           }
          else
            {
              if (attr->aspath->segments)
                aspath_print_vty (vty, "  %s", attr->aspath, "");
              else
                vty_out (vty, "  Local");
            }
	}

      if (CHECK_FLAG (binfo->flags, BGP_INFO_REMOVED))
        {
          if (json_paths)
            json_object_boolean_true_add(json_path, "removed");
          else
            vty_out (vty, ", (removed)");
        }

      if (CHECK_FLAG (binfo->flags, BGP_INFO_STALE))
        {
          if (json_paths)
            json_object_boolean_true_add(json_path, "stale");
          else
	    vty_out (vty, ", (stale)");
        }

      if (CHECK_FLAG (attr->flag, ATTR_FLAG_BIT (BGP_ATTR_AGGREGATOR)))
        {
          if (json_paths)
            {
              json_object_int_add(json_path, "aggregatorAs", attr->extra->aggregator_as);
              json_object_string_add(json_path, "aggregatorId", inet_ntoa (attr->extra->aggregator_addr));
            }
          else
            {
	      vty_out (vty, ", (aggregated by %u %s)",
	               attr->extra->aggregator_as,
		       inet_ntoa (attr->extra->aggregator_addr));
            }
        }

      if (CHECK_FLAG (binfo->peer->af_flags[afi][safi], PEER_FLAG_REFLECTOR_CLIENT))
        {
          if (json_paths)
            json_object_boolean_true_add(json_path, "rxedFromRrClient");
          else
	    vty_out (vty, ", (Received from a RR-client)");
        }

      if (CHECK_FLAG (binfo->peer->af_flags[afi][safi], PEER_FLAG_RSERVER_CLIENT))
        {
          if (json_paths)
            json_object_boolean_true_add(json_path, "rxedFromRsClient");
          else
	    vty_out (vty, ", (Received from a RS-client)");
        }

      if (CHECK_FLAG (binfo->flags, BGP_INFO_HISTORY))
        {
          if (json_paths)
            json_object_boolean_true_add(json_path, "dampeningHistoryEntry");
          else
	    vty_out (vty, ", (history entry)");
        }
      else if (CHECK_FLAG (binfo->flags, BGP_INFO_DAMPED))
        {
          if (json_paths)
            json_object_boolean_true_add(json_path, "dampeningSuppressed");
          else
	    vty_out (vty, ", (suppressed due to dampening)");
        }

      if (!json_paths)
        vty_out (vty, "%s", VTY_NEWLINE);
	  
      /* Line2 display Next-hop, Neighbor, Router-id */
      /* Display the nexthop */
      if (p->family == AF_INET &&
          (safi == SAFI_MPLS_VPN ||
           safi == SAFI_ENCAP ||
           !BGP_ATTR_NEXTHOP_AFI_IP6(attr)))
	{
          if (safi == SAFI_MPLS_VPN || safi == SAFI_ENCAP)
            {
              if (json_paths)
                json_object_string_add(json_nexthop_global, "ip", inet_ntoa (attr->extra->mp_nexthop_global_in));
              else
	        vty_out (vty, "    %s", inet_ntoa (attr->extra->mp_nexthop_global_in));
            }
          else
            {
              if (json_paths)
                json_object_string_add(json_nexthop_global, "ip", inet_ntoa (attr->nexthop));
              else
	        vty_out (vty, "    %s", inet_ntoa (attr->nexthop));
            }

          if (json_paths)
            json_object_string_add(json_nexthop_global, "afi", "ipv4");
	}
      else
	{
	  assert (attr->extra);
          if (json_paths)
            {
              json_object_string_add(json_nexthop_global, "ip",
                                     inet_ntop (AF_INET6, &attr->extra->mp_nexthop_global,
                                                buf, INET6_ADDRSTRLEN));
              json_object_string_add(json_nexthop_global, "afi", "ipv6");
              json_object_string_add(json_nexthop_global, "scope", "global");
            }
          else
            {
	      vty_out (vty, "    %s",
		       inet_ntop (AF_INET6, &attr->extra->mp_nexthop_global,
			          buf, INET6_ADDRSTRLEN));
            }
	}

      /* Display the IGP cost or 'inaccessible' */
      if (! CHECK_FLAG (binfo->flags, BGP_INFO_VALID))
        {
          if (json_paths)
            json_object_boolean_false_add(json_nexthop_global, "accessible");
          else
            vty_out (vty, " (inaccessible)");
        }
      else
        {
          if (binfo->extra && binfo->extra->igpmetric)
            {
              if (json_paths)
                json_object_int_add(json_nexthop_global, "metric", binfo->extra->igpmetric);
              else
                vty_out (vty, " (metric %u)", binfo->extra->igpmetric);
            }

          /* IGP cost is 0, display this only for json */
          else
            {
              if (json_paths)
                json_object_int_add(json_nexthop_global, "metric", 0);
            }

          if (json_paths)
            json_object_boolean_true_add(json_nexthop_global, "accessible");
        }

      /* Display peer "from" output */
      /* This path was originated locally */
      if (binfo->peer == bgp->peer_self)
	{

          if (p->family == AF_INET && !BGP_ATTR_NEXTHOP_AFI_IP6(attr))
            {
              if (json_paths)
                json_object_string_add(json_peer, "peerId", "0.0.0.0");
              else
	        vty_out (vty, " from 0.0.0.0 ");
            }
          else
            {
              if (json_paths)
                json_object_string_add(json_peer, "peerId", "::");
              else
	        vty_out (vty, " from :: ");
            }

          if (json_paths)
            json_object_string_add(json_peer, "routerId", inet_ntoa(bgp->router_id));
          else
	    vty_out (vty, "(%s)", inet_ntoa(bgp->router_id));
	}

      /* We RXed this path from one of our peers */
      else
	{

          if (json_paths)
            {
              json_object_string_add(json_peer, "peerId", sockunion2str (&binfo->peer->su, buf, SU_ADDRSTRLEN));
              json_object_string_add(json_peer, "routerId", inet_ntop (AF_INET, &binfo->peer->remote_id, buf1, BUFSIZ));

              if (binfo->peer->hostname)
                json_object_string_add(json_peer, "hostname", binfo->peer->hostname);

              if (binfo->peer->domainname)
                json_object_string_add(json_peer, "domainname", binfo->peer->domainname);

              if (binfo->peer->conf_if)
                json_object_string_add(json_peer, "interface", binfo->peer->conf_if);
            }
          else
            {
              if (binfo->peer->conf_if)
		{
		  if (binfo->peer->hostname &&
		      bgp_flag_check(binfo->peer->bgp, BGP_FLAG_SHOW_HOSTNAME))
		    vty_out (vty, " from %s(%s)", binfo->peer->hostname,
			     binfo->peer->conf_if);
		  else
		    vty_out (vty, " from %s", binfo->peer->conf_if);
		}
              else
		{
		  if (binfo->peer->hostname &&
		      bgp_flag_check(binfo->peer->bgp, BGP_FLAG_SHOW_HOSTNAME))
		    vty_out (vty, " from %s(%s)", binfo->peer->hostname,
			     binfo->peer->host);
		  else
		    vty_out (vty, " from %s", sockunion2str (&binfo->peer->su, buf, SU_ADDRSTRLEN));
		}

              if (attr->flag & ATTR_FLAG_BIT(BGP_ATTR_ORIGINATOR_ID))
                vty_out (vty, " (%s)", inet_ntoa (attr->extra->originator_id));
              else
                vty_out (vty, " (%s)", inet_ntop (AF_INET, &binfo->peer->remote_id, buf1, BUFSIZ));
            }
	}

      if (!json_paths)
        vty_out (vty, "%s", VTY_NEWLINE);

      /* display the link-local nexthop */
      if (attr->extra && attr->extra->mp_nexthop_len == BGP_ATTR_NHLEN_IPV6_GLOBAL_AND_LL)
	{
          if (json_paths)
            {
              json_nexthop_ll = json_object_new_object();
              json_object_string_add(json_nexthop_ll, "ip",
                                     inet_ntop (AF_INET6, &attr->extra->mp_nexthop_local,
                                                buf, INET6_ADDRSTRLEN));
              json_object_string_add(json_nexthop_ll, "afi", "ipv6");
              json_object_string_add(json_nexthop_ll, "scope", "link-local");

              json_object_boolean_true_add(json_nexthop_ll, "accessible");

              if (!attr->extra->mp_nexthop_prefer_global)
                json_object_boolean_true_add(json_nexthop_ll, "used");
              else
                json_object_boolean_true_add(json_nexthop_global, "used");
            }
          else
            {
	      vty_out (vty, "    (%s) %s%s",
                       inet_ntop (AF_INET6, &attr->extra->mp_nexthop_local,
			          buf, INET6_ADDRSTRLEN),
                       attr->extra->mp_nexthop_prefer_global ?
                                   "(prefer-global)" : "(used)",
		       VTY_NEWLINE);
            }
	}
      /* If we do not have a link-local nexthop then we must flag the global as "used" */
      else
        {
          if (json_paths)
            json_object_boolean_true_add(json_nexthop_global, "used");
        }

      /* Line 3 display Origin, Med, Locpref, Weight, Tag, valid, Int/Ext/Local, Atomic, best */
      if (json_paths)
        json_object_string_add(json_path, "origin", bgp_origin_long_str[attr->origin]);
      else
        vty_out (vty, "      Origin %s", bgp_origin_long_str[attr->origin]);
	  
      if (attr->flag & ATTR_FLAG_BIT(BGP_ATTR_MULTI_EXIT_DISC))
        {
          if (json_paths)
            json_object_int_add(json_path, "med", attr->med);
          else
	    vty_out (vty, ", metric %u", attr->med);
        }
	  
      if (attr->flag & ATTR_FLAG_BIT(BGP_ATTR_LOCAL_PREF))
        {
          if (json_paths)
            json_object_int_add(json_path, "localpref", attr->local_pref);
          else
	    vty_out (vty, ", localpref %u", attr->local_pref);
        }
      else
        {
          if (json_paths)
            json_object_int_add(json_path, "localpref", bgp->default_local_pref);
          else
	    vty_out (vty, ", localpref %u", bgp->default_local_pref);
        }

      if (attr->extra && attr->extra->weight != 0)
        {
          if (json_paths)
            json_object_int_add(json_path, "weight", attr->extra->weight);
          else
	    vty_out (vty, ", weight %u", attr->extra->weight);
        }

      if (attr->extra && attr->extra->tag != 0)
        {
          if (json_paths)
            json_object_int_add(json_path, "tag", attr->extra->tag);
          else
            vty_out (vty, ", tag %"ROUTE_TAG_PRI, attr->extra->tag);
        }
	
      if (! CHECK_FLAG (binfo->flags, BGP_INFO_VALID))
        {
          if (json_paths)
            json_object_boolean_false_add(json_path, "valid");
          else
	    vty_out (vty, ", invalid");
        }
      else if (! CHECK_FLAG (binfo->flags, BGP_INFO_HISTORY))
        {
          if (json_paths)
            json_object_boolean_true_add(json_path, "valid");
          else
	    vty_out (vty, ", valid");
        }

      if (binfo->peer != bgp->peer_self)
	{
          if (binfo->peer->as == binfo->peer->local_as)
            {
              if (CHECK_FLAG(bgp->config, BGP_CONFIG_CONFEDERATION))
                {
                  if (json_paths)
                    json_object_string_add(json_peer, "type", "confed-internal");
                  else
                    vty_out (vty, ", confed-internal");
                }
              else
                {
                  if (json_paths)
                    json_object_string_add(json_peer, "type", "internal");
                  else
                    vty_out (vty, ", internal");
                }
            }
          else
            {
              if (bgp_confederation_peers_check(bgp, binfo->peer->as))
                {
                  if (json_paths)
                    json_object_string_add(json_peer, "type", "confed-external");
                  else
                    vty_out (vty, ", confed-external");
                }
              else
                {
                  if (json_paths)
                    json_object_string_add(json_peer, "type", "external");
                  else
                    vty_out (vty, ", external");
                }
            }
	}
      else if (binfo->sub_type == BGP_ROUTE_AGGREGATE)
        {
          if (json_paths)
            {
              json_object_boolean_true_add(json_path, "aggregated");
              json_object_boolean_true_add(json_path, "local");
            }
          else
            {
	      vty_out (vty, ", aggregated, local");
            }
        }
      else if (binfo->type != ZEBRA_ROUTE_BGP)
        {
          if (json_paths)
            json_object_boolean_true_add(json_path, "sourced");
          else
	    vty_out (vty, ", sourced");
        }
      else
        {
          if (json_paths)
            {
              json_object_boolean_true_add(json_path, "sourced");
              json_object_boolean_true_add(json_path, "local");
            }
          else
            {
	      vty_out (vty, ", sourced, local");
            }
        }

      if (attr->flag & ATTR_FLAG_BIT(BGP_ATTR_ATOMIC_AGGREGATE))
        {
          if (json_paths)
            json_object_boolean_true_add(json_path, "atomicAggregate");
          else
	    vty_out (vty, ", atomic-aggregate");
        }
	  
      if (CHECK_FLAG (binfo->flags, BGP_INFO_MULTIPATH) ||
	  (CHECK_FLAG (binfo->flags, BGP_INFO_SELECTED) &&
	   bgp_info_mpath_count (binfo)))
        {
          if (json_paths)
            json_object_boolean_true_add(json_path, "multipath");
          else
	    vty_out (vty, ", multipath");
        }

      // Mark the bestpath(s)
      if (CHECK_FLAG (binfo->flags, BGP_INFO_DMED_SELECTED))
        {
          first_as = aspath_get_first_as(attr->aspath);

          if (json_paths)
            {
              if (!json_bestpath)
                json_bestpath = json_object_new_object();
              json_object_int_add(json_bestpath, "bestpathFromAs", first_as);
            }
          else
            {
              if (first_as)
	        vty_out (vty, ", bestpath-from-AS %d", first_as);
              else
	        vty_out (vty, ", bestpath-from-AS Local");
            }
        }

      if (CHECK_FLAG (binfo->flags, BGP_INFO_SELECTED))
        {
          if (json_paths)
            {
              if (!json_bestpath)
                json_bestpath = json_object_new_object();
              json_object_boolean_true_add(json_bestpath, "overall");
            }
          else
	    vty_out (vty, ", best");
        }

      if (json_bestpath)
        json_object_object_add(json_path, "bestpath", json_bestpath);

      if (!json_paths)
        vty_out (vty, "%s", VTY_NEWLINE);
	  
      /* Line 4 display Community */
      if (attr->community)
        {
          if (json_paths)
            {
              json_object_lock(attr->community->json);
              json_object_object_add(json_path, "community", attr->community->json);
            }
          else
            {
	      vty_out (vty, "      Community: %s%s", attr->community->str,
		       VTY_NEWLINE);
            }
        }
	  
      /* Line 5 display Extended-community */
      if (attr->flag & ATTR_FLAG_BIT(BGP_ATTR_EXT_COMMUNITIES))
        {
          if (json_paths)
            {
              json_ext_community = json_object_new_object();
              json_object_string_add(json_ext_community, "string", attr->extra->ecommunity->str);
              json_object_object_add(json_path, "extendedCommunity", json_ext_community);
            }
          else
            {
	       vty_out (vty, "      Extended Community: %s%s",
	                attr->extra->ecommunity->str, VTY_NEWLINE);
            }
        }

      /* Line 6 display Large community */
      if (attr->flag & ATTR_FLAG_BIT(BGP_ATTR_LARGE_COMMUNITIES))
        vty_out (vty, "      Large Community: %s%s",
                 attr->extra->lcommunity->str, VTY_NEWLINE);

      /* Line 7 display Originator, Cluster-id */
      if ((attr->flag & ATTR_FLAG_BIT(BGP_ATTR_ORIGINATOR_ID)) ||
	  (attr->flag & ATTR_FLAG_BIT(BGP_ATTR_CLUSTER_LIST)))
	{
	  assert (attr->extra);
	  if (attr->flag & ATTR_FLAG_BIT(BGP_ATTR_ORIGINATOR_ID))
            {
              if (json_paths)
                json_object_string_add(json_path, "originatorId", inet_ntoa (attr->extra->originator_id));
              else
	        vty_out (vty, "      Originator: %s",
	                 inet_ntoa (attr->extra->originator_id));
            }

	  if (attr->flag & ATTR_FLAG_BIT(BGP_ATTR_CLUSTER_LIST))
	    {
	      int i;

              if (json_paths)
                {
                  json_cluster_list = json_object_new_object();
                  json_cluster_list_list = json_object_new_array();

	          for (i = 0; i < attr->extra->cluster->length / 4; i++)
                    {
                      json_string = json_object_new_string(inet_ntoa (attr->extra->cluster->list[i]));
                      json_object_array_add(json_cluster_list_list, json_string);
                    }

                  /* struct cluster_list does not have "str" variable like
                   * aspath and community do.  Add this someday if someone
                   * asks for it.
                  json_object_string_add(json_cluster_list, "string", attr->extra->cluster->str);
                   */
                  json_object_object_add(json_cluster_list, "list", json_cluster_list_list);
                  json_object_object_add(json_path, "clusterList", json_cluster_list);
                }
              else
                {
	          vty_out (vty, ", Cluster list: ");

	          for (i = 0; i < attr->extra->cluster->length / 4; i++)
                    {
		       vty_out (vty, "%s ",
		                inet_ntoa (attr->extra->cluster->list[i]));
                    }
                }
	    }

          if (!json_paths)
	    vty_out (vty, "%s", VTY_NEWLINE);
	}

      if (binfo->extra && binfo->extra->damp_info)
	bgp_damp_info_vty (vty, binfo, json_path);

      /* Line 8 display Addpath IDs */
      if (binfo->addpath_rx_id || binfo->addpath_tx_id)
        {
          if (json_paths)
            {
              json_object_int_add(json_path, "addpathRxId", binfo->addpath_rx_id);
              json_object_int_add(json_path, "addpathTxId", binfo->addpath_tx_id);
            }
          else
            {
              vty_out (vty, "      AddPath ID: RX %u, TX %u%s",
                       binfo->addpath_rx_id, binfo->addpath_tx_id,
                       VTY_NEWLINE);
            }
        }

      /* If we used addpath to TX a non-bestpath we need to display
       * "Advertised to" on a path-by-path basis */
      if (bgp->addpath_tx_used[afi][safi])
        {
          first = 1;

          for (ALL_LIST_ELEMENTS (bgp->peer, node, nnode, peer))
            {
              addpath_capable = bgp_addpath_encode_tx (peer, afi, safi);
              has_adj = bgp_adj_out_lookup (peer, binfo->net, binfo->addpath_tx_id);

              if ((addpath_capable && has_adj) ||
                  (!addpath_capable && has_adj && CHECK_FLAG (binfo->flags, BGP_INFO_SELECTED)))
                {
                    if (json_path && !json_adv_to)
                      json_adv_to = json_object_new_object();

                    route_vty_out_advertised_to(vty, peer, &first,
                                                "      Advertised to:",
                                                json_adv_to);
                }
            }

          if (json_path)
            {
              if (json_adv_to)
                {
                  json_object_object_add(json_path, "advertisedTo", json_adv_to);
                }
            }
          else
            {
              if (!first)
                {
	          vty_out (vty, "%s", VTY_NEWLINE);
                }
            }
        }

      /* Line 9 display Uptime */
      tbuf = time(NULL) - (bgp_clock() - binfo->uptime);
      if (json_paths)
        {
          json_last_update = json_object_new_object();
          json_object_int_add(json_last_update, "epoch", tbuf);
          json_object_string_add(json_last_update, "string", ctime(&tbuf));
          json_object_object_add(json_path, "lastUpdate", json_last_update);
        }
      else
        vty_out (vty, "      Last update: %s", ctime(&tbuf));
    }

  /* We've constructed the json object for this path, add it to the json
   * array of paths
   */
  if (json_paths)
    {
      if (json_nexthop_global || json_nexthop_ll)
        {
          json_nexthops = json_object_new_array();

          if (json_nexthop_global)
            json_object_array_add(json_nexthops, json_nexthop_global);

          if (json_nexthop_ll)
            json_object_array_add(json_nexthops, json_nexthop_ll);

          json_object_object_add(json_path, "nexthops", json_nexthops);
        }

      json_object_object_add(json_path, "peer", json_peer);
      json_object_array_add(json_paths, json_path);
    }
  else
    vty_out (vty, "%s", VTY_NEWLINE);
}

#define BGP_SHOW_HEADER_CSV "Flags, Network, Next Hop, Metric, LocPrf, Weight, Path%s"
#define BGP_SHOW_DAMP_HEADER "   Network          From             Reuse    Path%s"
#define BGP_SHOW_FLAP_HEADER "   Network          From            Flaps Duration Reuse    Path%s"

<<<<<<< HEAD
=======
enum bgp_show_type
{
  bgp_show_type_normal,
  bgp_show_type_regexp,
  bgp_show_type_prefix_list,
  bgp_show_type_filter_list,
  bgp_show_type_route_map,
  bgp_show_type_neighbor,
  bgp_show_type_cidr_only,
  bgp_show_type_prefix_longer,
  bgp_show_type_community_all,
  bgp_show_type_community,
  bgp_show_type_community_exact,
  bgp_show_type_community_list,
  bgp_show_type_community_list_exact,
  bgp_show_type_lcommunity_all,
  bgp_show_type_lcommunity,
  bgp_show_type_lcommunity_list,
  bgp_show_type_flap_statistics,
  bgp_show_type_flap_neighbor,
  bgp_show_type_dampend_paths,
  bgp_show_type_damp_neighbor
};

>>>>>>> 1e782044
static int
bgp_show_prefix_list (struct vty *vty, const char *name,
                      const char *prefix_list_str, afi_t afi,
                      safi_t safi, enum bgp_show_type type);
static int
bgp_show_filter_list (struct vty *vty, const char *name,
                      const char *filter, afi_t afi,
                      safi_t safi, enum bgp_show_type type);
static int
bgp_show_route_map (struct vty *vty, const char *name,
                    const char *rmap_str, afi_t afi,
                    safi_t safi, enum bgp_show_type type);
static int
bgp_show_community_list (struct vty *vty, const char *name,
                         const char *com, int exact,
                         afi_t afi, safi_t safi);
static int
bgp_show_prefix_longer (struct vty *vty, const char *name,
                        const char *prefix, afi_t afi,
                        safi_t safi, enum bgp_show_type type);
static int
bgp_show_regexp (struct vty *vty, const char *regstr, afi_t afi,
		 safi_t safi, enum bgp_show_type type);
static int
bgp_show_community (struct vty *vty, const char *view_name, int argc,
		    struct cmd_token **argv, int exact, afi_t afi, safi_t safi);

static int
bgp_show_table (struct vty *vty, struct bgp *bgp, struct bgp_table *table,
                enum bgp_show_type type, void *output_arg, u_char use_json)
{
  struct bgp_info *ri;
  struct bgp_node *rn;
  int header = 1;
  int display;
  unsigned long output_count;
  unsigned long total_count;
  struct prefix *p;
  char buf[BUFSIZ];
  char buf2[BUFSIZ];
  json_object *json_paths = NULL;
  int first = 1;

  if (use_json)
    {
      vty_out (vty, "{ \"vrfId\": %d, \"vrfName\": \"%s\", \"tableVersion\": %" PRId64 ", \"routerId\": \"%s\", \"routes\": { ",
	       bgp->vrf_id == VRF_UNKNOWN ? -1 : bgp->vrf_id,
	       bgp->inst_type == BGP_INSTANCE_TYPE_DEFAULT ? "Default" : bgp->name,
	       table->version, inet_ntoa (bgp->router_id));
      json_paths = json_object_new_object();
    }

  /* This is first entry point, so reset total line. */
  output_count = 0;
  total_count  = 0;

  /* Start processing of routes. */
  for (rn = bgp_table_top (table); rn; rn = bgp_route_next (rn)) 
    if (rn->info != NULL)
      {
        display = 0;
	if (!first && use_json)
	  {
	    vty_out (vty, ",");
	  }
        if (use_json)
          json_paths = json_object_new_array();
        else
          json_paths = NULL;

        for (ri = rn->info; ri; ri = ri->next)
          {
            total_count++;
            if (type == bgp_show_type_flap_statistics
                || type == bgp_show_type_flap_neighbor
                || type == bgp_show_type_dampend_paths
                || type == bgp_show_type_damp_neighbor)
              {
                if (!(ri->extra && ri->extra->damp_info))
                  continue;
              }
            if (type == bgp_show_type_regexp)
              {
                regex_t *regex = output_arg;

                if (bgp_regexec (regex, ri->attr->aspath) == REG_NOMATCH)
                  continue;
              }
            if (type == bgp_show_type_prefix_list)
              {
                struct prefix_list *plist = output_arg;

                if (prefix_list_apply (plist, &rn->p) != PREFIX_PERMIT)
                  continue;
              }
            if (type == bgp_show_type_filter_list)
              {
                struct as_list *as_list = output_arg;

                if (as_list_apply (as_list, ri->attr->aspath) != AS_FILTER_PERMIT)
                  continue;
              }
            if (type == bgp_show_type_route_map)
              {
                struct route_map *rmap = output_arg;
                struct bgp_info binfo;
                struct attr dummy_attr;
                struct attr_extra dummy_extra;
                int ret;

                dummy_attr.extra = &dummy_extra;
                bgp_attr_dup (&dummy_attr, ri->attr);

                binfo.peer = ri->peer;
                binfo.attr = &dummy_attr;

                ret = route_map_apply (rmap, &rn->p, RMAP_BGP, &binfo);
                if (ret == RMAP_DENYMATCH)
                  continue;
              }
            if (type == bgp_show_type_neighbor
                || type == bgp_show_type_flap_neighbor
                || type == bgp_show_type_damp_neighbor)
              {
                union sockunion *su = output_arg;

                if (ri->peer == NULL ||
                    ri->peer->su_remote == NULL || ! sockunion_same(ri->peer->su_remote, su))
                  continue;
              }
            if (type == bgp_show_type_cidr_only)
              {
                u_int32_t destination;

                destination = ntohl (rn->p.u.prefix4.s_addr);
                if (IN_CLASSC (destination) && rn->p.prefixlen == 24)
                  continue;
                if (IN_CLASSB (destination) && rn->p.prefixlen == 16)
                  continue;
                if (IN_CLASSA (destination) && rn->p.prefixlen == 8)
                  continue;
              }
            if (type == bgp_show_type_prefix_longer)
              {
                struct prefix *p = output_arg;

                if (! prefix_match (p, &rn->p))
                  continue;
              }
            if (type == bgp_show_type_community_all)
              {
                if (! ri->attr->community)
                  continue;
              }
            if (type == bgp_show_type_community)
              {
                struct community *com = output_arg;

                if (! ri->attr->community ||
                    ! community_match (ri->attr->community, com))
                  continue;
              }
            if (type == bgp_show_type_community_exact)
              {
                struct community *com = output_arg;

                if (! ri->attr->community ||
                    ! community_cmp (ri->attr->community, com))
                  continue;
              }
            if (type == bgp_show_type_community_list)
              {
                struct community_list *list = output_arg;

                if (! community_list_match (ri->attr->community, list))
                  continue;
              }
            if (type == bgp_show_type_community_list_exact)
              {
                struct community_list *list = output_arg;

                if (! community_list_exact_match (ri->attr->community, list))
                  continue;
              }
            if (type == bgp_show_type_lcommunity)
              {
                struct lcommunity *lcom = output_arg;

                if (! ri->attr->extra || ! ri->attr->extra->lcommunity ||
                    ! lcommunity_match (ri->attr->extra->lcommunity, lcom))
                  continue;
              }
            if (type == bgp_show_type_lcommunity_list)
              {
                struct community_list *list = output_arg;

                if (! ri->attr->extra ||
                    ! lcommunity_list_match (ri->attr->extra->lcommunity, list))
                  continue;
              }
            if (type == bgp_show_type_lcommunity_all)
              {
                if (! ri->attr->extra || ! ri->attr->extra->lcommunity)
                  continue;
              }
            if (type == bgp_show_type_dampend_paths
                || type == bgp_show_type_damp_neighbor)
              {
                if (! CHECK_FLAG (ri->flags, BGP_INFO_DAMPED)
                    || CHECK_FLAG (ri->flags, BGP_INFO_HISTORY))
                  continue;
              }

            if (!use_json && header)
              {
                vty_out (vty, "BGP table version is %" PRIu64 ", local router ID is %s%s", table->version, inet_ntoa (bgp->router_id), VTY_NEWLINE);
                vty_out (vty, BGP_SHOW_SCODE_HEADER, VTY_NEWLINE, VTY_NEWLINE);
                vty_out (vty, BGP_SHOW_OCODE_HEADER, VTY_NEWLINE, VTY_NEWLINE);
                if (type == bgp_show_type_dampend_paths
                    || type == bgp_show_type_damp_neighbor)
                  vty_out (vty, BGP_SHOW_DAMP_HEADER, VTY_NEWLINE);
                else if (type == bgp_show_type_flap_statistics
                         || type == bgp_show_type_flap_neighbor)
                  vty_out (vty, BGP_SHOW_FLAP_HEADER, VTY_NEWLINE);
                else
                  vty_out (vty, BGP_SHOW_HEADER, VTY_NEWLINE);
                header = 0;
              }

            if (type == bgp_show_type_dampend_paths
                || type == bgp_show_type_damp_neighbor)
              damp_route_vty_out (vty, &rn->p, ri, display, SAFI_UNICAST, use_json, json_paths);
            else if (type == bgp_show_type_flap_statistics
                     || type == bgp_show_type_flap_neighbor)
              flap_route_vty_out (vty, &rn->p, ri, display, SAFI_UNICAST, use_json, json_paths);
            else
              route_vty_out (vty, &rn->p, ri, display, SAFI_UNICAST, json_paths);
            display++;
          }

        if (display)
          {
            output_count++;
            if (use_json)
              {
                p = &rn->p;
                sprintf(buf2, "%s/%d", inet_ntop (p->family, &p->u.prefix, buf, BUFSIZ), p->prefixlen);
		vty_out (vty, "\"%s\": ", buf2);
		vty_out (vty, "%s", json_object_to_json_string (json_paths));
		json_object_free (json_paths);
		first = 0;

              }
          }
        }

  if (use_json)
    {
      json_object_free (json_paths);
      vty_out (vty, " } }%s", VTY_NEWLINE);
    }
  else
    {
      /* No route is displayed */
      if (output_count == 0)
        {
          if (type == bgp_show_type_normal)
            vty_out (vty, "No BGP prefixes displayed, %ld exist%s", total_count, VTY_NEWLINE);
        }
      else
        vty_out (vty, "%sDisplayed  %ld routes and %ld total paths%s",
                 VTY_NEWLINE, output_count, total_count, VTY_NEWLINE);
    }

  return CMD_SUCCESS;
}

static int
bgp_show (struct vty *vty, struct bgp *bgp, afi_t afi, safi_t safi,
          enum bgp_show_type type, void *output_arg, u_char use_json)
{
  struct bgp_table *table;

  if (bgp == NULL)
    {
      bgp = bgp_get_default ();
    }

  if (bgp == NULL)
    {
      if (!use_json)
        vty_out (vty, "No BGP process is configured%s", VTY_NEWLINE);
      return CMD_WARNING;
    }
  /* use MPLS and ENCAP specific shows until they are merged */
  if (safi == SAFI_MPLS_VPN) 
    {
      return bgp_show_mpls_vpn(vty, afi, NULL, type, output_arg,
                               0, use_json);
    }
  if (safi == SAFI_ENCAP) 
    {
      return bgp_show_encap(vty, afi, NULL, type, output_arg,
                            0);
    }


  table = bgp->rib[afi][safi];

  return bgp_show_table (vty, bgp, table, type, output_arg,
                         use_json);
}

static void
bgp_show_all_instances_routes_vty (struct vty *vty, afi_t afi, safi_t safi,
                                   u_char use_json)
{
  struct listnode *node, *nnode;
  struct bgp *bgp;
  struct bgp_table *table;
  int is_first = 1;

  if (use_json)
    vty_out (vty, "{%s", VTY_NEWLINE);

  for (ALL_LIST_ELEMENTS (bm->bgp, node, nnode, bgp))
    {
      if (use_json)
        {
          if (! is_first)
            vty_out (vty, ",%s", VTY_NEWLINE);
          else
            is_first = 0;

          vty_out(vty, "\"%s\":", (bgp->inst_type == BGP_INSTANCE_TYPE_DEFAULT)
                  ? "Default" : bgp->name);
        }
      else
        {
          vty_out (vty, "%sInstance %s:%s",
                   VTY_NEWLINE,
                   (bgp->inst_type == BGP_INSTANCE_TYPE_DEFAULT)
                   ? "Default" : bgp->name,
                   VTY_NEWLINE);
        }
      table = bgp->rib[afi][safi];
      bgp_show_table (vty, bgp, table,
                      bgp_show_type_normal, NULL, use_json);

    }

  if (use_json)
    vty_out (vty, "}%s", VTY_NEWLINE);
}

/* Header of detailed BGP route information */
static void
route_vty_out_detail_header (struct vty *vty, struct bgp *bgp,
			     struct bgp_node *rn,
                             struct prefix_rd *prd, afi_t afi, safi_t safi,
                             json_object *json)
{
  struct bgp_info *ri;
  struct prefix *p;
  struct peer *peer;
  struct listnode *node, *nnode;
  char buf1[INET6_ADDRSTRLEN];
  char buf2[INET6_ADDRSTRLEN];
  int count = 0;
  int best = 0;
  int suppress = 0;
  int no_export = 0;
  int no_advertise = 0;
  int local_as = 0;
  int first = 1;
  json_object *json_adv_to = NULL;

  p = &rn->p;

  if (json)
    {
      json_object_string_add(json, "prefix", inet_ntop (p->family, &p->u.prefix, buf2, INET6_ADDRSTRLEN));
      json_object_int_add(json, "prefixlen", p->prefixlen);
    }
  else
    {
      vty_out (vty, "BGP routing table entry for %s%s%s/%d%s",
	       ((safi == SAFI_MPLS_VPN || safi == SAFI_ENCAP) ?
	       prefix_rd2str (prd, buf1, RD_ADDRSTRLEN) : ""),
	       safi == SAFI_MPLS_VPN ? ":" : "",
	       inet_ntop (p->family, &p->u.prefix, buf2, INET6_ADDRSTRLEN),
	       p->prefixlen, VTY_NEWLINE);
    }

  for (ri = rn->info; ri; ri = ri->next)
    {
      count++;
      if (CHECK_FLAG (ri->flags, BGP_INFO_SELECTED))
	{
	  best = count;
	  if (ri->extra && ri->extra->suppress)
	    suppress = 1;
	  if (ri->attr->community != NULL)
	    {
	      if (community_include (ri->attr->community, COMMUNITY_NO_ADVERTISE))
		no_advertise = 1;
	      if (community_include (ri->attr->community, COMMUNITY_NO_EXPORT))
		no_export = 1;
	      if (community_include (ri->attr->community, COMMUNITY_LOCAL_AS))
		local_as = 1;
	    }
	}
    }

  if (!json)
    {
      vty_out (vty, "Paths: (%d available", count);
      if (best)
        {
          vty_out (vty, ", best #%d", best);
          if (safi == SAFI_UNICAST)
            vty_out (vty, ", table %s",
                     (bgp->inst_type == BGP_INSTANCE_TYPE_DEFAULT)
                     ? "Default-IP-Routing-Table" : bgp->name);
        }
      else
        vty_out (vty, ", no best path");

      if (no_advertise)
        vty_out (vty, ", not advertised to any peer");
      else if (no_export)
        vty_out (vty, ", not advertised to EBGP peer");
      else if (local_as)
        vty_out (vty, ", not advertised outside local AS");

      if (suppress)
        vty_out (vty, ", Advertisements suppressed by an aggregate.");
      vty_out (vty, ")%s", VTY_NEWLINE);
    }

  /* If we are not using addpath then we can display Advertised to and that will
   * show what peers we advertised the bestpath to.  If we are using addpath
   * though then we must display Advertised to on a path-by-path basis. */
  if (!bgp->addpath_tx_used[afi][safi])
    {
      for (ALL_LIST_ELEMENTS (bgp->peer, node, nnode, peer))
        {
          if (bgp_adj_out_lookup (peer, rn, 0))
            {
              if (json && !json_adv_to)
                json_adv_to = json_object_new_object();

              route_vty_out_advertised_to(vty, peer, &first,
                                          "  Advertised to non peer-group peers:\n ",
                                          json_adv_to);
            }
        }

      if (json)
        {
          if (json_adv_to)
            {
              json_object_object_add(json, "advertisedTo", json_adv_to);
            }
        }
      else
        {
          if (first)
            vty_out (vty, "  Not advertised to any peer");
          vty_out (vty, "%s", VTY_NEWLINE);
        }
    }
}

/* Display specified route of BGP table. */
static int
bgp_show_route_in_table (struct vty *vty, struct bgp *bgp, 
                         struct bgp_table *rib, const char *ip_str,
                         afi_t afi, safi_t safi, struct prefix_rd *prd,
                         int prefix_check, enum bgp_path_type pathtype,
                         u_char use_json)
{
  int ret;
  int header;
  int display = 0;
  struct prefix match;
  struct bgp_node *rn;
  struct bgp_node *rm;
  struct bgp_info *ri;
  struct bgp_table *table;
  json_object *json = NULL;
  json_object *json_paths = NULL;

  /* Check IP address argument. */
  ret = str2prefix (ip_str, &match);
  if (! ret)
    {
      vty_out (vty, "address is malformed%s", VTY_NEWLINE);
      return CMD_WARNING;
    }

  match.family = afi2family (afi);

  if (use_json)
    {
      json = json_object_new_object();
      json_paths = json_object_new_array();
    }

  if (safi == SAFI_MPLS_VPN || safi == SAFI_ENCAP)
    {
      for (rn = bgp_table_top (rib); rn; rn = bgp_route_next (rn))
        {
          if (prd && memcmp (rn->p.u.val, prd->val, 8) != 0)
            continue;

          if ((table = rn->info) != NULL)
            {
              header = 1;

              if ((rm = bgp_node_match (table, &match)) != NULL)
                {
                  if (prefix_check && rm->p.prefixlen != match.prefixlen)
                    {
                      bgp_unlock_node (rm);
                      continue;
                    }

                  for (ri = rm->info; ri; ri = ri->next)
                    {
                      if (header)
                        {
                          route_vty_out_detail_header (vty, bgp, rm, (struct prefix_rd *)&rn->p,
                                                       AFI_IP, safi, json);
                          header = 0;
                        }
                      display++;

                      if (pathtype == BGP_PATH_ALL ||
                          (pathtype == BGP_PATH_BESTPATH && CHECK_FLAG (ri->flags, BGP_INFO_SELECTED)) ||
                          (pathtype == BGP_PATH_MULTIPATH &&
                           (CHECK_FLAG (ri->flags, BGP_INFO_MULTIPATH) || CHECK_FLAG (ri->flags, BGP_INFO_SELECTED))))
                        route_vty_out_detail (vty, bgp, &rm->p, ri, AFI_IP, safi, json_paths);
                    }

                  bgp_unlock_node (rm);
                }
            }
        }
    }
  else
    {
      header = 1;

      if ((rn = bgp_node_match (rib, &match)) != NULL)
        {
          if (! prefix_check || rn->p.prefixlen == match.prefixlen)
            {
              for (ri = rn->info; ri; ri = ri->next)
                {
                  if (header)
                    {
                      route_vty_out_detail_header (vty, bgp, rn, NULL, afi, safi, json);
                      header = 0;
                    }
                  display++;

                  if (pathtype == BGP_PATH_ALL ||
                      (pathtype == BGP_PATH_BESTPATH && CHECK_FLAG (ri->flags, BGP_INFO_SELECTED)) ||
                      (pathtype == BGP_PATH_MULTIPATH &&
                       (CHECK_FLAG (ri->flags, BGP_INFO_MULTIPATH) || CHECK_FLAG (ri->flags, BGP_INFO_SELECTED))))
                    route_vty_out_detail (vty, bgp, &rn->p, ri, afi, safi, json_paths);
                }
            }

          bgp_unlock_node (rn);
        }
    }

  if (use_json)
    {
      if (display)
        json_object_object_add(json, "paths", json_paths);

      vty_out (vty, "%s%s", json_object_to_json_string_ext(json, JSON_C_TO_STRING_PRETTY), VTY_NEWLINE);
      json_object_free(json);
    }
  else
    {
      if (!display)
        {
          vty_out (vty, "%% Network not in table%s", VTY_NEWLINE);
          return CMD_WARNING;
        }
    }

  return CMD_SUCCESS;
}

/* Display specified route of Main RIB */
static int
bgp_show_route (struct vty *vty, const char *view_name, const char *ip_str,
		afi_t afi, safi_t safi, struct prefix_rd *prd,
		int prefix_check, enum bgp_path_type pathtype,
                u_char use_json)
{
  struct bgp *bgp;

  /* BGP structure lookup. */
  if (view_name)
    {
      bgp = bgp_lookup_by_name (view_name);
      if (bgp == NULL)
	{
	  vty_out (vty, "Can't find BGP instance %s%s", view_name, VTY_NEWLINE);
	  return CMD_WARNING;
	}
    }
  else
    {
      bgp = bgp_get_default ();
      if (bgp == NULL)
	{
	  vty_out (vty, "No BGP process is configured%s", VTY_NEWLINE);
	  return CMD_WARNING;
	}
    }
 
  return bgp_show_route_in_table (vty, bgp, bgp->rib[afi][safi], ip_str, 
                                  afi, safi, prd, prefix_check, pathtype,
                                  use_json);
}

static int
bgp_show_lcommunity (struct vty *vty, struct bgp *bgp, int argc,
                     struct cmd_token **argv, afi_t afi, safi_t safi, u_char uj)
{
  struct lcommunity *lcom;
  struct buffer *b;
  int i;
  char *str;
  int first = 0;

  b = buffer_new (1024);
  for (i = 0; i < argc; i++)
    {
      if (first)
        buffer_putc (b, ' ');
      else
        {
          if (strmatch (argv[i]->text, "<AA:BB:CC>"))
            {
              first = 1;
              buffer_putstr (b, argv[i]->arg);
            }
        }
    }
  buffer_putc (b, '\0');

  str = buffer_getstr (b);
  buffer_free (b);

  lcom = lcommunity_str2com (str);
  XFREE (MTYPE_TMP, str);
  if (! lcom)
    {
      vty_out (vty, "%% Large-community malformed: %s", VTY_NEWLINE);
      return CMD_WARNING;
    }

  return bgp_show (vty, bgp, afi, safi, bgp_show_type_lcommunity, lcom, uj);
}

static int
bgp_show_lcommunity_list (struct vty *vty, struct bgp *bgp, const char *lcom,
                          afi_t afi, safi_t safi, u_char uj)
{
  struct community_list *list;

  list = community_list_lookup (bgp_clist, lcom, LARGE_COMMUNITY_LIST_MASTER);
  if (list == NULL)
    {
      vty_out (vty, "%% %s is not a valid large-community-list name%s", lcom,
               VTY_NEWLINE);
      return CMD_WARNING;
    }

  return bgp_show (vty, bgp, afi, safi, bgp_show_type_lcommunity_list, list, uj);
}

DEFUN (show_ip_bgp_large_community_list,
       show_ip_bgp_large_community_list_cmd,
       "show [ip] bgp [<view|vrf> WORD] [<ipv4|ipv6> [<unicast|multicast|vpn|encap>]] large-community-list <(1-500)|WORD> [json]",
       SHOW_STR
       IP_STR
       BGP_STR
       BGP_INSTANCE_HELP_STR
       "Address Family\n"
       "Address Family\n"
       "Address Family modifier\n"
       "Address Family modifier\n"
       "Address Family modifier\n"
       "Address Family modifier\n"
       "Display routes matching the large-community-list\n"
       "large-community-list number\n"
       "large-community-list name\n"
       JSON_STR)
{
  char *vrf = NULL;
  afi_t afi = AFI_IP6;
  safi_t safi = SAFI_UNICAST;
  int idx = 0;

  if (argv_find (argv, argc, "ip", &idx))
    afi = AFI_IP;
  if (argv_find (argv, argc, "view", &idx) || argv_find (argv, argc, "vrf", &idx))
    vrf = argv[++idx]->arg;
  if (argv_find (argv, argc, "ipv4", &idx) || argv_find (argv, argc, "ipv6", &idx))
  {
    afi = strmatch(argv[idx]->text, "ipv6") ? AFI_IP6 : AFI_IP;
    if (argv_find (argv, argc, "unicast", &idx) || argv_find (argv, argc, "multicast", &idx))
      safi = bgp_vty_safi_from_arg (argv[idx]->text);
  }

  int uj = use_json (argc, argv);

    struct bgp *bgp = bgp_lookup_by_name (vrf);
  if (bgp == NULL)
   {
     vty_out (vty, "Can't find BGP instance %s%s", vrf, VTY_NEWLINE);
     return CMD_WARNING;
   }

  argv_find (argv, argc, "large-community-list", &idx);
  return bgp_show_lcommunity_list (vty, bgp, argv[idx+1]->arg, afi, safi, uj);
}
DEFUN (show_ip_bgp_large_community,
       show_ip_bgp_large_community_cmd,
       "show [ip] bgp [<view|vrf> WORD] [<ipv4|ipv6> [<unicast|multicast|vpn|encap>]] large-community [AA:BB:CC] [json]",
       SHOW_STR
       IP_STR
       BGP_STR
       BGP_INSTANCE_HELP_STR
       "Address Family\n"
       "Address Family\n"
       "Address Family modifier\n"
       "Address Family modifier\n"
       "Address Family modifier\n"
       "Address Family modifier\n"
       "Display routes matching the large-communities\n"
       "List of large-community numbers\n"
       JSON_STR)
{
  char *vrf = NULL;
  afi_t afi = AFI_IP6;
  safi_t safi = SAFI_UNICAST;
  int idx = 0;

  if (argv_find (argv, argc, "ip", &idx))
    afi = AFI_IP;
  if (argv_find (argv, argc, "view", &idx) || argv_find (argv, argc, "vrf", &idx))
    vrf = argv[++idx]->arg;
  if (argv_find (argv, argc, "ipv4", &idx) || argv_find (argv, argc, "ipv6", &idx))
  {
    afi = strmatch(argv[idx]->text, "ipv6") ? AFI_IP6 : AFI_IP;
    if (argv_find (argv, argc, "unicast", &idx) || argv_find (argv, argc, "multicast", &idx))
      safi = bgp_vty_safi_from_arg (argv[idx]->text);
  }

  int uj = use_json (argc, argv);

  struct bgp *bgp = bgp_lookup_by_name (vrf);
  if (bgp == NULL)
   {
     vty_out (vty, "Can't find BGP instance %s%s", vrf, VTY_NEWLINE);
     return CMD_WARNING;
   }

  argv_find (argv, argc, "large-community", &idx);
  if (strmatch(argv[idx+1]->text, "AA:BB:CC"))
    return bgp_show_lcommunity (vty, bgp, argc, argv, afi, safi, uj);
  else
    return bgp_show (vty, bgp, afi, safi, bgp_show_type_lcommunity_all, NULL, uj);
}

/* BGP route print out function. */
DEFUN (show_ip_bgp_ipv4,
       show_ip_bgp_ipv4_cmd,
       "show [ip] bgp [<view|vrf> WORD] ["BGP_AFI_CMD_STR" ["BGP_SAFI_CMD_STR"]]\
          [<\
             cidr-only\
             |dampening <flap-statistics|dampened-paths|parameters>\
             |route-map WORD\
             |prefix-list WORD\
             |filter-list WORD\
             |community [<AA:NN|local-AS|no-advertise|no-export> [exact-match]]\
             |community-list <(1-500)|WORD> [exact-match]\
             |A.B.C.D/M longer-prefixes\
             |X:X::X:X/M longer-prefixes>\
          ] [json]",
       SHOW_STR
       IP_STR
       BGP_STR
       BGP_INSTANCE_HELP_STR
       BGP_AFI_HELP_STR
       BGP_SAFI_HELP_STR
       "Display only routes with non-natural netmasks\n"
       "Display detailed information about dampening\n"
       "Display flap statistics of routes\n"
       "Display paths suppressed due to dampening\n"
       "Display dampening parameters\n"
       "Display routes matching the route-map\n"
       "A route-map to match on\n"
       "Display routes conforming to the prefix-list\n"
       "Prefix-list name\n"
       "Display routes conforming to the filter-list\n"
       "Regular expression access list name\n"
       "Display routes matching the communities\n"
       COMMUNITY_AANN_STR
       "Do not send outside local AS (well-known community)\n"
       "Do not advertise to any peer (well-known community)\n"
       "Do not export to next AS (well-known community)\n"
       "Exact match of the communities\n"
       "Display routes matching the community-list\n"
       "community-list number\n"
       "community-list name\n"
       "Exact match of the communities\n"
       "IPv4 prefix\n"
       "Display route and more specific routes\n"
       "IPv6 prefix\n"
       "Display route and more specific routes\n"
       JSON_STR)
{
  char *vrf = NULL;
  afi_t afi = AFI_IP6;
  safi_t safi = SAFI_UNICAST;
  int exact_match = 0;
  enum bgp_show_type sh_type = bgp_show_type_normal;

  int idx = 0;

  if (argv_find (argv, argc, "ip", &idx))
    afi = AFI_IP;
  if (argv_find (argv, argc, "view", &idx) || argv_find (argv, argc, "vrf", &idx))
    vrf = argv[++idx]->arg;
  if (argv_find_and_parse_afi (argv, argc, &idx, &afi))
    {
      argv_find_and_parse_safi (argv, argc, &idx, &safi);
    }

  int uj = use_json (argc, argv);
  if (uj) argc--;

  struct bgp *bgp = bgp_lookup_by_name (vrf);
  if (bgp == NULL)
   {
     vty_out (vty, "Can't find BGP instance %s%s", vrf, VTY_NEWLINE);
     return CMD_WARNING;
   }

  if (++idx < argc)
  {
    if (strmatch(argv[idx]->text, "cidr-only"))
      return bgp_show (vty, bgp, afi, safi, bgp_show_type_cidr_only, NULL, uj);

    else if (strmatch(argv[idx]->text, "dampening"))
    {
      if (argv_find (argv, argc, "dampened-paths", &idx))
        return bgp_show (vty, bgp, afi, safi, bgp_show_type_dampend_paths, NULL, uj);
      else if (argv_find (argv, argc, "flap-statistics", &idx))
        return bgp_show (vty, bgp, afi, safi, bgp_show_type_flap_statistics, NULL, uj);
      else if (argv_find (argv, argc, "parameters", &idx))
        return bgp_show_dampening_parameters (vty, AFI_IP, SAFI_UNICAST);
    }

    else if (strmatch(argv[idx]->text, "prefix-list"))
      return bgp_show_prefix_list (vty, vrf, argv[idx + 1]->arg, afi, safi, bgp_show_type_prefix_list);

    else if (strmatch(argv[idx]->text, "filter-list"))
      return bgp_show_filter_list (vty, vrf, argv[idx + 1]->arg, afi, safi, bgp_show_type_filter_list);

    else if (strmatch(argv[idx]->text, "route-map"))
      return bgp_show_route_map (vty, vrf, argv[idx + 1]->arg, afi, safi, bgp_show_type_route_map);

    else if (strmatch(argv[idx]->text, "community"))
    {
      /* show a specific community */
      if (argv[idx + 1]->type == VARIABLE_TKN ||
          strmatch(argv[idx + 1]->text, "local-AS") ||
          strmatch(argv[idx + 1]->text, "no-advertise") ||
          strmatch(argv[idx + 1]->text, "no-export"))
        {
          if (strmatch(argv[idx + 2]->text, "exact_match")) 
            exact_match = 1;
          return bgp_show_community (vty, vrf, argc, argv, exact_match, afi, safi);
        }
      /* show all communities */
      else
        return bgp_show (vty, bgp, afi, safi, bgp_show_type_community_all, NULL, uj);
    }
    else if (strmatch(argv[idx]->text, "community-list"))
      {
        const char *clist_number_or_name = argv[++idx]->arg;
        if (++idx < argc && strmatch (argv[idx]->arg, "exact-match"))
          exact_match = 1;
        return bgp_show_community_list (vty, vrf, clist_number_or_name, exact_match, afi, safi);
      }
    /* prefix-longer */
    else if (argv[idx]->type == IPV4_TKN || argv[idx]->type == IPV6_TKN)
      return bgp_show_prefix_longer (vty, vrf, argv[idx + 1]->arg, afi, safi, bgp_show_type_prefix_longer);
  }

  return bgp_show (vty, bgp, afi, safi, sh_type, NULL, uj);
}

DEFUN (show_ip_bgp_route,
       show_ip_bgp_route_cmd,
       "show [ip] bgp [<view|vrf> WORD] ["BGP_AFI_CMD_STR" ["BGP_SAFI_CMD_STR"]]"
       "<A.B.C.D|A.B.C.D/M|X:X::X:X|X:X::X:X/M> [<bestpath|multipath>] [json]",
       SHOW_STR
       IP_STR
       BGP_STR
       BGP_INSTANCE_HELP_STR
       BGP_AFI_HELP_STR
       BGP_SAFI_HELP_STR
       "Network in the BGP routing table to display\n"
       "IPv4 prefix\n"
       "Network in the BGP routing table to display\n"
       "IPv6 prefix\n"
       "Display only the bestpath\n"
       "Display only multipaths\n"
       JSON_STR)
{
  int prefix_check = 0;

  afi_t afi = AFI_IP6;
  safi_t safi = SAFI_UNICAST;
  char *vrf = NULL;
  char *prefix = NULL;

  enum bgp_path_type path_type;
  u_char uj = use_json(argc, argv);

  int idx = 0;

  /* show [ip] bgp */
  if (argv_find (argv, argc, "ip", &idx))
    afi = AFI_IP;
  /* [<view|vrf> WORD] */
  if (argv_find (argv, argc, "view", &idx) || argv_find (argv, argc, "vrf", &idx))
    vrf = argv[++idx]->arg;
  if (argv_find_and_parse_afi (argv, argc, &idx, &afi))
    {
      argv_find_and_parse_safi (argv, argc, &idx, &safi);
    }

  /* <A.B.C.D|A.B.C.D/M|X:X::X:X|X:X::X:X/M> */
  if (argv_find (argv, argc, "A.B.C.D", &idx) || argv_find (argv, argc, "X:X::X:X", &idx))
    prefix_check = 0;
  else if (argv_find (argv, argc, "A.B.C.D/M", &idx) || argv_find (argv, argc, "X:X::X:X/M", &idx))
    prefix_check = 1;

  if ((argv[idx]->type == IPV6_TKN || argv[idx]->type == IPV6_PREFIX_TKN) && afi != AFI_IP6)
  {
    vty_out (vty, "%% Cannot specify IPv6 address or prefix with IPv4 AFI%s", VTY_NEWLINE);
    return CMD_WARNING;
  }
  if ((argv[idx]->type == IPV4_TKN || argv[idx]->type == IPV4_PREFIX_TKN) && afi != AFI_IP)
  {
    vty_out (vty, "%% Cannot specify IPv4 address or prefix with IPv6 AFI%s", VTY_NEWLINE);
    return CMD_WARNING;
  }

  prefix = argv[idx]->arg;

  /* [<bestpath|multipath>] */
  if (argv_find (argv, argc, "bestpath", &idx))
    path_type = BGP_PATH_BESTPATH;
  else if (argv_find (argv, argc, "multipath", &idx))
    path_type = BGP_PATH_MULTIPATH;
  else
    path_type = BGP_PATH_ALL;

  return bgp_show_route (vty, vrf, prefix, afi, safi, NULL, prefix_check, path_type, uj);
}

DEFUN (show_ip_bgp_regexp,
       show_ip_bgp_regexp_cmd,
       "show [ip] bgp ["BGP_AFI_CMD_STR" ["BGP_SAFI_CMD_STR"]] regexp REGEX...",
       SHOW_STR
       IP_STR
       BGP_STR
       BGP_AFI_HELP_STR
       BGP_SAFI_HELP_STR
       "Display routes matching the AS path regular expression\n"
       "A regular-expression to match the BGP AS paths\n")
{
  afi_t afi = AFI_IP6;
  safi_t safi = SAFI_UNICAST;

  int idx = 0;

  if (argv_find_and_parse_afi (argv, argc, &idx, &afi))
    {
      argv_find_and_parse_safi (argv, argc, &idx, &safi);
    }

  // get index of regex
  argv_find (argv, argc, "regexp", &idx);
  idx++;

  char *regstr = argv_concat (argv, argc, idx);
  int rc = bgp_show_regexp (vty, (const char *) regstr, afi, safi, bgp_show_type_regexp);
  XFREE (MTYPE_TMP, regstr);
  return rc;
}

DEFUN (show_ip_bgp_instance_all,
       show_ip_bgp_instance_all_cmd,
       "show [ip] bgp <view|vrf> all ["BGP_AFI_CMD_STR" ["BGP_SAFI_CMD_STR"]] [json]",
       SHOW_STR
       IP_STR
       BGP_STR
       BGP_INSTANCE_ALL_HELP_STR
       BGP_AFI_HELP_STR
       BGP_SAFI_HELP_STR
       JSON_STR)
{
  afi_t afi = AFI_IP;
  safi_t safi = SAFI_UNICAST;

  int idx = 0;

  /* show [ip] bgp */
  if (argv_find (argv, argc, "ip", &idx))
    afi = AFI_IP;
  /* ["BGP_AFI_CMD_STR" ["BGP_SAFI_CMD_STR"]] */
  if (argv_find_and_parse_afi (argv, argc, &idx, &afi))
    {
      argv_find_and_parse_safi (argv, argc, &idx, &safi);
    }

  u_char uj = use_json(argc, argv);

  bgp_show_all_instances_routes_vty (vty, afi, safi, uj);
  return CMD_SUCCESS;
}


static int
bgp_show_regexp (struct vty *vty, const char *regstr, afi_t afi,
		 safi_t safi, enum bgp_show_type type)
{
  return CMD_SUCCESS;

  regex_t *regex;
  int rc;
  
  regex = bgp_regcomp (regstr);
  if (! regex)
    {
      vty_out (vty, "Can't compile regexp %s%s", regstr, VTY_NEWLINE);
      return CMD_WARNING;
    }

  rc = bgp_show (vty, NULL, afi, safi, type, regex, 0);
  bgp_regex_free (regex);
  return rc;
}

static int
bgp_show_prefix_list (struct vty *vty, const char *name,
                      const char *prefix_list_str, afi_t afi,
		      safi_t safi, enum bgp_show_type type)
{
  struct prefix_list *plist;
  struct bgp *bgp = NULL;

  if (name && !(bgp = bgp_lookup_by_name(name)))
    {
      vty_out (vty, "%% No such BGP instance exists%s", VTY_NEWLINE);
      return CMD_WARNING;
    }

  plist = prefix_list_lookup (afi, prefix_list_str);
  if (plist == NULL)
    {
      vty_out (vty, "%% %s is not a valid prefix-list name%s",
               prefix_list_str, VTY_NEWLINE);	    
      return CMD_WARNING;
    }

  return bgp_show (vty, bgp, afi, safi, type, plist, 0);
}

static int
bgp_show_filter_list (struct vty *vty, const char *name,
                      const char *filter, afi_t afi,
		      safi_t safi, enum bgp_show_type type)
{
  struct as_list *as_list;
  struct bgp *bgp = NULL;

  if (name && !(bgp = bgp_lookup_by_name(name)))
    {
      vty_out (vty, "%% No such BGP instance exists%s", VTY_NEWLINE);
      return CMD_WARNING;
    }

  as_list = as_list_lookup (filter);
  if (as_list == NULL)
    {
      vty_out (vty, "%% %s is not a valid AS-path access-list name%s", filter, VTY_NEWLINE);	    
      return CMD_WARNING;
    }

  return bgp_show (vty, bgp, afi, safi, type, as_list, 0);
}

DEFUN (show_ip_bgp_dampening_info,
       show_ip_bgp_dampening_params_cmd,
       "show [ip] bgp dampening parameters",
       SHOW_STR
       IP_STR
       BGP_STR
       "Display detailed information about dampening\n"
       "Display detail of configured dampening parameters\n")
{
    return bgp_show_dampening_parameters (vty, AFI_IP, SAFI_UNICAST);
}


DEFUN (show_ip_bgp_ipv4_dampening_parameters,
       show_ip_bgp_ipv4_dampening_parameters_cmd,
       "show [ip] bgp ipv4 <unicast|multicast> dampening parameters",
       SHOW_STR
       IP_STR
       BGP_STR
       "Address Family\n"
       "Address Family modifier\n"
       "Address Family modifier\n"
       "Display detailed information about dampening\n"
       "Display detail of configured dampening parameters\n")
{
  int idx_safi = 4;
    if (strncmp(argv[idx_safi]->arg, "m", 1) == 0)
      return bgp_show_dampening_parameters (vty, AFI_IP, SAFI_MULTICAST);

    return bgp_show_dampening_parameters (vty, AFI_IP, SAFI_UNICAST);
}

static int
bgp_show_route_map (struct vty *vty, const char *name,
                    const char *rmap_str, afi_t afi,
		    safi_t safi, enum bgp_show_type type)
{
  struct route_map *rmap;
  struct bgp *bgp = NULL;

  if (name && !(bgp = bgp_lookup_by_name(name)))
    {


      vty_out (vty, "%% No such BGP instance exists%s", VTY_NEWLINE);
      return CMD_WARNING;
    }

  rmap = route_map_lookup_by_name (rmap_str);
  if (! rmap)
    {
      vty_out (vty, "%% %s is not a valid route-map name%s",
	       rmap_str, VTY_NEWLINE);	    
      return CMD_WARNING;
    }

  return bgp_show (vty, bgp, afi, safi, type, rmap, 0);
}

static int
bgp_show_community (struct vty *vty, const char *view_name, int argc,
		    struct cmd_token **argv, int exact, afi_t afi, safi_t safi)
{
  struct community *com;
  struct buffer *b;
  struct bgp *bgp;
  int i;
  char *str;
  int first = 0;

  /* BGP structure lookup */
  if (view_name)
    {
      bgp = bgp_lookup_by_name (view_name);
      if (bgp == NULL)
	{
	  vty_out (vty, "Can't find BGP instance %s%s", view_name, VTY_NEWLINE);
	  return CMD_WARNING;
	}
    }
  else
    {
      bgp = bgp_get_default ();
      if (bgp == NULL)
	{
	  vty_out (vty, "No BGP process is configured%s", VTY_NEWLINE);
	  return CMD_WARNING;
	}
    }

  b = buffer_new (1024);
  for (i = 0; i < argc; i++)
    {
      if (first)
        buffer_putc (b, ' ');
      else
	{
	  if ((strcmp (argv[i]->arg, "unicast") == 0) || (strcmp (argv[i]->arg, "multicast") == 0))
	    continue;
	  first = 1;
	}
      
      buffer_putstr (b, argv[i]->arg);
    }
  buffer_putc (b, '\0');

  str = buffer_getstr (b);
  buffer_free (b);

  com = community_str2com (str);
  XFREE (MTYPE_TMP, str);
  if (! com)
    {
      vty_out (vty, "%% Community malformed: %s", VTY_NEWLINE);
      return CMD_WARNING;
    }

  return bgp_show (vty, bgp, afi, safi,
                   (exact ? bgp_show_type_community_exact :
		    bgp_show_type_community), com, 0);
}

static int
bgp_show_community_list (struct vty *vty, const char *name,
                         const char *com, int exact,
			 afi_t afi, safi_t safi)
{
  struct community_list *list;
  struct bgp *bgp = NULL;

  if (name && !(bgp = bgp_lookup_by_name(name)))
    {
      vty_out (vty, "%% No such BGP instance exists%s", VTY_NEWLINE);
      return CMD_WARNING;
    }

  list = community_list_lookup (bgp_clist, com, COMMUNITY_LIST_MASTER);
  if (list == NULL)
    {
      vty_out (vty, "%% %s is not a valid community-list name%s", com,
	       VTY_NEWLINE);
      return CMD_WARNING;
    }

  return bgp_show (vty, bgp, afi, safi,
                   (exact ? bgp_show_type_community_list_exact :
		    bgp_show_type_community_list), list, 0);
}

static int
bgp_show_prefix_longer (struct vty *vty, const char *name,
                        const char *prefix, afi_t afi,
			safi_t safi, enum bgp_show_type type)
{
  int ret;
  struct prefix *p;
  struct bgp *bgp = NULL;

  if (name && !(bgp = bgp_lookup_by_name(name)))
    {
      vty_out (vty, "%% No such BGP instance exists%s", VTY_NEWLINE);
      return CMD_WARNING;
    }

  p = prefix_new();

  ret = str2prefix (prefix, p);
  if (! ret)
    {
      vty_out (vty, "%% Malformed Prefix%s", VTY_NEWLINE);
      return CMD_WARNING;
    }

  ret = bgp_show (vty, bgp, afi, safi, type, p, 0);
  prefix_free(p);
  return ret;
}

static struct peer *
peer_lookup_in_view (struct vty *vty, const char *view_name, 
                     const char *ip_str, u_char use_json)
{
  int ret;
  struct bgp *bgp;
  struct peer *peer;
  union sockunion su;

  /* BGP structure lookup. */
  if (view_name)
    {
      bgp = bgp_lookup_by_name (view_name);
      if (! bgp)
        {
          if (use_json)
            {
              json_object *json_no = NULL;
              json_no = json_object_new_object();
              json_object_string_add(json_no, "warning", "Can't find BGP view");
              vty_out (vty, "%s%s", json_object_to_json_string(json_no), VTY_NEWLINE);
              json_object_free(json_no);
            }
          else
            vty_out (vty, "Can't find BGP instance %s%s", view_name, VTY_NEWLINE);
          return NULL;
        }      
    }
  else
    {
      bgp = bgp_get_default ();
      if (! bgp)
        {
          if (use_json)
            {
              json_object *json_no = NULL;
              json_no = json_object_new_object();
              json_object_string_add(json_no, "warning", "No BGP process configured");
              vty_out (vty, "%s%s", json_object_to_json_string(json_no), VTY_NEWLINE);
              json_object_free(json_no);
            }
          else
            vty_out (vty, "No BGP process is configured%s", VTY_NEWLINE);
          return NULL;
        }
    }

  /* Get peer sockunion. */  
  ret = str2sockunion (ip_str, &su);
  if (ret < 0)
    {
      peer = peer_lookup_by_conf_if (bgp, ip_str);
      if (!peer)
        {
          peer = peer_lookup_by_hostname(bgp, ip_str);

          if (!peer)
            {
              if (use_json)
                {
                  json_object *json_no = NULL;
                  json_no = json_object_new_object();
                  json_object_string_add(json_no, "malformedAddressOrName", ip_str);
                  vty_out (vty, "%s%s", json_object_to_json_string(json_no), VTY_NEWLINE);
                  json_object_free(json_no);
                }
              else
                vty_out (vty, "%% Malformed address or name: %s%s", ip_str, VTY_NEWLINE);
              return NULL;
            }
        }
      return peer;
    }

  /* Peer structure lookup. */
  peer = peer_lookup (bgp, &su);
  if (! peer)
    {
      if (use_json)
        {
          json_object *json_no = NULL;
          json_no = json_object_new_object();
          json_object_string_add(json_no, "warning","No such neighbor");
          vty_out (vty, "%s%s", json_object_to_json_string(json_no), VTY_NEWLINE);
          json_object_free(json_no);
        }
      else
        vty_out (vty, "No such neighbor%s", VTY_NEWLINE);
      return NULL;
    }
  
  return peer;
}

enum bgp_stats
{
  BGP_STATS_MAXBITLEN = 0,
  BGP_STATS_RIB,
  BGP_STATS_PREFIXES,
  BGP_STATS_TOTPLEN,
  BGP_STATS_UNAGGREGATEABLE,
  BGP_STATS_MAX_AGGREGATEABLE,
  BGP_STATS_AGGREGATES,
  BGP_STATS_SPACE,
  BGP_STATS_ASPATH_COUNT,
  BGP_STATS_ASPATH_MAXHOPS,
  BGP_STATS_ASPATH_TOTHOPS,
  BGP_STATS_ASPATH_MAXSIZE,
  BGP_STATS_ASPATH_TOTSIZE,
  BGP_STATS_ASN_HIGHEST,
  BGP_STATS_MAX,
};

static const char *table_stats_strs[] =
{
  [BGP_STATS_PREFIXES]            = "Total Prefixes",
  [BGP_STATS_TOTPLEN]             = "Average prefix length",
  [BGP_STATS_RIB]                 = "Total Advertisements",
  [BGP_STATS_UNAGGREGATEABLE]     = "Unaggregateable prefixes",
  [BGP_STATS_MAX_AGGREGATEABLE]   = "Maximum aggregateable prefixes",
  [BGP_STATS_AGGREGATES]          = "BGP Aggregate advertisements",
  [BGP_STATS_SPACE]               = "Address space advertised",
  [BGP_STATS_ASPATH_COUNT]        = "Advertisements with paths",
  [BGP_STATS_ASPATH_MAXHOPS]      = "Longest AS-Path (hops)",
  [BGP_STATS_ASPATH_MAXSIZE]      = "Largest AS-Path (bytes)",
  [BGP_STATS_ASPATH_TOTHOPS]      = "Average AS-Path length (hops)",
  [BGP_STATS_ASPATH_TOTSIZE]      = "Average AS-Path size (bytes)",
  [BGP_STATS_ASN_HIGHEST]         = "Highest public ASN",
  [BGP_STATS_MAX] = NULL,
};

struct bgp_table_stats
{
  struct bgp_table *table;
  unsigned long long counts[BGP_STATS_MAX];
};

#if 0
#define TALLY_SIGFIG 100000
static unsigned long
ravg_tally (unsigned long count, unsigned long oldavg, unsigned long newval)
{
  unsigned long newtot = (count-1) * oldavg + (newval * TALLY_SIGFIG);
  unsigned long res = (newtot * TALLY_SIGFIG) / count;
  unsigned long ret = newtot / count;
  
  if ((res % TALLY_SIGFIG) > (TALLY_SIGFIG/2))
    return ret + 1;
  else
    return ret;
}
#endif

static int
bgp_table_stats_walker (struct thread *t)
{
  struct bgp_node *rn;
  struct bgp_node *top;
  struct bgp_table_stats *ts = THREAD_ARG (t);
  unsigned int space = 0;
  
  if (!(top = bgp_table_top (ts->table)))
    return 0;

  switch (top->p.family)
    {
      case AF_INET:
        space = IPV4_MAX_BITLEN;
        break;
      case AF_INET6:
        space = IPV6_MAX_BITLEN;
        break;
    }
    
  ts->counts[BGP_STATS_MAXBITLEN] = space;

  for (rn = top; rn; rn = bgp_route_next (rn))
    {
      struct bgp_info *ri;
      struct bgp_node *prn = bgp_node_parent_nolock (rn);
      unsigned int rinum = 0;
      
      if (rn == top)
        continue;
      
      if (!rn->info)
        continue;
      
      ts->counts[BGP_STATS_PREFIXES]++;
      ts->counts[BGP_STATS_TOTPLEN] += rn->p.prefixlen;

#if 0
      ts->counts[BGP_STATS_AVGPLEN]
        = ravg_tally (ts->counts[BGP_STATS_PREFIXES],
                      ts->counts[BGP_STATS_AVGPLEN],
                      rn->p.prefixlen);
#endif
      
      /* check if the prefix is included by any other announcements */
      while (prn && !prn->info)
        prn = bgp_node_parent_nolock (prn);
      
      if (prn == NULL || prn == top)
        {
          ts->counts[BGP_STATS_UNAGGREGATEABLE]++;
          /* announced address space */
          if (space)
            ts->counts[BGP_STATS_SPACE] += 1 << (space - rn->p.prefixlen);
        }
      else if (prn->info)
        ts->counts[BGP_STATS_MAX_AGGREGATEABLE]++;
      
      for (ri = rn->info; ri; ri = ri->next)
        {
          rinum++;
          ts->counts[BGP_STATS_RIB]++;
          
          if (ri->attr &&
              (CHECK_FLAG (ri->attr->flag,
                           ATTR_FLAG_BIT (BGP_ATTR_ATOMIC_AGGREGATE))))
            ts->counts[BGP_STATS_AGGREGATES]++;
          
          /* as-path stats */
          if (ri->attr && ri->attr->aspath)
            {
              unsigned int hops = aspath_count_hops (ri->attr->aspath);
              unsigned int size = aspath_size (ri->attr->aspath);
              as_t highest = aspath_highest (ri->attr->aspath);
              
              ts->counts[BGP_STATS_ASPATH_COUNT]++;
              
              if (hops > ts->counts[BGP_STATS_ASPATH_MAXHOPS])
                ts->counts[BGP_STATS_ASPATH_MAXHOPS] = hops;
              
              if (size > ts->counts[BGP_STATS_ASPATH_MAXSIZE])
                ts->counts[BGP_STATS_ASPATH_MAXSIZE] = size;
              
              ts->counts[BGP_STATS_ASPATH_TOTHOPS] += hops;
              ts->counts[BGP_STATS_ASPATH_TOTSIZE] += size;
#if 0
              ts->counts[BGP_STATS_ASPATH_AVGHOPS] 
                = ravg_tally (ts->counts[BGP_STATS_ASPATH_COUNT],
                              ts->counts[BGP_STATS_ASPATH_AVGHOPS],
                              hops);
              ts->counts[BGP_STATS_ASPATH_AVGSIZE]
                = ravg_tally (ts->counts[BGP_STATS_ASPATH_COUNT],
                              ts->counts[BGP_STATS_ASPATH_AVGSIZE],
                              size);
#endif
              if (highest > ts->counts[BGP_STATS_ASN_HIGHEST])
                ts->counts[BGP_STATS_ASN_HIGHEST] = highest;
            }
        }
    }
  return 0;
}

static int
bgp_table_stats (struct vty *vty, struct bgp *bgp, afi_t afi, safi_t safi)
{
  struct bgp_table_stats ts;
  unsigned int i;
  
  if (!bgp->rib[afi][safi])
    {
      vty_out (vty, "%% No RIB exist's for the AFI(%d)/SAFI(%d)%s",
	       afi, safi, VTY_NEWLINE);
      return CMD_WARNING;
    }
  
  memset (&ts, 0, sizeof (ts));
  ts.table = bgp->rib[afi][safi];
  thread_execute (bm->master, bgp_table_stats_walker, &ts, 0);

  vty_out (vty, "BGP %s RIB statistics%s%s",
           afi_safi_print (afi, safi), VTY_NEWLINE, VTY_NEWLINE);
  
  for (i = 0; i < BGP_STATS_MAX; i++)
    {
      if (!table_stats_strs[i])
        continue;
      
      switch (i)
        {
#if 0
          case BGP_STATS_ASPATH_AVGHOPS:
          case BGP_STATS_ASPATH_AVGSIZE:
          case BGP_STATS_AVGPLEN:
            vty_out (vty, "%-30s: ", table_stats_strs[i]);
            vty_out (vty, "%12.2f",
                     (float)ts.counts[i] / (float)TALLY_SIGFIG);
            break;
#endif
          case BGP_STATS_ASPATH_TOTHOPS:
          case BGP_STATS_ASPATH_TOTSIZE:
            vty_out (vty, "%-30s: ", table_stats_strs[i]);
            vty_out (vty, "%12.2f",
                     ts.counts[i] ?
                     (float)ts.counts[i] / 
                      (float)ts.counts[BGP_STATS_ASPATH_COUNT]
                     : 0);
            break;
          case BGP_STATS_TOTPLEN:
            vty_out (vty, "%-30s: ", table_stats_strs[i]);
            vty_out (vty, "%12.2f",
                     ts.counts[i] ?
                     (float)ts.counts[i] / 
                      (float)ts.counts[BGP_STATS_PREFIXES]
                     : 0);
            break;
          case BGP_STATS_SPACE:
            vty_out (vty, "%-30s: ", table_stats_strs[i]);
            vty_out (vty, "%12llu%s", ts.counts[i], VTY_NEWLINE);
            if (ts.counts[BGP_STATS_MAXBITLEN] < 9)
              break;
            vty_out (vty, "%30s: ", "%% announced ");
            vty_out (vty, "%12.2f%s", 
                     100 * (float)ts.counts[BGP_STATS_SPACE] / 
                       (float)((uint64_t)1UL << ts.counts[BGP_STATS_MAXBITLEN]),
                       VTY_NEWLINE);
            vty_out (vty, "%30s: ", "/8 equivalent ");
            vty_out (vty, "%12.2f%s", 
                     (float)ts.counts[BGP_STATS_SPACE] / 
                       (float)(1UL << (ts.counts[BGP_STATS_MAXBITLEN] - 8)),
                     VTY_NEWLINE);
            if (ts.counts[BGP_STATS_MAXBITLEN] < 25)
              break;
            vty_out (vty, "%30s: ", "/24 equivalent ");
            vty_out (vty, "%12.2f", 
                     (float)ts.counts[BGP_STATS_SPACE] / 
                       (float)(1UL << (ts.counts[BGP_STATS_MAXBITLEN] - 24)));
            break;
          default:
            vty_out (vty, "%-30s: ", table_stats_strs[i]);
            vty_out (vty, "%12llu", ts.counts[i]);
        }
        
      vty_out (vty, "%s", VTY_NEWLINE);
    }
  return CMD_SUCCESS;
}

static int
bgp_table_stats_vty (struct vty *vty, const char *name,
                     const char *afi_str, const char *safi_str)
{
  struct bgp *bgp;
  afi_t afi;
  safi_t safi;
  
 if (name)
    bgp = bgp_lookup_by_name (name);
  else
    bgp = bgp_get_default ();

  if (!bgp)
    {
      vty_out (vty, "%% No such BGP instance exist%s", VTY_NEWLINE);
      return CMD_WARNING;
    }
  afi  = bgp_vty_afi_from_arg(afi_str);
  if (afi == AFI_MAX)
    {
      vty_out (vty, "%% Invalid address family \"%s\"%s",
               afi_str, VTY_NEWLINE);
      return CMD_WARNING;
    }
  safi = bgp_vty_safi_from_arg(safi_str);
  if (safi == SAFI_MAX)
    {
      vty_out (vty, "%% Invalid subsequent address family %s%s",
               safi_str, VTY_NEWLINE);
      return CMD_WARNING;
    }

  return bgp_table_stats (vty, bgp, afi, safi);
}

DEFUN (show_bgp_statistics,
       show_bgp_statistics_cmd,
       "show [ip] bgp <ipv4|ipv6> <encap|multicast|unicast|vpn> statistics",
       SHOW_STR
       IP_STR
       BGP_STR
       "Address Family\n"
       "Address Family\n"
       "Address Family modifier\n"
       "Address Family modifier\n"
       "Address Family modifier\n"
       "Address Family modifier\n"
       "BGP RIB advertisement statistics\n")
{
  int idx_afi = 2;
  int idx_safi = 3;
  return bgp_table_stats_vty (vty, NULL, argv[idx_afi]->arg, argv[idx_safi]->arg);
}

DEFUN (show_bgp_statistics_view,
       show_bgp_statistics_view_cmd,
       "show [ip] bgp <view|vrf> WORD <ipv4|ipv6> <unicast|multicast|vpn|encap> statistics",
       SHOW_STR
       IP_STR
       BGP_STR
       BGP_INSTANCE_HELP_STR
       "Address Family\n"
       "Address Family\n"
       "Address Family modifier\n"
       "Address Family modifier\n"
       "Address Family modifier\n"
       "Address Family modifier\n"
       "BGP RIB advertisement statistics\n")
{
  int idx_word = 3;
  int idx_afi = 4;
  return bgp_table_stats_vty (vty, NULL, argv[idx_word]->arg, argv[idx_afi]->arg);
}

enum bgp_pcounts
{
  PCOUNT_ADJ_IN = 0,
  PCOUNT_DAMPED,
  PCOUNT_REMOVED,
  PCOUNT_HISTORY,
  PCOUNT_STALE,
  PCOUNT_VALID,
  PCOUNT_ALL,
  PCOUNT_COUNTED,
  PCOUNT_PFCNT, /* the figure we display to users */
  PCOUNT_MAX,
};

static const char *pcount_strs[] =
{
  [PCOUNT_ADJ_IN]  = "Adj-in",
  [PCOUNT_DAMPED]  = "Damped",
  [PCOUNT_REMOVED] = "Removed",
  [PCOUNT_HISTORY] = "History",
  [PCOUNT_STALE]   = "Stale",
  [PCOUNT_VALID]   = "Valid",
  [PCOUNT_ALL]     = "All RIB",
  [PCOUNT_COUNTED] = "PfxCt counted",
  [PCOUNT_PFCNT]   = "Useable",
  [PCOUNT_MAX]     = NULL,
};

struct peer_pcounts
{
  unsigned int count[PCOUNT_MAX];
  const struct peer *peer;
  const struct bgp_table *table;
};

static int
bgp_peer_count_walker (struct thread *t)
{
  struct bgp_node *rn;
  struct peer_pcounts *pc = THREAD_ARG (t);
  const struct peer *peer = pc->peer;
  
  for (rn = bgp_table_top (pc->table); rn; rn = bgp_route_next (rn))
    {
      struct bgp_adj_in *ain;
      struct bgp_info *ri;
      
      for (ain = rn->adj_in; ain; ain = ain->next)
        if (ain->peer == peer)
          pc->count[PCOUNT_ADJ_IN]++;

      for (ri = rn->info; ri; ri = ri->next)
        {
          char buf[SU_ADDRSTRLEN];
          
          if (ri->peer != peer)
            continue;
          
          pc->count[PCOUNT_ALL]++;
          
          if (CHECK_FLAG (ri->flags, BGP_INFO_DAMPED))
            pc->count[PCOUNT_DAMPED]++;
          if (CHECK_FLAG (ri->flags, BGP_INFO_HISTORY))
            pc->count[PCOUNT_HISTORY]++;
          if (CHECK_FLAG (ri->flags, BGP_INFO_REMOVED))
            pc->count[PCOUNT_REMOVED]++;
          if (CHECK_FLAG (ri->flags, BGP_INFO_STALE))
            pc->count[PCOUNT_STALE]++;
          if (CHECK_FLAG (ri->flags, BGP_INFO_VALID))
            pc->count[PCOUNT_VALID]++;
          if (!CHECK_FLAG (ri->flags, BGP_INFO_UNUSEABLE))
            pc->count[PCOUNT_PFCNT]++;
          
          if (CHECK_FLAG (ri->flags, BGP_INFO_COUNTED))
            {
              pc->count[PCOUNT_COUNTED]++;
              if (CHECK_FLAG (ri->flags, BGP_INFO_UNUSEABLE))
                zlog_warn ("%s [pcount] %s/%d is counted but flags 0x%x",
                           peer->host,
                           inet_ntop(rn->p.family, &rn->p.u.prefix,
                                     buf, SU_ADDRSTRLEN),
                           rn->p.prefixlen,
                           ri->flags);
            }
          else
            {
              if (!CHECK_FLAG (ri->flags, BGP_INFO_UNUSEABLE))
                zlog_warn ("%s [pcount] %s/%d not counted but flags 0x%x",
                           peer->host,
                           inet_ntop(rn->p.family, &rn->p.u.prefix,
                                     buf, SU_ADDRSTRLEN),
                           rn->p.prefixlen,
                           ri->flags);
            }
        }
    }
  return 0;
}

static int
bgp_peer_counts (struct vty *vty, struct peer *peer, afi_t afi, safi_t safi, u_char use_json)
{
  struct peer_pcounts pcounts = { .peer = peer };
  unsigned int i;
  json_object *json = NULL;
  json_object *json_loop = NULL;

  if (use_json)
    {
      json = json_object_new_object();
      json_loop = json_object_new_object();
    }
  
  if (!peer || !peer->bgp || !peer->afc[afi][safi]
      || !peer->bgp->rib[afi][safi])
    {
      if (use_json)
        {
          json_object_string_add(json, "warning", "No such neighbor or address family");
          vty_out (vty, "%s%s", json_object_to_json_string(json), VTY_NEWLINE);
          json_object_free(json);
        }
      else
        vty_out (vty, "%% No such neighbor or address family%s", VTY_NEWLINE);

      return CMD_WARNING;
    }
  
  memset (&pcounts, 0, sizeof(pcounts));
  pcounts.peer = peer;
  pcounts.table = peer->bgp->rib[afi][safi];
  
  /* in-place call via thread subsystem so as to record execution time
 *    * stats for the thread-walk (i.e. ensure this can't be blamed on
 *       * on just vty_read()).
 *          */
  thread_execute (bm->master, bgp_peer_count_walker, &pcounts, 0);

  if (use_json)
    {
      json_object_string_add(json, "prefixCountsFor", peer->host);
      json_object_string_add(json, "multiProtocol", afi_safi_print (afi, safi));
      json_object_int_add(json, "pfxCounter", peer->pcount[afi][safi]);

      for (i = 0; i < PCOUNT_MAX; i++)
        json_object_int_add(json_loop, pcount_strs[i], pcounts.count[i]);

      json_object_object_add(json, "ribTableWalkCounters", json_loop);

      if (pcounts.count[PCOUNT_PFCNT] != peer->pcount[afi][safi])
        {
          json_object_string_add(json, "pfxctDriftFor", peer->host);
          json_object_string_add(json, "recommended", "Please report this bug, with the above command output");
        }
      vty_out (vty, "%s%s", json_object_to_json_string(json), VTY_NEWLINE);
      json_object_free(json);
    }
  else
    {

      if (peer->hostname && bgp_flag_check(peer->bgp, BGP_FLAG_SHOW_HOSTNAME))
        {
          vty_out (vty, "Prefix counts for %s/%s, %s%s",
                   peer->hostname, peer->host, afi_safi_print (afi, safi),
                   VTY_NEWLINE);
        }
      else
        {
          vty_out (vty, "Prefix counts for %s, %s%s",
                   peer->host, afi_safi_print (afi, safi), VTY_NEWLINE);
        }

      vty_out (vty, "PfxCt: %ld%s", peer->pcount[afi][safi], VTY_NEWLINE);
      vty_out (vty, "%sCounts from RIB table walk:%s%s",
               VTY_NEWLINE, VTY_NEWLINE, VTY_NEWLINE);

      for (i = 0; i < PCOUNT_MAX; i++)
        vty_out (vty, "%20s: %-10d%s", pcount_strs[i], pcounts.count[i], VTY_NEWLINE);

      if (pcounts.count[PCOUNT_PFCNT] != peer->pcount[afi][safi])
        {
          vty_out (vty, "%s [pcount] PfxCt drift!%s",
                   peer->host, VTY_NEWLINE);
          vty_out (vty, "Please report this bug, with the above command output%s",
                   VTY_NEWLINE);
        }
    }
               
  return CMD_SUCCESS;
}

DEFUN (show_ip_bgp_neighbor_prefix_counts,
       show_ip_bgp_neighbor_prefix_counts_cmd,
       "show [ip] bgp neighbors <A.B.C.D|X:X::X:X|WORD> prefix-counts [json]",
       SHOW_STR
       IP_STR
       BGP_STR
       "Detailed information on TCP and BGP neighbor connections\n"
       "Neighbor to display information about\n"
       "Neighbor to display information about\n"
       "Neighbor on BGP configured interface\n"
       "Display detailed prefix count information\n"
       JSON_STR)
{
  int idx_peer = 4;
  struct peer *peer;
  u_char uj = use_json(argc, argv);

  peer = peer_lookup_in_view (vty, NULL, argv[idx_peer]->arg, uj);
  if (! peer) 
    return CMD_WARNING;
 
  return bgp_peer_counts (vty, peer, AFI_IP, SAFI_UNICAST, uj);
}

DEFUN (show_ip_bgp_instance_neighbor_prefix_counts,
       show_ip_bgp_instance_neighbor_prefix_counts_cmd,
       "show [ip] bgp <view|vrf> WORD neighbors <A.B.C.D|X:X::X:X|WORD> prefix-counts [json]",
       SHOW_STR
       IP_STR
       BGP_STR
       BGP_INSTANCE_HELP_STR
       "Detailed information on TCP and BGP neighbor connections\n"
       "Neighbor to display information about\n"
       "Neighbor to display information about\n"
       "Neighbor on BGP configured interface\n"
       "Display detailed prefix count information\n"
       JSON_STR)
{
  int idx_word = 4;
  int idx_peer = 6;
  struct peer *peer;
  u_char uj = use_json(argc, argv);

  peer = peer_lookup_in_view (vty, argv[idx_word]->arg, argv[idx_peer]->arg, uj);
  if (! peer)
    return CMD_WARNING;

  return bgp_peer_counts (vty, peer, AFI_IP, SAFI_UNICAST, uj);
}

DEFUN (show_bgp_ipv6_neighbor_prefix_counts,
       show_bgp_ipv6_neighbor_prefix_counts_cmd,
       "show [ip] bgp ipv6 neighbors <A.B.C.D|X:X::X:X|WORD> prefix-counts [json]",
       SHOW_STR
       IP_STR
       BGP_STR
       "Address Family\n"
       "Detailed information on TCP and BGP neighbor connections\n"
       "Neighbor to display information about\n"
       "Neighbor to display information about\n"
       "Neighbor on BGP configured interface\n"
       "Display detailed prefix count information\n"
       JSON_STR)
{
  int idx_peer = 4;
  struct peer *peer;
  u_char uj = use_json(argc, argv);

  peer = peer_lookup_in_view (vty, NULL, argv[idx_peer]->arg, uj);
  if (! peer) 
    return CMD_WARNING;
 
  return bgp_peer_counts (vty, peer, AFI_IP6, SAFI_UNICAST, uj);
}

DEFUN (show_bgp_instance_ipv6_neighbor_prefix_counts,
       show_bgp_instance_ipv6_neighbor_prefix_counts_cmd,
       "show [ip] bgp <view|vrf> WORD ipv6 neighbors <A.B.C.D|X:X::X:X|WORD> prefix-counts [json]",
       SHOW_STR
       IP_STR
       BGP_STR
       BGP_INSTANCE_HELP_STR
       "Address Family\n"
       "Detailed information on TCP and BGP neighbor connections\n"
       "Neighbor to display information about\n"
       "Neighbor to display information about\n"
       "Neighbor on BGP configured interface\n"
       "Display detailed prefix count information\n"
       JSON_STR)
{
  int idx_word = 3;
  int idx_peer = 6;
  struct peer *peer;
  u_char uj = use_json(argc, argv);

  peer = peer_lookup_in_view (vty, argv[idx_word]->arg, argv[idx_peer]->arg, uj);
  if (! peer)
    return CMD_WARNING;

  return bgp_peer_counts (vty, peer, AFI_IP6, SAFI_UNICAST, uj);
}

DEFUN (show_ip_bgp_ipv4_neighbor_prefix_counts,
       show_ip_bgp_ipv4_neighbor_prefix_counts_cmd,
       "show [ip] bgp ipv4 <unicast|multicast> neighbors <A.B.C.D|X:X::X:X|WORD> prefix-counts [json]",
       SHOW_STR
       IP_STR
       BGP_STR
       "Address Family\n"
       "Address Family modifier\n"
       "Address Family modifier\n"
       "Detailed information on TCP and BGP neighbor connections\n"
       "Neighbor to display information about\n"
       "Neighbor to display information about\n"
       "Neighbor on BGP configured interface\n"
       "Display detailed prefix count information\n"
       JSON_STR)
{
  int idx_safi = 4;
  int idx_peer = 6;
  struct peer *peer;
  u_char uj = use_json(argc, argv);

  peer = peer_lookup_in_view (vty, NULL, argv[idx_peer]->arg, uj);
  if (! peer)
    return CMD_WARNING;

  if (strncmp (argv[idx_safi]->arg, "m", 1) == 0)
    return bgp_peer_counts (vty, peer, AFI_IP, SAFI_MULTICAST, uj);

  return bgp_peer_counts (vty, peer, AFI_IP, SAFI_UNICAST, uj);
}

#ifdef KEEP_OLD_VPN_COMMANDS
DEFUN (show_ip_bgp_vpn_neighbor_prefix_counts,
       show_ip_bgp_vpn_neighbor_prefix_counts_cmd,
       "show [ip] bgp <vpnv4|vpnv6> all neighbors <A.B.C.D|X:X::X:X|WORD> prefix-counts [json]",
       SHOW_STR
       IP_STR
       BGP_STR
       BGP_VPNVX_HELP_STR
       "Display information about all VPNv4 NLRIs\n"
       "Detailed information on TCP and BGP neighbor connections\n"
       "Neighbor to display information about\n"
       "Neighbor to display information about\n"
       "Neighbor on BGP configured interface\n"
       "Display detailed prefix count information\n"
       JSON_STR)
{
  int idx_peer = 6;
  struct peer *peer;
  u_char uj = use_json(argc, argv);

  peer = peer_lookup_in_view (vty, NULL, argv[idx_peer]->arg, uj);
  if (! peer)
    return CMD_WARNING;
  
  return bgp_peer_counts (vty, peer, AFI_IP, SAFI_MPLS_VPN, uj);
}

DEFUN (show_ip_bgp_vpn_all_route_prefix,
       show_ip_bgp_vpn_all_route_prefix_cmd,
       "show [ip] bgp <vpnv4|vpnv6> all <A.B.C.D|A.B.C.D/M> [json]",
       SHOW_STR
       IP_STR
       BGP_STR
       BGP_VPNVX_HELP_STR
       "Display information about all VPNv4 NLRIs\n"
       "Network in the BGP routing table to display\n"
       "Network in the BGP routing table to display\n"
       JSON_STR)
{
  int idx = 0;
  char *network = NULL;
  network = argv_find (argv, argc, "A.B.C.D", &idx) ? argv[idx]->arg : NULL;
  network = argv_find (argv, argc, "A.B.C.D/M", &idx) ? argv[idx]->arg : NULL;
  return bgp_show_route (vty, NULL, network, AFI_IP, SAFI_MPLS_VPN, NULL, 0, BGP_PATH_ALL, use_json(argc, argv));
}
#endif /* KEEP_OLD_VPN_COMMANDS */

static void
show_adj_route (struct vty *vty, struct peer *peer, afi_t afi, safi_t safi,
                int in, const char *rmap_name, u_char use_json, json_object *json)
{
  struct bgp_table *table;
  struct bgp_adj_in *ain;
  struct bgp_adj_out *adj;
  unsigned long output_count;
  unsigned long filtered_count;
  struct bgp_node *rn;
  int header1 = 1;
  struct bgp *bgp;
  int header2 = 1;
  struct attr attr;
  struct attr_extra extra;
  int ret;
  struct update_subgroup *subgrp;
  json_object *json_scode = NULL;
  json_object *json_ocode = NULL;
  json_object *json_ar = NULL;
  struct peer_af *paf;

  if (use_json)
    {
      json_scode = json_object_new_object();
      json_ocode = json_object_new_object();
      json_ar = json_object_new_object();

      json_object_string_add(json_scode, "suppressed", "s");
      json_object_string_add(json_scode, "damped", "d");
      json_object_string_add(json_scode, "history", "h");
      json_object_string_add(json_scode, "valid", "*");
      json_object_string_add(json_scode, "best", ">");
      json_object_string_add(json_scode, "multipath", "=");
      json_object_string_add(json_scode, "internal", "i");
      json_object_string_add(json_scode, "ribFailure", "r");
      json_object_string_add(json_scode, "stale", "S");
      json_object_string_add(json_scode, "removed", "R");

      json_object_string_add(json_ocode, "igp", "i");
      json_object_string_add(json_ocode, "egp", "e");
      json_object_string_add(json_ocode, "incomplete", "?");
    }

  bgp = peer->bgp;

  if (! bgp)
    {
      if (use_json)
        {
          json_object_string_add(json, "alert", "no BGP");
          vty_out (vty, "%s%s", json_object_to_json_string(json), VTY_NEWLINE);
          json_object_free(json);
        }
      else
        vty_out (vty, "%% No bgp%s", VTY_NEWLINE);
      return;
    }

  table = bgp->rib[afi][safi];

  output_count = filtered_count = 0;
  subgrp = peer_subgroup(peer, afi, safi);

  if (!in && subgrp && CHECK_FLAG (subgrp->sflags, SUBGRP_STATUS_DEFAULT_ORIGINATE))
    {
      if (use_json)
        {
          json_object_int_add(json, "bgpTableVersion", table->version);
          json_object_string_add(json, "bgpLocalRouterId", inet_ntoa (bgp->router_id));
          json_object_object_add(json, "bgpStatusCodes", json_scode);
          json_object_object_add(json, "bgpOriginCodes", json_ocode);
          json_object_string_add(json, "bgpOriginatingDefaultNetwork", "0.0.0.0");
        }
      else
        {
          vty_out (vty, "BGP table version is %" PRIu64 ", local router ID is %s%s", table->version, inet_ntoa (bgp->router_id), VTY_NEWLINE);
          vty_out (vty, BGP_SHOW_SCODE_HEADER, VTY_NEWLINE, VTY_NEWLINE);
          vty_out (vty, BGP_SHOW_OCODE_HEADER, VTY_NEWLINE, VTY_NEWLINE);

          vty_out (vty, "Originating default network 0.0.0.0%s%s",
                   VTY_NEWLINE, VTY_NEWLINE);
        }
      header1 = 0;
    }

  attr.extra = &extra;
  for (rn = bgp_table_top (table); rn; rn = bgp_route_next (rn))
    {
      if (in)
        {
          for (ain = rn->adj_in; ain; ain = ain->next)
            {
              if (ain->peer == peer)
                {
                  if (header1)
                    {
                      if (use_json)
                        {
                          json_object_int_add(json, "bgpTableVersion", 0);
                          json_object_string_add(json, "bgpLocalRouterId", inet_ntoa (bgp->router_id));
                          json_object_object_add(json, "bgpStatusCodes", json_scode);
                          json_object_object_add(json, "bgpOriginCodes", json_ocode);
                        }
                      else
                        {
                          vty_out (vty, "BGP table version is 0, local router ID is %s%s", inet_ntoa (bgp->router_id), VTY_NEWLINE);
                          vty_out (vty, BGP_SHOW_SCODE_HEADER, VTY_NEWLINE, VTY_NEWLINE);
                          vty_out (vty, BGP_SHOW_OCODE_HEADER, VTY_NEWLINE, VTY_NEWLINE);
                        }
                      header1 = 0;
                    }
                  if (header2)
                    {
                      if (!use_json)
                        vty_out (vty, BGP_SHOW_HEADER, VTY_NEWLINE);
                      header2 = 0;
                    }
                  if (ain->attr)
                    {
                      bgp_attr_dup(&attr, ain->attr);
                      if (bgp_input_modifier(peer, &rn->p, &attr, afi, safi, rmap_name) != RMAP_DENY)
                        {
                          route_vty_out_tmp (vty, &rn->p, &attr, safi, use_json, json_ar);
                          output_count++;
                        }
                      else
                        filtered_count++;
                    }
                }
            }
        }
      else
        {
          for (adj = rn->adj_out; adj; adj = adj->next)
            SUBGRP_FOREACH_PEER(adj->subgroup, paf)
              if (paf->peer == peer)
                {
                  if (header1)
                    {
                      if (use_json)
                        {
                          json_object_int_add(json, "bgpTableVersion", table->version);
                          json_object_string_add(json, "bgpLocalRouterId", inet_ntoa (bgp->router_id));
                          json_object_object_add(json, "bgpStatusCodes", json_scode);
                          json_object_object_add(json, "bgpOriginCodes", json_ocode);
                        }
                      else
                        {
                          vty_out (vty, "BGP table version is %" PRIu64 ", local router ID is %s%s", table->version,
                                   inet_ntoa (bgp->router_id), VTY_NEWLINE);
                          vty_out (vty, BGP_SHOW_SCODE_HEADER, VTY_NEWLINE, VTY_NEWLINE);
                          vty_out (vty, BGP_SHOW_OCODE_HEADER, VTY_NEWLINE, VTY_NEWLINE);
                        }
                      header1 = 0;
                    }

                  if (header2)
                    {
                      if (!use_json)
                        vty_out (vty, BGP_SHOW_HEADER, VTY_NEWLINE);
                      header2 = 0;
                    }

                  if (adj->attr)
                    {
                      bgp_attr_dup(&attr, adj->attr);
                      ret = bgp_output_modifier(peer, &rn->p, &attr, afi, safi, rmap_name);
                      if (ret != RMAP_DENY)
                        {
                          route_vty_out_tmp (vty, &rn->p, &attr, safi, use_json, json_ar);
                          output_count++;
                        }
                      else
                        filtered_count++;
                    }
                }
        }
    }
  if (use_json)
    json_object_object_add(json, "advertisedRoutes", json_ar);

  if (output_count != 0)
    {
      if (use_json)
        json_object_int_add(json, "totalPrefixCounter", output_count);
      else
        vty_out (vty, "%sTotal number of prefixes %ld%s",
                 VTY_NEWLINE, output_count, VTY_NEWLINE);
    }
  if (use_json)
    {
      vty_out (vty, "%s%s", json_object_to_json_string(json), VTY_NEWLINE);
      json_object_free(json);
    }

}

static int
peer_adj_routes (struct vty *vty, struct peer *peer, afi_t afi, safi_t safi,
                 int in, const char *rmap_name, u_char use_json)
{
  json_object *json = NULL;

  if (use_json)
    json = json_object_new_object();

  if (!peer || !peer->afc[afi][safi])
    {
      if (use_json)
        {
          json_object_string_add(json, "warning", "No such neighbor or address family");
          vty_out (vty, "%s%s", json_object_to_json_string(json), VTY_NEWLINE);
          json_object_free(json);
        }
      else
        vty_out (vty, "%% No such neighbor or address family%s", VTY_NEWLINE);

      return CMD_WARNING;
    }

  if (in && !CHECK_FLAG(peer->af_flags[afi][safi], PEER_FLAG_SOFT_RECONFIG))
    {
      if (use_json)
        {
          json_object_string_add(json, "warning", "Inbound soft reconfiguration not enabled");
          vty_out (vty, "%s%s", json_object_to_json_string(json), VTY_NEWLINE);
          json_object_free(json);
        }
      else
        vty_out (vty, "%% Inbound soft reconfiguration not enabled%s", VTY_NEWLINE);

      return CMD_WARNING;
    }

  show_adj_route (vty, peer, afi, safi, in, rmap_name, use_json, json);

  return CMD_SUCCESS;
}

DEFUN (show_ip_bgp_instance_neighbor_advertised_route,
       show_ip_bgp_instance_neighbor_advertised_route_cmd,
<<<<<<< HEAD
       "show [ip] bgp [<view|vrf> WORD] ["BGP_AFI_CMD_STR" ["BGP_SAFI_CMD_STR"]] neighbors <A.B.C.D|X:X::X:X|WORD> <received-routes|advertised-routes> [route-map WORD] [json]",
=======
       "show [ip] bgp [<view|vrf> WORD] [<ipv4 [<unicast|multicast>]|ipv6 [<unicast|multicast>]|encap [unicast]|vpnv4 [unicast]>] neighbors <A.B.C.D|X:X::X:X|WORD> <received-routes|advertised-routes> [route-map WORD] [json]",
>>>>>>> 1e782044
       SHOW_STR
       IP_STR
       BGP_STR
       BGP_INSTANCE_HELP_STR
       BGP_AFI_HELP_STR
       BGP_SAFI_HELP_STR
       "Detailed information on TCP and BGP neighbor connections\n"
       "Neighbor to display information about\n"
       "Neighbor to display information about\n"
       "Neighbor on BGP configured interface\n"
       "Display the received routes from neighbor\n"
       "Display the routes advertised to a BGP neighbor\n"
       "Route-map to modify the attributes\n"
       "Name of the route map\n"
       JSON_STR)
{
  afi_t afi = AFI_IP6;
  safi_t safi = SAFI_UNICAST;
  char *vrf = NULL;
  char *rmap_name = NULL;
  char *peerstr = NULL;
  int rcvd = 0;

  struct peer *peer;

  int idx = 0;

  /* show [ip] bgp */
  if (argv_find (argv, argc, "ip", &idx))
    afi = AFI_IP;
  /* [<view|vrf> WORD] */
  if (argv_find (argv, argc, "view", &idx) || argv_find (argv, argc, "vrf", &idx))
    vrf = argv[++idx]->arg;
  /* ["BGP_AFI_CMD_STR" ["BGP_SAFI_CMD_STR"]] */
  if (argv_find_and_parse_afi (argv, argc, &idx, &afi))
    {
      argv_find_and_parse_safi (argv, argc, &idx, &safi);
    }

  /* neighbors <A.B.C.D|X:X::X:X|WORD> */
  argv_find (argv, argc, "neighbors", &idx);
  peerstr = argv[++idx]->arg;

  u_char uj = use_json(argc, argv);

  peer = peer_lookup_in_view (vty, vrf, peerstr, uj);

  if (! peer) 
    {
      vty_out (vty, "No such neighbor%s", VTY_NEWLINE);
      return CMD_WARNING;
    }

  if (argv_find (argv, argc, "received-routes", &idx))
    rcvd = 1;
  if (argv_find (argv, argc, "advertised-routes", &idx))
    rcvd = 0;
  if (argv_find (argv, argc, "route-map", &idx))
    rmap_name = argv[++idx]->arg;

  return peer_adj_routes (vty, peer, afi, safi, rcvd, rmap_name, uj);
}

DEFUN (show_ip_bgp_neighbor_received_prefix_filter,
       show_ip_bgp_neighbor_received_prefix_filter_cmd,
       "show [ip] bgp [<ipv4|ipv6> [unicast]] neighbors <A.B.C.D|X:X::X:X|WORD> received prefix-filter [json]",
       SHOW_STR
       IP_STR
       BGP_STR
       "Address Family\n"
       "Address Family\n"
       "Address Family modifier\n"
       "Detailed information on TCP and BGP neighbor connections\n"
       "Neighbor to display information about\n"
       "Neighbor to display information about\n"
       "Neighbor on BGP configured interface\n"
       "Display information received from a BGP neighbor\n"
       "Display the prefixlist filter\n"
       JSON_STR)
{
  afi_t afi = AFI_IP6;
  safi_t safi = SAFI_UNICAST;
  char *peerstr = NULL;

  char name[BUFSIZ];
  union sockunion su;
  struct peer *peer;
  int count, ret;

  int idx = 0;

  /* show [ip] bgp */
  if (argv_find (argv, argc, "ip", &idx))
    afi = AFI_IP;
  /* [<ipv4|ipv6> [unicast]] */
  if (argv_find (argv, argc, "ipv4", &idx))
    afi = AFI_IP;
  if (argv_find (argv, argc, "ipv6", &idx))
    afi = AFI_IP6;
  /* neighbors <A.B.C.D|X:X::X:X|WORD> */
  argv_find (argv, argc, "neighbors", &idx);
  peerstr = argv[++idx]->arg;

  u_char uj = use_json(argc, argv);

  ret = str2sockunion (peerstr, &su);
  if (ret < 0)
    {
      peer = peer_lookup_by_conf_if (NULL, peerstr);
      if (! peer)
        {
          if (uj)
            vty_out (vty, "{}%s", VTY_NEWLINE);
          else
            vty_out (vty, "%% Malformed address or name: %s%s", peerstr, VTY_NEWLINE);
          return CMD_WARNING;
        }
    }
  else
    {
      peer = peer_lookup (NULL, &su);
      if (! peer)
        {
          if (uj)
            vty_out (vty, "{}%s", VTY_NEWLINE);
          else
            vty_out (vty, "No peer%s", VTY_NEWLINE);
          return CMD_WARNING;
        }
    }

  sprintf (name, "%s.%d.%d", peer->host, afi, safi);
  count =  prefix_bgp_show_prefix_list (NULL, afi, name, uj);
  if (count)
    {
      if (!uj)
        vty_out (vty, "Address Family: %s%s", afi_safi_print(afi, safi), VTY_NEWLINE);
      prefix_bgp_show_prefix_list (vty, afi, name, uj);
    }
  else
    {
      if (uj)
        vty_out (vty, "{}%s", VTY_NEWLINE);
      else
        vty_out (vty, "No functional output%s", VTY_NEWLINE);
    }

  return CMD_SUCCESS;
}

static int
bgp_show_neighbor_route (struct vty *vty, struct peer *peer, afi_t afi,
			 safi_t safi, enum bgp_show_type type, u_char use_json)
{
  if (! peer || ! peer->afc[afi][safi])
    {
      if (use_json)
        {
          json_object *json_no = NULL;
          json_no = json_object_new_object();
          json_object_string_add(json_no, "warning", "No such neighbor or address family");
          vty_out (vty, "%s%s", json_object_to_json_string(json_no), VTY_NEWLINE);
          json_object_free(json_no);
        }
      else
        vty_out (vty, "%% No such neighbor or address family%s", VTY_NEWLINE);
      return CMD_WARNING;
    }

  return bgp_show (vty, peer->bgp, afi, safi, type, &peer->su, use_json);
}

DEFUN (show_ip_bgp_neighbor_routes,
       show_ip_bgp_neighbor_routes_cmd,
       "show [ip] bgp [<view|vrf> WORD] ["BGP_AFI_CMD_STR" ["BGP_SAFI_CMD_STR"]] neighbors <A.B.C.D|X:X::X:X|WORD> <flap-statistics|dampened-routes|routes> [json]",
       SHOW_STR
       IP_STR
       BGP_STR
       BGP_INSTANCE_HELP_STR
       BGP_AFI_HELP_STR
       BGP_SAFI_HELP_STR
       "Detailed information on TCP and BGP neighbor connections\n"
       "Neighbor to display information about\n"
       "Neighbor to display information about\n"
       "Neighbor on BGP configured interface\n"
       "Display flap statistics of the routes learned from neighbor\n"
       "Display the dampened routes received from neighbor\n"
       "Display routes learned from neighbor\n"
       JSON_STR)
{
  char *vrf = NULL;
  char *peerstr = NULL;

  afi_t afi = AFI_IP6;
  safi_t safi = SAFI_UNICAST;
  struct peer *peer;
  enum bgp_show_type sh_type = bgp_show_type_neighbor;

  int idx = 0;

  /* show [ip] bgp */
  if (argv_find (argv, argc, "ip", &idx))
    afi = AFI_IP;
  /* [<view|vrf> WORD] */
  if (argv_find (argv, argc, "view", &idx) || argv_find (argv, argc, "vrf", &idx))
    vrf = argv[++idx]->arg;
  /* ["BGP_AFI_CMD_STR" ["BGP_SAFI_CMD_STR"]] */
  if (argv_find_and_parse_afi (argv, argc, &idx, &afi))
    {
      argv_find_and_parse_safi (argv, argc, &idx, &safi);
    }
  /* neighbors <A.B.C.D|X:X::X:X|WORD> */
  argv_find (argv, argc, "neighbors", &idx);
  peerstr = argv[++idx]->arg;

  u_char uj = use_json(argc, argv);

  peer = peer_lookup_in_view (vty, vrf, peerstr, uj);
  if (! peer)
    {
      vty_out (vty, "No such neighbor%s", VTY_NEWLINE);
      return CMD_WARNING;
    }

  if (argv_find (argv, argc, "flap-statistics", &idx))
    sh_type = bgp_show_type_flap_neighbor;
  else if (argv_find (argv, argc, "dampened-routes", &idx))
    sh_type = bgp_show_type_damp_neighbor;
  else if (argv_find (argv, argc, "routes", &idx))
    sh_type = bgp_show_type_neighbor;

  return bgp_show_neighbor_route (vty, peer, afi, safi, sh_type, uj);
}

struct bgp_table *bgp_distance_table[AFI_MAX][SAFI_MAX];

struct bgp_distance
{
  /* Distance value for the IP source prefix. */
  u_char distance;

  /* Name of the access-list to be matched. */
  char *access_list;
};

DEFUN (show_bgp_afi_vpn_rd_route,
       show_bgp_afi_vpn_rd_route_cmd,
       "show bgp "BGP_AFI_CMD_STR" vpn rd ASN:nn_or_IP-address:nn <A.B.C.D/M|X:X::X:X/M> [json]",
       SHOW_STR
       BGP_STR
       BGP_AFI_HELP_STR
       "Address Family modifier\n"
       "Display information for a route distinguisher\n"
       "Route Distinguisher\n"
       "Network in the BGP routing table to display\n")
{
  int ret;
  struct prefix_rd prd;
  afi_t afi = AFI_MAX;
  int idx = 0;

  argv_find_and_parse_afi (argv, argc, &idx, &afi);
  ret = str2prefix_rd (argv[5]->arg, &prd);
  if (! ret)
    {
      vty_out (vty, "%% Malformed Route Distinguisher%s", VTY_NEWLINE);
      return CMD_WARNING;
    }
  return bgp_show_route (vty, NULL, argv[6]->arg, afi, SAFI_MPLS_VPN, &prd, 0, BGP_PATH_ALL, use_json (argc, argv));
}

static struct bgp_distance *
bgp_distance_new (void)
{
  return XCALLOC (MTYPE_BGP_DISTANCE, sizeof (struct bgp_distance));
}

static void
bgp_distance_free (struct bgp_distance *bdistance)
{
  XFREE (MTYPE_BGP_DISTANCE, bdistance);
}

static int
bgp_distance_set (struct vty *vty, const char *distance_str, 
                  const char *ip_str, const char *access_list_str)
{
  int ret;
  afi_t afi;
  safi_t safi;
  struct prefix p;
  u_char distance;
  struct bgp_node *rn;
  struct bgp_distance *bdistance;

  afi = bgp_node_afi (vty);
  safi = bgp_node_safi (vty);

  ret = str2prefix (ip_str, &p);
  if (ret == 0)
    {
      vty_out (vty, "Malformed prefix%s", VTY_NEWLINE);
      return CMD_WARNING;
    }

  distance = atoi (distance_str);

  /* Get BGP distance node. */
  rn = bgp_node_get (bgp_distance_table[afi][safi], (struct prefix *) &p);
  if (rn->info)
    {
      bdistance = rn->info;
      bgp_unlock_node (rn);
    }
  else
    {
      bdistance = bgp_distance_new ();
      rn->info = bdistance;
    }

  /* Set distance value. */
  bdistance->distance = distance;

  /* Reset access-list configuration. */
  if (bdistance->access_list)
    {
      XFREE(MTYPE_AS_LIST, bdistance->access_list);
      bdistance->access_list = NULL;
    }
  if (access_list_str)
    bdistance->access_list = XSTRDUP(MTYPE_AS_LIST, access_list_str);

  return CMD_SUCCESS;
}

static int
bgp_distance_unset (struct vty *vty, const char *distance_str, 
                    const char *ip_str, const char *access_list_str)
{
  int ret;
  afi_t afi;
  safi_t safi;
  struct prefix p;
  int distance;
  struct bgp_node *rn;
  struct bgp_distance *bdistance;

  afi = bgp_node_afi (vty);
  safi = bgp_node_safi (vty);

  ret = str2prefix (ip_str, &p);
  if (ret == 0)
    {
      vty_out (vty, "Malformed prefix%s", VTY_NEWLINE);
      return CMD_WARNING;
    }

  rn = bgp_node_lookup (bgp_distance_table[afi][safi], (struct prefix *)&p);
  if (! rn)
    {
      vty_out (vty, "Can't find specified prefix%s", VTY_NEWLINE);
      return CMD_WARNING;
    }

  bdistance = rn->info;
  distance = atoi(distance_str);

  if (bdistance->distance != distance)
    {
       vty_out (vty, "Distance does not match configured%s", VTY_NEWLINE);
       return CMD_WARNING;
    }

  if (bdistance->access_list)
    XFREE(MTYPE_AS_LIST, bdistance->access_list);
  bgp_distance_free (bdistance);

  rn->info = NULL;
  bgp_unlock_node (rn);
  bgp_unlock_node (rn);

  return CMD_SUCCESS;
}

/* Apply BGP information to distance method. */
u_char
bgp_distance_apply (struct prefix *p, struct bgp_info *rinfo, afi_t afi,
		    safi_t safi, struct bgp *bgp)
{
  struct bgp_node *rn;
  struct prefix q;
  struct peer *peer;
  struct bgp_distance *bdistance;
  struct access_list *alist;
  struct bgp_static *bgp_static;

  if (! bgp)
    return 0;

  peer = rinfo->peer;

  /* Check source address. */
  sockunion2hostprefix (&peer->su, &q);
  rn = bgp_node_match (bgp_distance_table[afi][safi], &q);
  if (rn)
    {
      bdistance = rn->info;
      bgp_unlock_node (rn);

      if (bdistance->access_list)
	{
	  alist = access_list_lookup (afi, bdistance->access_list);
	  if (alist && access_list_apply (alist, p) == FILTER_PERMIT)
	    return bdistance->distance;
	}
      else
	return bdistance->distance;
    }

  /* Backdoor check. */
  rn = bgp_node_lookup (bgp->route[afi][safi], p);
  if (rn)
    {
      bgp_static = rn->info;
      bgp_unlock_node (rn);

      if (bgp_static->backdoor)
	{
	  if (bgp->distance_local[afi][safi])
	    return bgp->distance_local[afi][safi];
	  else
	    return ZEBRA_IBGP_DISTANCE_DEFAULT;
	}
    }

  if (peer->sort == BGP_PEER_EBGP)
    {
      if (bgp->distance_ebgp[afi][safi])
	return bgp->distance_ebgp[afi][safi];
      return ZEBRA_EBGP_DISTANCE_DEFAULT;
    }
  else
    {
      if (bgp->distance_ibgp[afi][safi])
	return bgp->distance_ibgp[afi][safi];
      return ZEBRA_IBGP_DISTANCE_DEFAULT;
    }
}

DEFUN (bgp_distance,
       bgp_distance_cmd,
       "distance bgp (1-255) (1-255) (1-255)",
       "Define an administrative distance\n"
       "BGP distance\n"
       "Distance for routes external to the AS\n"
       "Distance for routes internal to the AS\n"
       "Distance for local routes\n")
{
  VTY_DECLVAR_CONTEXT(bgp, bgp);
  int idx_number = 2;
  int idx_number_2 = 3;
  int idx_number_3 = 4;
  afi_t afi;
  safi_t safi;

  afi = bgp_node_afi (vty);
  safi = bgp_node_safi (vty);

  bgp->distance_ebgp[afi][safi] = atoi (argv[idx_number]->arg);
  bgp->distance_ibgp[afi][safi] = atoi (argv[idx_number_2]->arg);
  bgp->distance_local[afi][safi] = atoi (argv[idx_number_3]->arg);
  return CMD_SUCCESS;
}

DEFUN (no_bgp_distance,
       no_bgp_distance_cmd,
       "no distance bgp [(1-255) (1-255) (1-255)]",
       NO_STR
       "Define an administrative distance\n"
       "BGP distance\n"
       "Distance for routes external to the AS\n"
       "Distance for routes internal to the AS\n"
       "Distance for local routes\n")
{
  VTY_DECLVAR_CONTEXT(bgp, bgp);
  afi_t afi;
  safi_t safi;

  afi = bgp_node_afi (vty);
  safi = bgp_node_safi (vty);

  bgp->distance_ebgp[afi][safi] = 0;
  bgp->distance_ibgp[afi][safi] = 0;
  bgp->distance_local[afi][safi] = 0;
  return CMD_SUCCESS;
}


DEFUN (bgp_distance_source,
       bgp_distance_source_cmd,
       "distance (1-255) A.B.C.D/M",
       "Define an administrative distance\n"
       "Administrative distance\n"
       "IP source prefix\n")
{
  int idx_number = 1;
  int idx_ipv4_prefixlen = 2;
  bgp_distance_set (vty, argv[idx_number]->arg, argv[idx_ipv4_prefixlen]->arg, NULL);
  return CMD_SUCCESS;
}

DEFUN (no_bgp_distance_source,
       no_bgp_distance_source_cmd,
       "no distance (1-255) A.B.C.D/M",
       NO_STR
       "Define an administrative distance\n"
       "Administrative distance\n"
       "IP source prefix\n")
{
  int idx_number = 2;
  int idx_ipv4_prefixlen = 3;
  bgp_distance_unset (vty, argv[idx_number]->arg, argv[idx_ipv4_prefixlen]->arg, NULL);
  return CMD_SUCCESS;
}

DEFUN (bgp_distance_source_access_list,
       bgp_distance_source_access_list_cmd,
       "distance (1-255) A.B.C.D/M WORD",
       "Define an administrative distance\n"
       "Administrative distance\n"
       "IP source prefix\n"
       "Access list name\n")
{
  int idx_number = 1;
  int idx_ipv4_prefixlen = 2;
  int idx_word = 3;
  bgp_distance_set (vty, argv[idx_number]->arg, argv[idx_ipv4_prefixlen]->arg, argv[idx_word]->arg);
  return CMD_SUCCESS;
}

DEFUN (no_bgp_distance_source_access_list,
       no_bgp_distance_source_access_list_cmd,
       "no distance (1-255) A.B.C.D/M WORD",
       NO_STR
       "Define an administrative distance\n"
       "Administrative distance\n"
       "IP source prefix\n"
       "Access list name\n")
{
  int idx_number = 2;
  int idx_ipv4_prefixlen = 3;
  int idx_word = 4;
  bgp_distance_unset (vty, argv[idx_number]->arg, argv[idx_ipv4_prefixlen]->arg, argv[idx_word]->arg);
  return CMD_SUCCESS;
}

DEFUN (ipv6_bgp_distance_source,
       ipv6_bgp_distance_source_cmd,
       "distance (1-255) X:X::X:X/M",
       "Define an administrative distance\n"
       "Administrative distance\n"
       "IP source prefix\n")
{
  bgp_distance_set (vty, argv[1]->arg, argv[2]->arg, NULL);
  return CMD_SUCCESS;
}

DEFUN (no_ipv6_bgp_distance_source,
       no_ipv6_bgp_distance_source_cmd,
       "no distance (1-255) X:X::X:X/M",
       NO_STR
       "Define an administrative distance\n"
       "Administrative distance\n"
       "IP source prefix\n")
{
  bgp_distance_unset (vty, argv[2]->arg, argv[3]->arg, NULL);
  return CMD_SUCCESS;
}

DEFUN (ipv6_bgp_distance_source_access_list,
       ipv6_bgp_distance_source_access_list_cmd,
       "distance (1-255) X:X::X:X/M WORD",
       "Define an administrative distance\n"
       "Administrative distance\n"
       "IP source prefix\n"
       "Access list name\n")
{
  bgp_distance_set (vty, argv[1]->arg, argv[2]->arg, argv[3]->arg);
  return CMD_SUCCESS;
}

DEFUN (no_ipv6_bgp_distance_source_access_list,
       no_ipv6_bgp_distance_source_access_list_cmd,
       "no distance (1-255) X:X::X:X/M WORD",
       NO_STR
       "Define an administrative distance\n"
       "Administrative distance\n"
       "IP source prefix\n"
       "Access list name\n")
{
  bgp_distance_unset (vty, argv[2]->arg, argv[3]->arg, argv[4]->arg);
  return CMD_SUCCESS;
}

DEFUN (bgp_damp_set,
       bgp_damp_set_cmd,
       "bgp dampening [(1-45) [(1-20000) (1-20000) (1-255)]]",
       "BGP Specific commands\n"
       "Enable route-flap dampening\n"
       "Half-life time for the penalty\n"
       "Value to start reusing a route\n"
       "Value to start suppressing a route\n"
       "Maximum duration to suppress a stable route\n")
{
  VTY_DECLVAR_CONTEXT(bgp, bgp);
  int idx_half_life = 2;
  int idx_reuse = 3;
  int idx_suppress = 4;
  int idx_max_suppress = 5;
  int half = DEFAULT_HALF_LIFE * 60;
  int reuse = DEFAULT_REUSE;
  int suppress = DEFAULT_SUPPRESS;
  int max = 4 * half;

  if (argc == 6)
    {
      half = atoi (argv[idx_half_life]->arg) * 60;
      reuse = atoi (argv[idx_reuse]->arg);
      suppress = atoi (argv[idx_suppress]->arg);
      max = atoi (argv[idx_max_suppress]->arg) * 60;
    }
  else if (argc == 3)
    {
      half = atoi (argv[idx_half_life]->arg) * 60;
      max = 4 * half;
    }

  if (suppress < reuse)
    {
      vty_out (vty, "Suppress value cannot be less than reuse value %s",
                    VTY_NEWLINE);
      return 0;
    }

  return bgp_damp_enable (bgp, bgp_node_afi (vty), bgp_node_safi (vty),
			  half, reuse, suppress, max);
}

DEFUN (bgp_damp_unset,
       bgp_damp_unset_cmd,
       "no bgp dampening [(1-45) [(1-20000) (1-20000) (1-255)]]",
       NO_STR
       "BGP Specific commands\n"
       "Enable route-flap dampening\n"
       "Half-life time for the penalty\n"
       "Value to start reusing a route\n"
       "Value to start suppressing a route\n"
       "Maximum duration to suppress a stable route\n")
{
  VTY_DECLVAR_CONTEXT(bgp, bgp);
  return bgp_damp_disable (bgp, bgp_node_afi (vty), bgp_node_safi (vty));
}

/* Display specified route of BGP table. */
static int
bgp_clear_damp_route (struct vty *vty, const char *view_name, 
                      const char *ip_str, afi_t afi, safi_t safi, 
                      struct prefix_rd *prd, int prefix_check)
{
  int ret;
  struct prefix match;
  struct bgp_node *rn;
  struct bgp_node *rm;
  struct bgp_info *ri;
  struct bgp_info *ri_temp;
  struct bgp *bgp;
  struct bgp_table *table;

  /* BGP structure lookup. */
  if (view_name)
    {
      bgp = bgp_lookup_by_name (view_name);
      if (bgp == NULL)
	{
	  vty_out (vty, "%% Can't find BGP instance %s%s", view_name, VTY_NEWLINE);
	  return CMD_WARNING;
	}
    }
  else
    {
      bgp = bgp_get_default ();
      if (bgp == NULL)
	{
	  vty_out (vty, "%% No BGP process is configured%s", VTY_NEWLINE);
	  return CMD_WARNING;
	}
    }

  /* Check IP address argument. */
  ret = str2prefix (ip_str, &match);
  if (! ret)
    {
      vty_out (vty, "%% address is malformed%s", VTY_NEWLINE);
      return CMD_WARNING;
    }

  match.family = afi2family (afi);

  if ((safi == SAFI_MPLS_VPN) || (safi == SAFI_ENCAP))
    {
      for (rn = bgp_table_top (bgp->rib[AFI_IP][safi]); rn; rn = bgp_route_next (rn))
        {
          if (prd && memcmp (rn->p.u.val, prd->val, 8) != 0)
            continue;

	  if ((table = rn->info) != NULL)
	    if ((rm = bgp_node_match (table, &match)) != NULL)
              {
                if (! prefix_check || rm->p.prefixlen == match.prefixlen)
                  {
                    ri = rm->info;
                    while (ri)
                      {
                        if (ri->extra && ri->extra->damp_info)
                          {
                            ri_temp = ri->next;
                            bgp_damp_info_free (ri->extra->damp_info, 1);
                            ri = ri_temp;
                          }
                        else
                          ri = ri->next;
                      }
                  }

                bgp_unlock_node (rm);
              }
        }
    }
  else
    {
      if ((rn = bgp_node_match (bgp->rib[afi][safi], &match)) != NULL)
        {
          if (! prefix_check || rn->p.prefixlen == match.prefixlen)
            {
              ri = rn->info;
              while (ri)
                {
                  if (ri->extra && ri->extra->damp_info)
                    {
                      ri_temp = ri->next;
                      bgp_damp_info_free (ri->extra->damp_info, 1);
                      ri = ri_temp;
                    }
                  else
                    ri = ri->next;
                }
            }

          bgp_unlock_node (rn);
        }
    }

  return CMD_SUCCESS;
}

DEFUN (clear_ip_bgp_dampening,
       clear_ip_bgp_dampening_cmd,
       "clear ip bgp dampening",
       CLEAR_STR
       IP_STR
       BGP_STR
       "Clear route flap dampening information\n")
{
  bgp_damp_info_clean ();
  return CMD_SUCCESS;
}

DEFUN (clear_ip_bgp_dampening_prefix,
       clear_ip_bgp_dampening_prefix_cmd,
       "clear ip bgp dampening A.B.C.D/M",
       CLEAR_STR
       IP_STR
       BGP_STR
       "Clear route flap dampening information\n"
       "IPv4 prefix\n")
{
  int idx_ipv4_prefixlen = 4;
  return bgp_clear_damp_route (vty, NULL, argv[idx_ipv4_prefixlen]->arg, AFI_IP,
			       SAFI_UNICAST, NULL, 1);
}

DEFUN (clear_ip_bgp_dampening_address,
       clear_ip_bgp_dampening_address_cmd,
       "clear ip bgp dampening A.B.C.D",
       CLEAR_STR
       IP_STR
       BGP_STR
       "Clear route flap dampening information\n"
       "Network to clear damping information\n")
{
  int idx_ipv4 = 4;
  return bgp_clear_damp_route (vty, NULL, argv[idx_ipv4]->arg, AFI_IP,
			       SAFI_UNICAST, NULL, 0);
}

DEFUN (clear_ip_bgp_dampening_address_mask,
       clear_ip_bgp_dampening_address_mask_cmd,
       "clear ip bgp dampening A.B.C.D A.B.C.D",
       CLEAR_STR
       IP_STR
       BGP_STR
       "Clear route flap dampening information\n"
       "Network to clear damping information\n"
       "Network mask\n")
{
  int idx_ipv4 = 4;
  int idx_ipv4_2 = 5;
  int ret;
  char prefix_str[BUFSIZ];

  ret = netmask_str2prefix_str (argv[idx_ipv4]->arg, argv[idx_ipv4_2]->arg, prefix_str);
  if (! ret)
    {
      vty_out (vty, "%% Inconsistent address and mask%s", VTY_NEWLINE);
      return CMD_WARNING;
    }

  return bgp_clear_damp_route (vty, NULL, prefix_str, AFI_IP,
			       SAFI_UNICAST, NULL, 0);
}

/* also used for encap safi */
static int
bgp_config_write_network_vpn (struct vty *vty, struct bgp *bgp,
				afi_t afi, safi_t safi, int *write)
{
  struct bgp_node *prn;
  struct bgp_node *rn;
  struct bgp_table *table;
  struct prefix *p;
  struct prefix_rd *prd;
  struct bgp_static *bgp_static;
  u_int32_t label;
  char buf[SU_ADDRSTRLEN];
  char rdbuf[RD_ADDRSTRLEN];
  
  /* Network configuration. */
  for (prn = bgp_table_top (bgp->route[afi][safi]); prn; prn = bgp_route_next (prn))
    if ((table = prn->info) != NULL)
      for (rn = bgp_table_top (table); rn; rn = bgp_route_next (rn)) 
	if ((bgp_static = rn->info) != NULL)
	  {
	    p = &rn->p;
	    prd = (struct prefix_rd *) &prn->p;

	    /* "address-family" display.  */
	    bgp_config_write_family_header (vty, afi, safi, write);

	    /* "network" configuration display.  */
	    prefix_rd2str (prd, rdbuf, RD_ADDRSTRLEN);
	    label = decode_label (bgp_static->tag);

	    vty_out (vty, "  network %s/%d rd %s tag %d",
		     inet_ntop (p->family, &p->u.prefix, buf, SU_ADDRSTRLEN), 
		     p->prefixlen,
		     rdbuf, label);
	    vty_out (vty, "%s", VTY_NEWLINE);
	  }
  return 0;
}

/* Configuration of static route announcement and aggregate
   information. */
int
bgp_config_write_network (struct vty *vty, struct bgp *bgp,
			  afi_t afi, safi_t safi, int *write)
{
  struct bgp_node *rn;
  struct prefix *p;
  struct bgp_static *bgp_static;
  struct bgp_aggregate *bgp_aggregate;
  char buf[SU_ADDRSTRLEN];
  
  if ((safi == SAFI_MPLS_VPN) || (safi == SAFI_ENCAP))
    return bgp_config_write_network_vpn (vty, bgp, afi, safi, write);

  /* Network configuration. */
  for (rn = bgp_table_top (bgp->route[afi][safi]); rn; rn = bgp_route_next (rn)) 
    if ((bgp_static = rn->info) != NULL)
      {
	p = &rn->p;

	/* "address-family" display.  */
	bgp_config_write_family_header (vty, afi, safi, write);

	/* "network" configuration display.  */
	if (bgp_option_check (BGP_OPT_CONFIG_CISCO) && afi == AFI_IP)
	  {
	    u_int32_t destination; 
	    struct in_addr netmask;

	    destination = ntohl (p->u.prefix4.s_addr);
	    masklen2ip (p->prefixlen, &netmask);
	    vty_out (vty, "  network %s",
		     inet_ntop (p->family, &p->u.prefix, buf, SU_ADDRSTRLEN));

	    if ((IN_CLASSC (destination) && p->prefixlen == 24)
		|| (IN_CLASSB (destination) && p->prefixlen == 16)
		|| (IN_CLASSA (destination) && p->prefixlen == 8)
		|| p->u.prefix4.s_addr == 0)
	      {
		/* Natural mask is not display. */
	      }
	    else
	      vty_out (vty, " mask %s", inet_ntoa (netmask));
	  }
	else
	  {
	    vty_out (vty, "  network %s/%d",
		     inet_ntop (p->family, &p->u.prefix, buf, SU_ADDRSTRLEN), 
		     p->prefixlen);
	  }

	if (bgp_static->rmap.name)
	  vty_out (vty, " route-map %s", bgp_static->rmap.name);
	else 
	  {
	    if (bgp_static->backdoor)
	      vty_out (vty, " backdoor");
          }

	vty_out (vty, "%s", VTY_NEWLINE);
      }

  /* Aggregate-address configuration. */
  for (rn = bgp_table_top (bgp->aggregate[afi][safi]); rn; rn = bgp_route_next (rn))
    if ((bgp_aggregate = rn->info) != NULL)
      {
	p = &rn->p;

	/* "address-family" display.  */
	bgp_config_write_family_header (vty, afi, safi, write);

	if (bgp_option_check (BGP_OPT_CONFIG_CISCO) && afi == AFI_IP)
	  {
	    struct in_addr netmask;

	    masklen2ip (p->prefixlen, &netmask);
	    vty_out (vty, "  aggregate-address %s %s",
		     inet_ntop (p->family, &p->u.prefix, buf, SU_ADDRSTRLEN),
		     inet_ntoa (netmask));
	  }
	else
	  {
	    vty_out (vty, "  aggregate-address %s/%d",
		     inet_ntop (p->family, &p->u.prefix, buf, SU_ADDRSTRLEN),
		     p->prefixlen);
	  }

	if (bgp_aggregate->as_set)
	  vty_out (vty, " as-set");
	
	if (bgp_aggregate->summary_only)
	  vty_out (vty, " summary-only");

	vty_out (vty, "%s", VTY_NEWLINE);
      }

  return 0;
}

int
bgp_config_write_distance (struct vty *vty, struct bgp *bgp, afi_t afi,
			   safi_t safi, int *write)
{
  struct bgp_node *rn;
  struct bgp_distance *bdistance;

  /* Distance configuration. */
  if (bgp->distance_ebgp[afi][safi]
      && bgp->distance_ibgp[afi][safi]
      && bgp->distance_local[afi][safi]
      && (bgp->distance_ebgp[afi][safi] != ZEBRA_EBGP_DISTANCE_DEFAULT
	  || bgp->distance_ibgp[afi][safi] != ZEBRA_IBGP_DISTANCE_DEFAULT
	  || bgp->distance_local[afi][safi] != ZEBRA_IBGP_DISTANCE_DEFAULT))
    {
      bgp_config_write_family_header (vty, afi, safi, write);
      vty_out (vty, "  distance bgp %d %d %d%s",
	       bgp->distance_ebgp[afi][safi], bgp->distance_ibgp[afi][safi],
	       bgp->distance_local[afi][safi], VTY_NEWLINE);
    }

  for (rn = bgp_table_top (bgp_distance_table[afi][safi]); rn;
       rn = bgp_route_next (rn))
    if ((bdistance = rn->info) != NULL)
      {
	char buf[PREFIX_STRLEN];

	bgp_config_write_family_header (vty, afi, safi, write);
	vty_out (vty, "  distance %d %s %s%s", bdistance->distance,
		 prefix2str (&rn->p, buf, sizeof (buf)),
		 bdistance->access_list ? bdistance->access_list : "",
		 VTY_NEWLINE);
      }

  return *write;
}

/* Allocate routing table structure and install commands. */
void
bgp_route_init (void)
{
  afi_t afi;
  safi_t safi;

  /* Init BGP distance table. */
  for (afi = AFI_IP; afi < AFI_MAX; afi++)
    for (safi = SAFI_UNICAST; safi < SAFI_MAX; safi++)
      bgp_distance_table[afi][safi] = bgp_table_init (afi, safi);

  /* IPv4 BGP commands. */
  install_element (BGP_NODE, &bgp_table_map_cmd);
  install_element (BGP_NODE, &bgp_network_cmd);
  install_element (BGP_NODE, &bgp_network_mask_cmd);
  install_element (BGP_NODE, &bgp_network_mask_natural_cmd);
  install_element (BGP_NODE, &bgp_network_route_map_cmd);
  install_element (BGP_NODE, &bgp_network_mask_route_map_cmd);
  install_element (BGP_NODE, &bgp_network_mask_natural_route_map_cmd);
  install_element (BGP_NODE, &bgp_network_backdoor_cmd);
  install_element (BGP_NODE, &bgp_network_mask_backdoor_cmd);
  install_element (BGP_NODE, &bgp_network_mask_natural_backdoor_cmd);
  install_element (BGP_NODE, &no_bgp_table_map_cmd);
  install_element (BGP_NODE, &no_bgp_network_cmd);
  install_element (BGP_NODE, &no_bgp_network_mask_cmd);
  install_element (BGP_NODE, &no_bgp_network_mask_natural_cmd);

  install_element (BGP_NODE, &aggregate_address_cmd);
  install_element (BGP_NODE, &aggregate_address_mask_cmd);
  install_element (BGP_NODE, &no_aggregate_address_cmd);
  install_element (BGP_NODE, &no_aggregate_address_mask_cmd);

  /* IPv4 unicast configuration.  */
  install_element (BGP_IPV4_NODE, &bgp_table_map_cmd);
  install_element (BGP_IPV4_NODE, &bgp_network_cmd);
  install_element (BGP_IPV4_NODE, &bgp_network_mask_cmd);
  install_element (BGP_IPV4_NODE, &bgp_network_mask_natural_cmd);
  install_element (BGP_IPV4_NODE, &bgp_network_route_map_cmd);
  install_element (BGP_IPV4_NODE, &bgp_network_mask_route_map_cmd);
  install_element (BGP_IPV4_NODE, &bgp_network_mask_natural_route_map_cmd);
  install_element (BGP_IPV4_NODE, &no_bgp_table_map_cmd);
  install_element (BGP_IPV4_NODE, &no_bgp_network_cmd);
  install_element (BGP_IPV4_NODE, &no_bgp_network_mask_cmd);
  install_element (BGP_IPV4_NODE, &no_bgp_network_mask_natural_cmd);
  
  install_element (BGP_IPV4_NODE, &aggregate_address_cmd);
  install_element (BGP_IPV4_NODE, &aggregate_address_mask_cmd);
  install_element (BGP_IPV4_NODE, &no_aggregate_address_cmd);
  install_element (BGP_IPV4_NODE, &no_aggregate_address_mask_cmd);

  /* IPv4 multicast configuration.  */
  install_element (BGP_IPV4M_NODE, &bgp_table_map_cmd);
  install_element (BGP_IPV4M_NODE, &bgp_network_cmd);
  install_element (BGP_IPV4M_NODE, &bgp_network_mask_cmd);
  install_element (BGP_IPV4M_NODE, &bgp_network_mask_natural_cmd);
  install_element (BGP_IPV4M_NODE, &bgp_network_route_map_cmd);
  install_element (BGP_IPV4M_NODE, &bgp_network_mask_route_map_cmd);
  install_element (BGP_IPV4M_NODE, &bgp_network_mask_natural_route_map_cmd);
  install_element (BGP_IPV4M_NODE, &no_bgp_table_map_cmd);
  install_element (BGP_IPV4M_NODE, &no_bgp_network_cmd);
  install_element (BGP_IPV4M_NODE, &no_bgp_network_mask_cmd);
  install_element (BGP_IPV4M_NODE, &no_bgp_network_mask_natural_cmd);
  install_element (BGP_IPV4M_NODE, &aggregate_address_cmd);
  install_element (BGP_IPV4M_NODE, &aggregate_address_mask_cmd);
  install_element (BGP_IPV4M_NODE, &no_aggregate_address_cmd);
  install_element (BGP_IPV4M_NODE, &no_aggregate_address_mask_cmd);

  install_element (VIEW_NODE, &show_ip_bgp_instance_all_cmd);
  install_element (VIEW_NODE, &show_ip_bgp_ipv4_cmd);
  install_element (VIEW_NODE, &show_ip_bgp_route_cmd);
  install_element (VIEW_NODE, &show_ip_bgp_regexp_cmd);

  install_element (VIEW_NODE, &show_ip_bgp_instance_neighbor_advertised_route_cmd);
  install_element (VIEW_NODE, &show_ip_bgp_neighbor_routes_cmd);
  install_element (VIEW_NODE, &show_ip_bgp_neighbor_received_prefix_filter_cmd);
  install_element (VIEW_NODE, &show_ip_bgp_dampening_params_cmd);
  install_element (VIEW_NODE, &show_ip_bgp_ipv4_dampening_parameters_cmd);
#ifdef KEEP_OLD_VPN_COMMANDS
  install_element (VIEW_NODE, &show_ip_bgp_vpn_all_route_prefix_cmd);
#endif /* KEEP_OLD_VPN_COMMANDS */
  install_element (VIEW_NODE, &show_bgp_afi_vpn_rd_route_cmd);

 /* BGP dampening clear commands */
  install_element (ENABLE_NODE, &clear_ip_bgp_dampening_cmd);
  install_element (ENABLE_NODE, &clear_ip_bgp_dampening_prefix_cmd);

  install_element (ENABLE_NODE, &clear_ip_bgp_dampening_address_cmd);
  install_element (ENABLE_NODE, &clear_ip_bgp_dampening_address_mask_cmd);

  /* prefix count */
  install_element (ENABLE_NODE, &show_ip_bgp_neighbor_prefix_counts_cmd);
  install_element (ENABLE_NODE, &show_ip_bgp_instance_neighbor_prefix_counts_cmd);
  install_element (ENABLE_NODE, &show_ip_bgp_ipv4_neighbor_prefix_counts_cmd);
#ifdef KEEP_OLD_VPN_COMMANDS
  install_element (ENABLE_NODE, &show_ip_bgp_vpn_neighbor_prefix_counts_cmd);
#endif /* KEEP_OLD_VPN_COMMANDS */
  install_element (ENABLE_NODE, &show_bgp_ipv6_neighbor_prefix_counts_cmd);
  install_element (ENABLE_NODE, &show_bgp_instance_ipv6_neighbor_prefix_counts_cmd);

  /* New config IPv6 BGP commands.  */
  install_element (BGP_IPV6_NODE, &bgp_table_map_cmd);
  install_element (BGP_IPV6_NODE, &ipv6_bgp_network_cmd);
  install_element (BGP_IPV6_NODE, &ipv6_bgp_network_route_map_cmd);
  install_element (BGP_IPV6_NODE, &no_bgp_table_map_cmd);
  install_element (BGP_IPV6_NODE, &no_ipv6_bgp_network_cmd);

  install_element (BGP_IPV6_NODE, &ipv6_aggregate_address_cmd);
  install_element (BGP_IPV6_NODE, &no_ipv6_aggregate_address_cmd);

  install_element (BGP_IPV6M_NODE, &ipv6_bgp_network_cmd);
  install_element (BGP_IPV6M_NODE, &no_ipv6_bgp_network_cmd);

  /* Statistics */
  install_element (ENABLE_NODE, &show_bgp_statistics_cmd);
  install_element (ENABLE_NODE, &show_bgp_statistics_view_cmd);

  install_element (BGP_NODE, &bgp_distance_cmd);
  install_element (BGP_NODE, &no_bgp_distance_cmd);
  install_element (BGP_NODE, &bgp_distance_source_cmd);
  install_element (BGP_NODE, &no_bgp_distance_source_cmd);
  install_element (BGP_NODE, &bgp_distance_source_access_list_cmd);
  install_element (BGP_NODE, &no_bgp_distance_source_access_list_cmd);
  install_element (BGP_IPV4_NODE, &bgp_distance_cmd);
  install_element (BGP_IPV4_NODE, &no_bgp_distance_cmd);
  install_element (BGP_IPV4_NODE, &bgp_distance_source_cmd);
  install_element (BGP_IPV4_NODE, &no_bgp_distance_source_cmd);
  install_element (BGP_IPV4_NODE, &bgp_distance_source_access_list_cmd);
  install_element (BGP_IPV4_NODE, &no_bgp_distance_source_access_list_cmd);
  install_element (BGP_IPV4M_NODE, &bgp_distance_cmd);
  install_element (BGP_IPV4M_NODE, &no_bgp_distance_cmd);
  install_element (BGP_IPV4M_NODE, &bgp_distance_source_cmd);
  install_element (BGP_IPV4M_NODE, &no_bgp_distance_source_cmd);
  install_element (BGP_IPV4M_NODE, &bgp_distance_source_access_list_cmd);
  install_element (BGP_IPV4M_NODE, &no_bgp_distance_source_access_list_cmd);
  install_element (BGP_IPV6_NODE, &bgp_distance_cmd);
  install_element (BGP_IPV6_NODE, &no_bgp_distance_cmd);
  install_element (BGP_IPV6_NODE, &ipv6_bgp_distance_source_cmd);
  install_element (BGP_IPV6_NODE, &no_ipv6_bgp_distance_source_cmd);
  install_element (BGP_IPV6_NODE, &ipv6_bgp_distance_source_access_list_cmd);
  install_element (BGP_IPV6_NODE, &no_ipv6_bgp_distance_source_access_list_cmd);
  install_element (BGP_IPV6M_NODE, &bgp_distance_cmd);
  install_element (BGP_IPV6M_NODE, &no_bgp_distance_cmd);
  install_element (BGP_IPV6M_NODE, &ipv6_bgp_distance_source_cmd);
  install_element (BGP_IPV6M_NODE, &no_ipv6_bgp_distance_source_cmd);
  install_element (BGP_IPV6M_NODE, &ipv6_bgp_distance_source_access_list_cmd);
  install_element (BGP_IPV6M_NODE, &no_ipv6_bgp_distance_source_access_list_cmd);

  install_element (BGP_NODE, &bgp_damp_set_cmd);
  install_element (BGP_NODE, &bgp_damp_unset_cmd);
  install_element (BGP_IPV4_NODE, &bgp_damp_set_cmd);
  install_element (BGP_IPV4_NODE, &bgp_damp_unset_cmd);

  /* IPv4 Multicast Mode */
  install_element (BGP_IPV4M_NODE, &bgp_damp_set_cmd);
  install_element (BGP_IPV4M_NODE, &bgp_damp_unset_cmd);

  /* Large Communities */
  install_element (VIEW_NODE, &show_ip_bgp_large_community_list_cmd);
  install_element (VIEW_NODE, &show_ip_bgp_large_community_cmd);
}

void
bgp_route_finish (void)
{
  afi_t afi;
  safi_t safi;

  for (afi = AFI_IP; afi < AFI_MAX; afi++)
    for (safi = SAFI_UNICAST; safi < SAFI_MAX; safi++)
      {
	bgp_table_unlock (bgp_distance_table[afi][safi]);
	bgp_distance_table[afi][safi] = NULL;
      }
}<|MERGE_RESOLUTION|>--- conflicted
+++ resolved
@@ -7259,33 +7259,6 @@
 #define BGP_SHOW_DAMP_HEADER "   Network          From             Reuse    Path%s"
 #define BGP_SHOW_FLAP_HEADER "   Network          From            Flaps Duration Reuse    Path%s"
 
-<<<<<<< HEAD
-=======
-enum bgp_show_type
-{
-  bgp_show_type_normal,
-  bgp_show_type_regexp,
-  bgp_show_type_prefix_list,
-  bgp_show_type_filter_list,
-  bgp_show_type_route_map,
-  bgp_show_type_neighbor,
-  bgp_show_type_cidr_only,
-  bgp_show_type_prefix_longer,
-  bgp_show_type_community_all,
-  bgp_show_type_community,
-  bgp_show_type_community_exact,
-  bgp_show_type_community_list,
-  bgp_show_type_community_list_exact,
-  bgp_show_type_lcommunity_all,
-  bgp_show_type_lcommunity,
-  bgp_show_type_lcommunity_list,
-  bgp_show_type_flap_statistics,
-  bgp_show_type_flap_neighbor,
-  bgp_show_type_dampend_paths,
-  bgp_show_type_damp_neighbor
-};
-
->>>>>>> 1e782044
 static int
 bgp_show_prefix_list (struct vty *vty, const char *name,
                       const char *prefix_list_str, afi_t afi,
@@ -9613,11 +9586,7 @@
 
 DEFUN (show_ip_bgp_instance_neighbor_advertised_route,
        show_ip_bgp_instance_neighbor_advertised_route_cmd,
-<<<<<<< HEAD
        "show [ip] bgp [<view|vrf> WORD] ["BGP_AFI_CMD_STR" ["BGP_SAFI_CMD_STR"]] neighbors <A.B.C.D|X:X::X:X|WORD> <received-routes|advertised-routes> [route-map WORD] [json]",
-=======
-       "show [ip] bgp [<view|vrf> WORD] [<ipv4 [<unicast|multicast>]|ipv6 [<unicast|multicast>]|encap [unicast]|vpnv4 [unicast]>] neighbors <A.B.C.D|X:X::X:X|WORD> <received-routes|advertised-routes> [route-map WORD] [json]",
->>>>>>> 1e782044
        SHOW_STR
        IP_STR
        BGP_STR
